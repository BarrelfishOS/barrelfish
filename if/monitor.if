--- conflicted
+++ resolved
@@ -20,19 +20,9 @@
         errval err);
 
     /* TODO: move to monitor_blocking as RPC? */
-<<<<<<< HEAD
-    call boot_core_request(uint8 id, int hwid, int type, string cmdline);
-    response boot_core_reply(errval err);
-
-    /* TODO: move to monitor_blocking as RPC? */
-    call boot_initialize_request();
-    response boot_initialize_reply();
-
-=======
     call boot_core_request(uint8 id, cap frame);
     response boot_core_reply(errval err);
 
->>>>>>> 2fde9256
     call new_monitor_binding_request(
         uintptr st);
 
@@ -50,11 +40,7 @@
 
     // Request multiboot caps from the monitor.
     // I imagine only a file system doing this.
-<<<<<<< HEAD
-     /* TODO: move to monitor_blocking as RPC? */
-=======
     /* TODO: move to monitor_blocking as RPC? */
->>>>>>> 2fde9256
     message multiboot_cap_request(uint32 slot);
     message multiboot_cap_reply(cap cap, errval err);
 
@@ -112,12 +98,7 @@
     response ipi_alloc_notify_reply(uintptr state, cap notify, errval err);
 
     call get_mem_iref_request();
-<<<<<<< HEAD
-    response get_mem_iref_reply(
-        iref iref);
-=======
     response get_mem_iref_reply(iref iref);
->>>>>>> 2fde9256
 
     call get_name_iref_request(uintptr st);
     response get_name_iref_reply(iref iref, uintptr st);
@@ -126,20 +107,10 @@
     response get_ramfs_iref_reply(iref iref, uintptr st);
     call set_ramfs_iref_request(iref iref);
 
-<<<<<<< HEAD
-    call set_mem_iref_request(
-        iref iref);
-
-    call set_name_iref_request(
-        iref iref);
-    response set_name_iref_reply(
-        errval err);
-=======
     call set_mem_iref_request(iref iref);
 
     call set_name_iref_request(iref iref);
     response set_name_iref_reply(errval err);
->>>>>>> 2fde9256
 
     call get_monitor_rpc_iref_request(uintptr st);
     response get_monitor_rpc_iref_reply(iref iref, uintptr st);
@@ -148,7 +119,6 @@
     call cap_send_request(
         uintptr mon_id,
         cap cap,
-<<<<<<< HEAD
         capid_t capid);
     call cap_move_request(
         uintptr mon_id,
@@ -158,14 +128,6 @@
         uintptr conn_id,
         errval err,
         give_away_cap cap,
-=======
-        capid_t capid,
-        uint8 give_away);
-    response cap_receive_request(
-        uintptr conn_id,
-        errval err,
-        cap cap,
->>>>>>> 2fde9256
         capid_t capid);
 
     call span_domain_request(
@@ -177,11 +139,6 @@
         errval err,
         uintptr domain_id);
 
-<<<<<<< HEAD
-    /* TODO: move to monitor_blocking as RPC? */
-    call num_cores_request();
-    response num_cores_reply(uint8 num);
-=======
     /**
      * \brief Migrates a dispatcher to a distant core
      *
@@ -196,36 +153,18 @@
         uint8 core_id,
         cap vroot,
         cap disp);
->>>>>>> 2fde9256
 
     /* Multi-hop interconnect driver */
 
     // Send routing table
     // First message, which describes the set of valid core IDs
     call multihop_routing_table_new(coreid max_coreid, coreid nentries);
-<<<<<<< HEAD
-    // Subsequent messages (repeated) which each contain a portion of the routing table from a single core
-=======
     // Subsequent messages (repeated) which each contain
     // a portion of the routing table from a single core
->>>>>>> 2fde9256
     call multihop_routing_table_set(coreid from, coreid to[len]);
 
     // Connection set-up between monitor and client
     call multihop_bind_client_request(iref iref, vci_t sender_vci);
-<<<<<<< HEAD
-    response multihop_bind_client_reply(vci_t receiver_vci, vci_t sender_vci, errval err);
-
-    // Connection set-up between monitor and service
-    call multihop_bind_service_request(uintptr service_id, vci_t sender_vci);
-    response multihop_bind_service_reply(vci_t receiver_vci , vci_t sender_vci, errval err);
-
-    // user message
-    message multihop_message(vci_t vci, uint8 direction, uint8 flags, uint32 ack, uint8 payload[size]);
-
-    // cap transfer
-    call multihop_cap_send(vci_t vci, uint8 direction, errval err, cap cap, capid_t capid);
-=======
     response multihop_bind_client_reply(vci_t receiver_vci, vci_t sender_vci,
                                         errval err);
 
@@ -241,7 +180,6 @@
     // cap transfer
     call multihop_cap_send(vci_t vci, uint8 direction, errval err, cap cap,
                            capid_t capid);
->>>>>>> 2fde9256
 
     /* Tracing Framework */
 
@@ -259,9 +197,6 @@
 
     // Notify the initiatior of the flush request that it has been completed.
     response bfscope_flush_ack();
-<<<<<<< HEAD
-=======
 
     message migrate_dispatcher(uintptr domain_id);
->>>>>>> 2fde9256
 };