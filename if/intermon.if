/*
 * Copyright (c) 2007, 2008, 2009, 2010, ETH Zurich.
 * All rights reserved.
 *
 * This file is distributed under the terms in the attached LICENSE file.
 * If you do not find this file, copies can be found by writing to:
 * ETH Zurich D-INFK, Haldeneggsteig 4, CH-8092 Zurich. Attn: Systems Group.
 */

interface intermon "The Interface between monitors" {

    /* XXX Aliases for base system types */
    alias coreid_t uint8;
    alias chanid_t uint32;

    /* Types which we may need to change at some point, especially
<<<<<<< HEAD
       on a heterogeneous platform, or 32-bit only platform */
=======
        on a heterogeneous platform, or 32-bit only platform */
>>>>>>> 2fde9256
    alias con_id_t uint64;
    alias mon_id_t uint64;
    alias state_id_t uint64;
    alias vci_t uint64;

    alias capid_t uint32;
<<<<<<< HEAD
    alias capaddr_t uint32;
    alias capbits_t uint8;
    alias capslot_t uint32;
    alias capop_st uint64;
=======
>>>>>>> 2fde9256

    /* XXX depends on MAX_COREID and definition of coremask_t in types.h */
    typedef uint64 coremask[4];

    /* Struct to marshal caps between cores */
    typedef struct {
        uint64 w0;
        uint64 w1;
        uint64 w2;
        uint64 w3;
    } caprep;

<<<<<<< HEAD
    typedef struct {
        capaddr_t cnptr;
        capbits_t cnbits;
        capslot_t slot;
    } captx;

    message spawnd_image_request();
    message spawnd_image_reply(genpaddr base, uint32 bytes);

    message capops_ready();
    message monitor_initialized();

=======
    message spawnd_image_request();
    message spawnd_image_reply(genpaddr base, uint32 bytes);

>>>>>>> 2fde9256
    message trace_caps_request();
    message trace_caps_reply(caprep cap);

    message mem_serv_iref_request();
    message mem_serv_iref_reply(iref iref);

    message ramfs_serv_iref_request();
    message ramfs_serv_iref_reply(iref iref);

    message name_serv_iref_request();
    message name_serv_iref_reply(iref iref);

    message monitor_mem_iref_request();
    message monitor_mem_iref_reply(iref iref);

<<<<<<< HEAD
    message bind_monitor_request(coreid_t core_id, caprep cap);
    message bind_monitor_reply(errval err);
    message bind_monitor_proxy(coreid_t dst_core_id, caprep cap);
=======
    /**
     * New monitor communication set-up.
     *  1. monitor_initialized (new monitor -> bsp)
     *  2. new_monitor_nofity (monitor.0 -> <all available monitors>)
     *  3. bind_monitor_proxy (<all available monitors> -> monitor.0)
     *  4. bind_monitor_request (monitor.0 -> new monitor)
     *  5. bind_monitor_reply (new monitor -> monitor.0)
     */
    message monitor_initialized();
    message new_monitor_notify(coreid_t core_id);
    message bind_monitor_proxy(coreid_t dst_core_id, caprep cap);
    call bind_monitor_request(coreid_t core_id, caprep cap);
    response bind_monitor_reply(errval err);
>>>>>>> 2fde9256

    message bind_monitor_request_scc(coreid_t core_id,
                                     caprep cap,
                                     chanid_t chan_id,
                                     coreid_t from_core_id);
    message bind_monitor_reply_scc(errval err,
                                   chanid_t chan_id,
                                   coreid_t core_id);
    message bind_monitor_proxy_scc(coreid_t dst_core_id,
                                   caprep cap,
                                   chanid_t chan_id,
                                   coreid_t core_id);
<<<<<<< HEAD

    message new_monitor_notify(coreid_t core_id);

=======
>>>>>>> 2fde9256
    message bind_ump_request(iref iref,
                             mon_id_t mon_id,
                             uint32 channel_length_in,
                             uint32 channel_length_out,
                             genpaddr framebase,
                             uint8 framebits,
                             caprep notify);
    message bind_ump_reply(con_id_t con_id,
                           mon_id_t mon_id,
                           errval err,
                           caprep notify);

    message cap_send_request(con_id_t con_id,
                             capid_t capid,
<<<<<<< HEAD
                             captx cap);
=======
                             caprep cap,
                             errval err,
                             bool give_away,
                             bool has_descendents,
                             coremask on_cores,
                             bool null_cap);
>>>>>>> 2fde9256

    message span_domain_request(state_id_t state_id,
                                genpaddr vnodebase,
                                genpaddr framebase,
                                uint8      framebits);
    message span_domain_reply(state_id_t state_id, errval err);

    // Resource control
    message rsrc_join(rsrcid id, coreid_t coreid);
    message rsrc_join_complete(rsrcid id);
    message rsrc_phase_data(rsrcid id, uint32 phase, uint8 data[len]);
    message rsrc_timer_sync(uint64 timestamp);
    message rsrc_timer_sync_reply(errval err);

    // Change to given resource phase.
    // timestamp is the time (as the scheduler counts it) when the
    // message was sent, so other cores know what to relate
    // relative timestamps to.
    message rsrc_phase(rsrcid id, uint32 phase, uint64 timestamp);

    /* Multi-hop interconnect driver */

    // request portion of routing table from another monitor
    call multihop_routing_table_request(coreid source_coreid);
    response multihop_routing_table_response(errval err,
            coreid source_coreid,
            coreid max_coreid,
            coreid to[len]);

    // grow the routing table to a set of desination cores, via a given forwarder
    message multihop_routing_table_grow(coreid forwarder, coreid destinations[len]);

    // set up a new multihop virtual circuit
    message bind_multihop_intermon_request(iref iref, vci_t sender_vci,
                                           coreid core_id);
    message bind_multihop_intermon_reply(vci_t receiver_vci, vci_t sender_vci,
                                         errval err);

    message multihop_message(vci_t vci, uint8 direction, uint8 flags, uint32 ack,
                             uint8 payload[size]);
    message multihop_cap_send(vci_t vci, uint8 direction, capid_t capid, errval err,
                              caprep cap, bool null_cap);

    // cap operation messages
    message capops_request_copy(coreid dest, caprep cap, capop_st st);
    message capops_recv_copy(caprep cap, uint8 owner_relations, capop_st st);
    message capops_recv_copy_result(errval status, capaddr_t cap, capbits_t bits, capslot_t slot, capop_st st);

    message capops_move_request(caprep cap, uint8 relations, capop_st st);
    message capops_move_result(errval status, capop_st st);
    message capops_retrieve_request(caprep cap, capop_st st);
    message capops_retrieve_result(errval status, uint8 relations, capop_st st);

    message capops_delete_remote(caprep cap, capop_st st);
    message capops_delete_remote_result(errval status, capop_st st);

    message capops_revoke_mark(caprep cap, capop_st st);
    message capops_revoke_ready(capop_st st);
    message capops_revoke_commit(capop_st st);
    message capops_revoke_done(capop_st st);

    // XXX: uint32 for bits? -MN
    message capops_request_retype(caprep src, uint32 desttype, uint32 destbits, capop_st st);
    message capops_retype_response(errval status, capop_st st);

    // ownership / relation messages
    message capops_update_owner(caprep cap, capop_st st);
    message capops_owner_updated(capop_st st);

    message capops_find_cap(caprep cap, capop_st st);
    message capops_find_cap_result(errval status, capop_st st);

    message capops_find_descendants(caprep cap, capop_st st);
    message capops_find_descendants_result(errval status, capop_st st);

    /* Tracing Framework */

    // Notify a core that it should prepare the tracing state. The origin core
    // is the one who initiated the preparation request.
    message trace_prepare(coreid origin_core);

    // Notify the core who initiated the preparation that it is finished.
    message trace_prepare_finished();

    // Notify core 0 that you want to make a time measurement (Network Time
    // Protocol). The origin core is the one who initiated the trace preparation.
    call trace_measure(coreid_t origin_core, uint64 t0);

    // The response to a measurement call from a core.
    response trace_measure_ack(coreid origin_core, uint64 t0, uint64 t1, uint64 t2);

    /* bfscope - the tracing server */

    // Forward a trace-flush command to the monitor on the core on which bfscope
    // is running.
    call bfscope_flush_send_forward(iref iref);

    // This message is sent, once bfscope has finished flushing.
    response bfscope_flush_ack_forward();

    call give_kcb_request(caprep kcb);
    response give_kcb_response(errval err);

    call forward_kcb_rm_request(uint64 kcb_base);
    call forward_kcb_rm_response(errval err);
};<|MERGE_RESOLUTION|>--- conflicted
+++ resolved
@@ -14,24 +14,17 @@
     alias chanid_t uint32;
 
     /* Types which we may need to change at some point, especially
-<<<<<<< HEAD
        on a heterogeneous platform, or 32-bit only platform */
-=======
-        on a heterogeneous platform, or 32-bit only platform */
->>>>>>> 2fde9256
     alias con_id_t uint64;
     alias mon_id_t uint64;
     alias state_id_t uint64;
     alias vci_t uint64;
 
     alias capid_t uint32;
-<<<<<<< HEAD
     alias capaddr_t uint32;
     alias capbits_t uint8;
     alias capslot_t uint32;
     alias capop_st uint64;
-=======
->>>>>>> 2fde9256
 
     /* XXX depends on MAX_COREID and definition of coremask_t in types.h */
     typedef uint64 coremask[4];
@@ -44,7 +37,6 @@
         uint64 w3;
     } caprep;
 
-<<<<<<< HEAD
     typedef struct {
         capaddr_t cnptr;
         capbits_t cnbits;
@@ -54,14 +46,6 @@
     message spawnd_image_request();
     message spawnd_image_reply(genpaddr base, uint32 bytes);
 
-    message capops_ready();
-    message monitor_initialized();
-
-=======
-    message spawnd_image_request();
-    message spawnd_image_reply(genpaddr base, uint32 bytes);
-
->>>>>>> 2fde9256
     message trace_caps_request();
     message trace_caps_reply(caprep cap);
 
@@ -77,25 +61,21 @@
     message monitor_mem_iref_request();
     message monitor_mem_iref_reply(iref iref);
 
-<<<<<<< HEAD
-    message bind_monitor_request(coreid_t core_id, caprep cap);
-    message bind_monitor_reply(errval err);
-    message bind_monitor_proxy(coreid_t dst_core_id, caprep cap);
-=======
     /**
      * New monitor communication set-up.
-     *  1. monitor_initialized (new monitor -> bsp)
-     *  2. new_monitor_nofity (monitor.0 -> <all available monitors>)
-     *  3. bind_monitor_proxy (<all available monitors> -> monitor.0)
-     *  4. bind_monitor_request (monitor.0 -> new monitor)
-     *  5. bind_monitor_reply (new monitor -> monitor.0)
+     *  1. capops_ready (new monitor -> bsp)
+     *  2. monitor_initialized (new monitor -> bsp)
+     *  3. new_monitor_nofity (monitor.0 -> <all available monitors>)
+     *  4. bind_monitor_proxy (<all available monitors> -> monitor.0)
+     *  5. bind_monitor_request (monitor.0 -> new monitor)
+     *  6. bind_monitor_reply (new monitor -> monitor.0)
      */
+    message capops_ready();
     message monitor_initialized();
     message new_monitor_notify(coreid_t core_id);
     message bind_monitor_proxy(coreid_t dst_core_id, caprep cap);
     call bind_monitor_request(coreid_t core_id, caprep cap);
     response bind_monitor_reply(errval err);
->>>>>>> 2fde9256
 
     message bind_monitor_request_scc(coreid_t core_id,
                                      caprep cap,
@@ -108,12 +88,6 @@
                                    caprep cap,
                                    chanid_t chan_id,
                                    coreid_t core_id);
-<<<<<<< HEAD
-
-    message new_monitor_notify(coreid_t core_id);
-
-=======
->>>>>>> 2fde9256
     message bind_ump_request(iref iref,
                              mon_id_t mon_id,
                              uint32 channel_length_in,
@@ -128,16 +102,7 @@
 
     message cap_send_request(con_id_t con_id,
                              capid_t capid,
-<<<<<<< HEAD
                              captx cap);
-=======
-                             caprep cap,
-                             errval err,
-                             bool give_away,
-                             bool has_descendents,
-                             coremask on_cores,
-                             bool null_cap);
->>>>>>> 2fde9256
 
     message span_domain_request(state_id_t state_id,
                                 genpaddr vnodebase,
