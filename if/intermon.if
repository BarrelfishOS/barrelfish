/*
 * Copyright (c) 2007, 2008, 2009, 2010, ETH Zurich.
 * All rights reserved.
 *
 * This file is distributed under the terms in the attached LICENSE file.
 * If you do not find this file, copies can be found by writing to:
 * ETH Zurich D-INFK, Haldeneggsteig 4, CH-8092 Zurich. Attn: Systems Group.
 */

interface intermon "The Interface between monitors" {

<<<<<<< HEAD
        /* XXX Aliases for base system types */
        alias coreid_t uint8;
        alias chanid_t uint32;
        
        /* Types which we may need to change at some point, especially
            on a heterogeneous platform, or 32-bit only platform */
        alias con_id_t uint64;
        alias mon_id_t uint64;
        alias state_id_t uint64;
        alias vci_t uint64;

        alias capid_t uint32;

        /* XXX depends on MAX_COREID and definition of coremask_t in types.h */
        typedef uint64 coremask[4];

        /* Struct to marshal caps between cores */
        typedef struct {
            uint64 w0;
            uint64 w1;
            uint64 w2;
            uint64 w3;
        } caprep;

        message spawnd_image_request();
        message spawnd_image_reply(genpaddr base, uint32 bytes);

        message monitor_initialized();

        message trace_caps_request();
        message trace_caps_reply(caprep cap);

        message mem_serv_iref_request();
        message mem_serv_iref_reply(iref iref);

        message ramfs_serv_iref_request();
        message ramfs_serv_iref_reply(iref iref);

        message name_serv_iref_request();
        message name_serv_iref_reply(iref iref);

        message monitor_mem_iref_request();
        message monitor_mem_iref_reply(iref iref);

        message bind_monitor_request(coreid_t core_id, caprep cap);
        message bind_monitor_reply(errval err);
        message bind_monitor_proxy(coreid_t dst_core_id, caprep cap);

        message bind_monitor_request_scc(coreid_t core_id,
                                         caprep cap,
                                         chanid_t chan_id,
                                         coreid_t from_core_id);
        message bind_monitor_reply_scc(errval err,
                                       chanid_t chan_id,
                                       coreid_t core_id);
        message bind_monitor_proxy_scc(coreid_t dst_core_id,
                                       caprep cap,
                                       chanid_t chan_id,
                                       coreid_t core_id);


        message new_monitor_notify(coreid_t core_id);
        message bind_ump_request(iref iref,
                                 mon_id_t mon_id,
                                 uint32 channel_length_in,
                                 uint32 channel_length_out,
                                 genpaddr framebase,
                                 uint8 framebits,
                                 caprep notify);
        message bind_ump_reply(con_id_t con_id,
                               mon_id_t mon_id,
                               errval err,
                               caprep notify);

        message cap_send_request(con_id_t con_id,
                                 capid_t capid,
                                 caprep cap,
                                 errval err,
                                 bool give_away,
                                 bool has_descendents,
                                 coremask on_cores,
				 bool null_cap);

        message span_domain_request(state_id_t state_id,
                                    genpaddr vnodebase,
                                    genpaddr framebase,
                                    uint8      framebits);
        message span_domain_reply(state_id_t state_id, errval err);

	// Resource control
	message rsrc_join(rsrcid id, coreid_t coreid);
	message rsrc_join_complete(rsrcid id);
	message rsrc_phase_data(rsrcid id, uint32 phase, uint8 data[len]);
	message rsrc_timer_sync(uint64 timestamp);
	message rsrc_timer_sync_reply(errval err);

	// Change to given resource phase.
	// timestamp is the time (as the scheduler counts it) when the
	// message was sent, so other cores know what to relate
	// relative timestamps to.
	message rsrc_phase(rsrcid id, uint32 phase, uint64 timestamp);
	
=======
    /* XXX Aliases for base system types */
    alias coreid_t uint8;
    alias chanid_t uint32;

    /* Types which we may need to change at some point, especially
        on a heterogeneous platform, or 32-bit only platform */
    alias con_id_t uint64;
    alias mon_id_t uint64;
    alias state_id_t uint64;
    alias vci_t uint64;

    alias capid_t uint32;

    /* XXX depends on MAX_COREID and definition of coremask_t in types.h */
    typedef uint64 coremask[4];

    /* Struct to marshal caps between cores */
    typedef struct {
        uint64 w0;
        uint64 w1;
        uint64 w2;
        uint64 w3;
    } caprep;

    message spawnd_image_request();
    message spawnd_image_reply(genpaddr base, uint32 bytes);

    message trace_caps_request();
    message trace_caps_reply(caprep cap);

    message mem_serv_iref_request();
    message mem_serv_iref_reply(iref iref);

    message ramfs_serv_iref_request();
    message ramfs_serv_iref_reply(iref iref);

    message name_serv_iref_request();
    message name_serv_iref_reply(iref iref);

    message monitor_mem_iref_request();
    message monitor_mem_iref_reply(iref iref);

    /**
     * New monitor communication set-up.
     *  1. monitor_initialized (new monitor -> bsp)
     *  2. new_monitor_nofity (monitor.0 -> <all available monitors>)
     *  3. bind_monitor_proxy (<all available monitors> -> monitor.0)
     *  4. bind_monitor_request (monitor.0 -> new monitor)
     *  5. bind_monitor_reply (new monitor -> monitor.0)
     */
    message monitor_initialized();
    message new_monitor_notify(coreid_t core_id);
    message bind_monitor_proxy(coreid_t dst_core_id, caprep cap);
    call bind_monitor_request(coreid_t core_id, caprep cap);
    response bind_monitor_reply(errval err);

    message bind_monitor_request_scc(coreid_t core_id,
                                     caprep cap,
                                     chanid_t chan_id,
                                     coreid_t from_core_id);
    message bind_monitor_reply_scc(errval err,
                                   chanid_t chan_id,
                                   coreid_t core_id);
    message bind_monitor_proxy_scc(coreid_t dst_core_id,
                                   caprep cap,
                                   chanid_t chan_id,
                                   coreid_t core_id);

    message bind_ump_request(iref iref,
                             mon_id_t mon_id,
                             uint32 channel_length_in,
                             uint32 channel_length_out,
                             genpaddr framebase,
                             uint8 framebits,
                             caprep notify);
    message bind_ump_reply(con_id_t con_id,
                           mon_id_t mon_id,
                           errval err,
                           caprep notify);

    message cap_send_request(con_id_t con_id,
                             capid_t capid,
                             caprep cap,
                             errval err,
                             bool give_away,
                             bool has_descendents,
                             coremask on_cores,
                             bool null_cap);

    message span_domain_request(state_id_t state_id,
                                genpaddr vnodebase,
                                genpaddr framebase,
                                uint8      framebits);
    message span_domain_reply(state_id_t state_id, errval err);

    // Resource control
    message rsrc_join(rsrcid id, coreid_t coreid);
    message rsrc_join_complete(rsrcid id);
    message rsrc_phase_data(rsrcid id, uint32 phase, uint8 data[len]);
    message rsrc_timer_sync(uint64 timestamp);
    message rsrc_timer_sync_reply(errval err);

    // Change to given resource phase.
    // timestamp is the time (as the scheduler counts it) when the
    // message was sent, so other cores know what to relate
    // relative timestamps to.
    message rsrc_phase(rsrcid id, uint32 phase, uint64 timestamp);

>>>>>>> af1bdebb
    /* Multi-hop interconnect driver */

    // request portion of routing table from another monitor
    call multihop_routing_table_request(coreid source_coreid);
    response multihop_routing_table_response(errval err,
            coreid source_coreid,
            coreid max_coreid,
            coreid to[len]);

    // grow the routing table to a set of desination cores, via a given forwarder
    message multihop_routing_table_grow(coreid forwarder, coreid destinations[len]);

    // set up a new multihop virtual circuit
    message bind_multihop_intermon_request(iref iref, vci_t sender_vci,
                                           coreid core_id);
    message bind_multihop_intermon_reply(vci_t receiver_vci, vci_t sender_vci,
                                         errval err);

    message multihop_message(vci_t vci, uint8 direction, uint8 flags, uint32 ack,
                             uint8 payload[size]);
    message multihop_cap_send(vci_t vci, uint8 direction, capid_t capid, errval err,
                              caprep cap, bool null_cap);

    /* Tracing Framework */

    // Notify a core that it should prepare the tracing state. The origin core
    // is the one who initiated the preparation request.
    message trace_prepare(coreid origin_core);

    // Notify the core who initiated the preparation that it is finished.
    message trace_prepare_finished();

    // Notify core 0 that you want to make a time measurement (Network Time
    // Protocol). The origin core is the one who initiated the trace preparation.
    call trace_measure(coreid_t origin_core, uint64 t0);

    // The response to a measurement call from a core.
    response trace_measure_ack(coreid origin_core, uint64 t0, uint64 t1, uint64 t2);

    /* bfscope - the tracing server */

    // Forward a trace-flush command to the monitor on the core on which bfscope
    // is running.
    call bfscope_flush_send_forward(iref iref);

    // This message is sent, once bfscope has finished flushing.
    response bfscope_flush_ack_forward();

    call power_down_request();
    response power_down_response();

    call give_kcb_request(caprep kcb);
    response give_kcb_response(errval err);

    call forward_kcb_rm_request(uint64 kcb_base);
    call forward_kcb_rm_response(errval err);
};<|MERGE_RESOLUTION|>--- conflicted
+++ resolved
@@ -9,110 +9,6 @@
 
 interface intermon "The Interface between monitors" {
 
-<<<<<<< HEAD
-        /* XXX Aliases for base system types */
-        alias coreid_t uint8;
-        alias chanid_t uint32;
-        
-        /* Types which we may need to change at some point, especially
-            on a heterogeneous platform, or 32-bit only platform */
-        alias con_id_t uint64;
-        alias mon_id_t uint64;
-        alias state_id_t uint64;
-        alias vci_t uint64;
-
-        alias capid_t uint32;
-
-        /* XXX depends on MAX_COREID and definition of coremask_t in types.h */
-        typedef uint64 coremask[4];
-
-        /* Struct to marshal caps between cores */
-        typedef struct {
-            uint64 w0;
-            uint64 w1;
-            uint64 w2;
-            uint64 w3;
-        } caprep;
-
-        message spawnd_image_request();
-        message spawnd_image_reply(genpaddr base, uint32 bytes);
-
-        message monitor_initialized();
-
-        message trace_caps_request();
-        message trace_caps_reply(caprep cap);
-
-        message mem_serv_iref_request();
-        message mem_serv_iref_reply(iref iref);
-
-        message ramfs_serv_iref_request();
-        message ramfs_serv_iref_reply(iref iref);
-
-        message name_serv_iref_request();
-        message name_serv_iref_reply(iref iref);
-
-        message monitor_mem_iref_request();
-        message monitor_mem_iref_reply(iref iref);
-
-        message bind_monitor_request(coreid_t core_id, caprep cap);
-        message bind_monitor_reply(errval err);
-        message bind_monitor_proxy(coreid_t dst_core_id, caprep cap);
-
-        message bind_monitor_request_scc(coreid_t core_id,
-                                         caprep cap,
-                                         chanid_t chan_id,
-                                         coreid_t from_core_id);
-        message bind_monitor_reply_scc(errval err,
-                                       chanid_t chan_id,
-                                       coreid_t core_id);
-        message bind_monitor_proxy_scc(coreid_t dst_core_id,
-                                       caprep cap,
-                                       chanid_t chan_id,
-                                       coreid_t core_id);
-
-
-        message new_monitor_notify(coreid_t core_id);
-        message bind_ump_request(iref iref,
-                                 mon_id_t mon_id,
-                                 uint32 channel_length_in,
-                                 uint32 channel_length_out,
-                                 genpaddr framebase,
-                                 uint8 framebits,
-                                 caprep notify);
-        message bind_ump_reply(con_id_t con_id,
-                               mon_id_t mon_id,
-                               errval err,
-                               caprep notify);
-
-        message cap_send_request(con_id_t con_id,
-                                 capid_t capid,
-                                 caprep cap,
-                                 errval err,
-                                 bool give_away,
-                                 bool has_descendents,
-                                 coremask on_cores,
-				 bool null_cap);
-
-        message span_domain_request(state_id_t state_id,
-                                    genpaddr vnodebase,
-                                    genpaddr framebase,
-                                    uint8      framebits);
-        message span_domain_reply(state_id_t state_id, errval err);
-
-	// Resource control
-	message rsrc_join(rsrcid id, coreid_t coreid);
-	message rsrc_join_complete(rsrcid id);
-	message rsrc_phase_data(rsrcid id, uint32 phase, uint8 data[len]);
-	message rsrc_timer_sync(uint64 timestamp);
-	message rsrc_timer_sync_reply(errval err);
-
-	// Change to given resource phase.
-	// timestamp is the time (as the scheduler counts it) when the
-	// message was sent, so other cores know what to relate
-	// relative timestamps to.
-	message rsrc_phase(rsrcid id, uint32 phase, uint64 timestamp);
-	
-=======
     /* XXX Aliases for base system types */
     alias coreid_t uint8;
     alias chanid_t uint32;
@@ -180,7 +76,6 @@
                                    caprep cap,
                                    chanid_t chan_id,
                                    coreid_t core_id);
-
     message bind_ump_request(iref iref,
                              mon_id_t mon_id,
                              uint32 channel_length_in,
@@ -221,7 +116,6 @@
     // relative timestamps to.
     message rsrc_phase(rsrcid id, uint32 phase, uint64 timestamp);
 
->>>>>>> af1bdebb
     /* Multi-hop interconnect driver */
 
     // request portion of routing table from another monitor
