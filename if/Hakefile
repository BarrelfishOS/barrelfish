--- conflicted
+++ resolved
@@ -65,14 +65,9 @@
                "xmplrpc",
                "xmplthc",
                "unixsock",
-<<<<<<< HEAD
-               "bcache",
-               "replay" ],
-=======
 	       "bcache",
 	       "replay",
 	       "empty"],
->>>>>>> e7b1d362
              arch <- allArchitectures
 ] ++
 
