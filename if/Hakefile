--- conflicted
+++ resolved
@@ -49,7 +49,7 @@
                "serial",
                "skb",
                "skb_map",
-               "octopus",               
+               "octopus",
                "spawn",
                "terminal",
                "terminal_config",
@@ -57,7 +57,7 @@
                "test",
                "timer",
                "trivfs",
-               "usb_driver",  
+               "usb_driver",
                "usb_manager",
                "xcorecap",
                "xcorecapbench",
@@ -66,23 +66,16 @@
                "xmplrpc",
                "xmplthc",
                "unixsock",
-<<<<<<< HEAD
                "bcache",
                "replay",
                "xeon_phi",
                "xeon_phi_manager",
                "block_service",
                "bulk_ctrl",
-               "empty" 
-               
-           ],
-=======
-	       "bcache",
-	       "replay",
                "arrakis",
                "e10k_vf",
-	       "empty"],
->>>>>>> 32503d46
+               "empty"
+           ],
              arch <- allArchitectures
 ] ++
 
