--- conflicted
+++ resolved
@@ -347,21 +347,10 @@
                        "angler"
                        ] ]
 
-<<<<<<< HEAD
-    modules_fvp = [ "/sbin/" ++ f | f <- [
-                       "cpu_foundation",
-                       "init"
-                       ] ]
-
-    modules_aarch64 = [ "/sbin/" ++ f | f <- [
-                       "init",
-                       "acpi",
-=======
     -- ARMv8 modules for running under QEMU
     armv8_qemuModules = [ "/sbin/" ++ f | f <- [
                        "cpu_qemu",
                        "init",
->>>>>>> acd89794
                        "mem_serv",
                        "monitor",
                        "ramfsd",
@@ -370,17 +359,6 @@
                        "corectrl",
                        "skb",
                        "memtest",
-<<<<<<< HEAD
-                       "fish",
-                       "angler",
-                       "kaluga"
-                       ] ]
-
-    modules_tmas = [ "/sbin/" ++ f | f <- [
-                       "serial_tmas",
-                       "cpu_tmas"
-                       ] ]
-=======
                        "serial_qemu",
                        "fish",
                        "angler"
@@ -400,7 +378,6 @@
                     In BuildTree "root" ("/"++target++"_image"),
                     Out "root" ("/"++target++"_image.bin") ])
             ]
->>>>>>> acd89794
   in
  [
    --
@@ -466,18 +443,10 @@
      [ ("root", "/armv7_pandaboard_image") ])
     "Standard Pandaboard ES build image and modules",
 
-<<<<<<< HEAD
-    platform "ARMv8-FVP" [ "armv8" ]
-    [ ("root", "/armv8_fvp_image"), ("root", "/armv8_fvp_debug"),
-      ("tools", "/fastmodels/bootdebug.py") ]
-    "ARM Fixed Virtual Plaftorm simulator for ARMv8.",
-    
-=======
     platform "ARMv8-QEMU" [ "armv8" ]
     ([ ("armv8", f) | f <- armv8_qemuModules ])
     "ARM Virtual Machine Board with ARM Cortex A57 processors in Qemu.",
 
->>>>>>> acd89794
     platform "ARMv8-GEM5" [ "armv8" ]
     ([ ("armv8", f) | f <- armv8_gem5Modules ] ++ [ ("root", "/armv8_gem5_image") ])
     "GEM5 emulator for ARM Cortex-A series multicore processors",
