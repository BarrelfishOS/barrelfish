--------------------------------------------------------------------------
-- Copyright (c) 2015-2016 ETH Zurich.
-- All rights reserved.
--
-- This file is distributed under the terms in the attached LICENSE file.
-- If you do not find this file, copies can be found by writing to:
-- ETH Zurich D-INFK, Universitaetstr. 6, CH-8092 Zurich. Attn: Systems Group.
--
-- Hakefile for /platforms/
--
--------------------------------------------------------------------------

let bin_rcce_lu = [ "/sbin/" ++ f | f <- [
                        "rcce_lu_A1",
                        "rcce_lu_A2",
                        "rcce_lu_A4",
                        "rcce_lu_A8",
                        "rcce_lu_A16",
                        "rcce_lu_A32",
                        "rcce_lu_A64" ]]

    bin_rcce_bt = [ "/sbin/" ++ f | f <- [
                        "rcce_bt_A1",
                        "rcce_bt_A4",
                        "rcce_bt_A9",
                        "rcce_bt_A16",
                        "rcce_bt_A25",
                        "rcce_bt_A36" ]]

    tests_common = [ "/sbin/" ++ f | f <- [
                        "fputest",
                        "hellotest",
                        "idctest",
                        "memtest",
                        "nkmtest_all",
                        "nkmtest_map_unmap",
                        "nkmtest_modify_flags",
                        "schedtest",
                        "test_retype",
                        "testerror",
                        "yield_test" ] ]

    tests_x86 = [ "/sbin/" ++ f | f <- [
                        "tests/luatest",
                        "tests/numatest" ] ] ++ tests_common

    tests_x86_64 = [ "/sbin/" ++ f | f <- [
                        "arrakis_hellotest",
                        "fread_test",
                        "fscanf_test",
                        "ata_rw28_test",
                        "bomp_cpu_bound",
                        "bomp_cpu_bound_progress",
                        "bomp_sync",
                        "bomp_sync_progress",
                        "bomp_test",
                        "bulk_shm",
                        "cryptotest",
                        "mdbtest_addr_zero",
                        "mdbtest_range_query",
                        "mem_affinity",
                        "multihoptest",
                        "net-test",
                        "net_openport_test",
                        "nkmtest_invalid_mappings",
                        "perfmontest",
                        "phoenix_kmeans",
                        "socketpipetest",
                        "spantest",
                        "spin",
                        "testconcurrent",
                        "testdesc",
                        "testdesc-child",
                        "tests/cxxtest",
                        "tests/dma_test",
                        "tests/xphi_nameservice_test",
                        "thcidctest",
                        "thcminitest",
                        "thctest",
                        "timer_test",
                        "tlstest",
                        "tweedtest",
                        "xcorecap",
                        "xcorecapserv" ] ] ++ tests_x86

    tests_x86_32 = [ "/sbin/" ++ f | f <- [
                    "fread_test",
                    "fscanf_test"
                    ] ] ++ tests_x86

    tests_k1om = [ "/sbin/" ++ f | f <- [
                        "tests/dma_test",
                        "tests/xeon_phi_inter",
                        "tests/xeon_phi_test",
                        "tests/xphi_nameservice_test" ] ] ++ tests_x86

    bench_common = [ "/sbin/" ++ f | f <- [
                        "channel_cost_bench",
                        "flounder_stubs_buffer_bench",
                        "flounder_stubs_empty_bench",
                        "flounder_stubs_payload_bench",
                        "xcorecapbench" ]]

    bench_x86 =  [ "/sbin/" ++ f | f <- [
                      "multihop_latency_bench",
                      "net_openport_test",
                      "perfmontest",
                      "thc_v_flounder_empty",
                      "timer_test",
                      "udp_throughput",
                      "ump_exchange",
                      "ump_latency",
                      "ump_latency_cache",
                      "ump_receive",
                      "ump_send",
                      "ump_throughput" ]]

    bench_x86_64 = bench_x86 ++ bin_rcce_bt ++ bin_rcce_lu ++
                   [ "/sbin/" ++ f | f <- [
                        "ahci_bench",
                        "apicdrift_bench",
                        "benchmarks/bomp_mm",
                        "benchmarks/dma_bench",
                        "benchmarks/xomp_share",
                        "benchmarks/xomp_spawn",
                        "benchmarks/xomp_work",
                        "benchmarks/xphi_ump_bench",
                        "bomp_benchmark_cg",
                        "bomp_benchmark_ft",
                        "bomp_benchmark_is",
                        "bulk_transfer_passthrough",
                        "bulkbench",
                        "bulkbench_micro_echo",
                        "bulkbench_micro_rtt",
                        "bulkbench_micro_throughput",
                        "elb_app",
                        "elb_app_tcp",
                        "lrpc_bench",
                        "mdb_bench",
                        "mdb_bench_old",
                        "netthroughput",
                        "phases_bench",
                        "phases_scale_bench",
                        "placement_bench",
                        "rcce_pingpong",
                        "shared_mem_clock_bench",
                        "tsc_bench" ]]

    bench_x86_32 = bench_x86 ++ bin_rcce_bt ++ bin_rcce_lu

    bench_k1om = [ "/sbin/" ++ f | f <- [
                        "benchmarks/bomp_mm",
                        "benchmarks/dma_bench",
                        "benchmarks/xomp_share",
                        "benchmarks/xomp_spawn",
                        "benchmarks/xomp_work",
                        "benchmarks/xphi_ump_bench",
                        "benchmarks/xphi_xump_bench" ] ] ++ bench_x86

    -- Default list of modules to build/install for all enabled architectures
    modules_common = [ "/sbin/" ++ f | f <- [
                          "init",
                          "chips",
                          "skb",
                          "spawnd",
                          "startd",
                          "mem_serv",
                          "monitor",
                          "ramfsd" ]]

    -- List of modules that are arch-independent and always built
    modules_generic = [
        "/eclipseclp_ramfs.cpio.gz",
        "/skb_ramfs.cpio.gz",
        "/sshd_ramfs.cpio.gz" ]

    -- x86_64-specific modules to build by default
    -- this should shrink as targets are ported and move into the generic list above
    modules_x86_64  = [ "/sbin/" ++ f | f <- [
                           "elver",
                           "cpu",
                           "acpi",
                           "ahcid",
                           "angler",
                           "arrakismon",
                           "bcached",
                           "bench",
                           "bfscope",
                           "block_server",
                           "block_server_client",
                           "boot_perfmon",
                           "bs_user",
                           "bulk_shm",
                           "corectrl",
                           "datagatherer",
                           "dma_mgr",
                           "e1000n",
                           "e10k",
                           "e10k_queue",
                           "echoserver",
                           "fbdemo",
                           "fish",
                           "hpet",
                           "ioat_dma",
                           "kaluga",
                           "lo_queue",
                           "lpc_kbd",
                           "lpc_timer",
                           "lshw",
                           "mem_serv_dist",
                           "netd",
                           "NGD_mng",
                           "pci",
                           "routing_setup",
                           "rtl8029",
                           "serial",
                           "sfxge",
                           "slideshow",
                           "sshd",
                           "vbe",
                           "virtio_blk",
                           "virtio_blk_host",
                           "vmkitmon",
                           "vnode_map_test",
                           "webserver",
                           "xeon_phi",
                           "xeon_phi_mgr"
                           ]] ++ modules_common

    -- the following are broken in the newidc system
    modules_x86_64_broken  = [ "/sbin/" ++ f | f <- [
                                  "barriers",
                                  "ipi_bench",
                                  "ring_barriers",
                                  "ssf_bcast",
                                  "lamport_bcast" ]]

    -- x86-32-specific module to build by default
    modules_x86_32  = [ "/sbin/" ++ f | f <- [
                           "cpu",
                           "lpc_kbd",
                           "serial",
                           "rcce_pingpong",
                           "bench",
                           "fbdemo",
                           "fish",
                           "fputest",
                           "pci",
                           "acpi",
                           "kaluga",
                           "slideshow",
                           "thc_v_flounder_empty",
                           "thcidctest",
                           "thcminitest",
                           "thctest",
                           "vbe",
                           "mem_serv_dist",
                           "routing_setup",
                           "multihoptest",
                           "multihop_latency_bench",
                           "angler",
                           "sshd",
                           "corectrl" ]] ++ bin_rcce_bt ++ bin_rcce_lu ++ modules_common

    modules_k1om = [ "/sbin/" ++ f | f <- [
                        "weever",
                        "cpu",
                        "xeon_phi",
                        "corectrl" ] ]

    -- ARMv7-a Pandaboard modules
    pandaModules = [ "/sbin/" ++ f | f <- [
                        "cpu_omap44xx",
                        "init",
                        "mem_serv",
                        "monitor",
                        "ramfsd",
                        "spawnd",
                        "startd",
                        "skb",
                        "memtest",
                        "kaluga",
                        "fish",
                        "sdma",
                        "sdmatest",
                        "sdma_bench",
                        "bulk_sdma",
                        "usb_manager",
                        "usb_keyboard",
                        "serial",
                        "angler",
                        "corectrl"
                        ] ]

    -- ARMv7-m Pandaboard modules, this is unsupported.
    pandaM3Modules = [ "/sbin/" ++ f | f <- [
                          "cpu_omap44xx",
                          "init",
                          "mem_serv",
                          "monitor",
                          "ramfsd",
                          "spawnd",
                          "startd",
                          "skb",
                          "memtest"
                          ] ]

    -- ARMv7-a modules for running under GEM5
    gem5Modules = [ "/sbin/" ++ f | f <- [
                       "cpu_arm_gem5",
                       "init",
                       "mem_serv",
                       "monitor",
                       "ramfsd",
                       "spawnd",
                       "startd",
                       "corectrl",
                       "skb",
                       "memtest"
                       ] ]

    -- ARMv8 modules for running under GEM5
    armv8_gem5Modules = [ "/sbin/" ++ f | f <- [
                       "cpu_gem5",
                       "init",
                       "mem_serv",
                       "monitor",
                       "ramfsd",
                       "spawnd",
                       "startd",
                       "corectrl",
                       "skb",
                       "memtest",
                       "serial",
                       "fish",
                       "angler"
                       ] ]

    modules_fvp = [ "/sbin/" ++ f | f <- [
                       "cpu_foundation",
                       "init"
                       ] ]
  in
 [
   --
   -- Rules to build assorted platforms
   --

    platform "X86_64_Basic" [ "x86_64" ]
      ([ ("x86_64", f) | f <- modules_x86_64 ]
       ++
       [ ("",       f) | f <- modules_generic])
      "Basic 64-bit x86 PC build",

    platform "X86_64_Benchmarks" [ "x86_64" ]
      ([ ("x86_64", f) | f <- modules_x86_64 ++ bench_x86_64]
       ++
       [ ("",       f) | f <- modules_generic])
      "64-bit x86 PC build with benchmarks",

    platform "X86_64_Full" [ "x86_64" ]
      ([ ("x86_64", f) | f <- modules_x86_64 ++ bench_x86_64 ++ tests_x86_64 ]
       ++
       [ ("",       f) | f <- modules_generic])
      "64-bit x86 PC build with benchmarks and test suites",

    platform "X86_32_Basic" [ "x86_32" ]
      ([ ("x86_32", f) | f <- modules_x86_32 ]
       ++
       [ ("",       f) | f <- modules_generic])
      "Basic 32-bit x86 PC build",

    platform "X86_32_Benchmarks" [ "x86_32" ]
      ([ ("x86_32", f) | f <- modules_x86_32 ++ bench_x86_32]
       ++
       [ ("",       f) | f <- modules_generic])
      "32-bit x86 PC build with benchmarks",

    platform "X86_32_Full" [ "x86_32" ]
      ([ ("x86_32", f) | f <- modules_x86_32 ++ bench_x86_32 ++ tests_x86_32 ]
       ++
       [ ("",       f) | f <- modules_generic])
      "32-bit x86 PC build with benchmarks and test suites",

    platform "K1OM_Basic" [ "k1om" ]
      ([ ("k1om", f) | f <- modules_k1om ]
       ++
       [ ("",       f) | f <- modules_generic])
      "Basic Xeon Phi build",

    platform "K1OM_Benchmarks" [ "k1om" ]
      ([ ("k1om", f) | f <- modules_k1om ++ bench_k1om]
       ++
       [ ("",       f) | f <- modules_generic])
      "Xeon Phi build with benchmarks",

    platform "K1OM_Full" [ "k1om" ]
      ([ ("k1om", f) | f <- modules_k1om ++ bench_k1om ++ tests_k1om ]
       ++
       [ ("",       f) | f <- modules_generic])
      "Xeon Phi build with benchmarks and test suites",

    platform "PandaboardES" [ "armv7" ]
    ([ ("armv7", f) | f <- pandaModules ] ++ [ ("root", "/pandaboard_image") ])
    "Standard Pandaboard ES build image and modules",

<<<<<<< HEAD
    platform "ARMv8-FVP" [ "armv8" ]
    [ ("root", "/armv8_fvp_image"), ("root", "/armv8_fvp_debug"),
      ("tools", "/fastmodels/bootdebug.py") ]
    "ARM Fixed Virtual Plaftorm simulator for ARMv8.",
    
=======
>>>>>>> 3d472df4
    platform "ARMv8-GEM5" [ "armv8" ]
    ([ ("armv8", f) | f <- armv8_gem5Modules ] ++ [ ("root", "/armv8_gem5_image") ])
    "GEM5 emulator for ARM Cortex-A series multicore processors",

    platform "ARMv7-GEM5" [ "armv7" ]
    ([ ("armv7", f) | f <- gem5Modules ] ++ [ ("root", "/arm_gem5_image") ])
    "GEM5 emulator for ARM Cortex-A series multicore processors",

    platform "ARMv5" [ "armv5" ]
    ([ ("armv5", "/sbin/" ++ f) | f <- [ "cpu", "cpu.bin" ]])
    "Very basic ARMv5 configuration for testing",

    platform "XScale" [ "xscale" ]
    ([ ("xscale", "/sbin/" ++ f) | f <- [ "cpu_ixp2800", "cpu_ixp2800.bin" ]])
    "Very basic XScale configuration for testing, not guaranteed to boot",

    platform "Mustang" [ "armv8" ]
    ([ ("armv8", "/sbin/cpu_apm88xxxx") ])
    "The APM XGene development board (Mustang)",

    platform "TMAS" [ "armv8" ]
    ([ ("armv8", "/sbin/cpu_tmas"), ("armv8", "/sbin/init") ])
    "The Machine Architectural Simulator (TMAS)",

    --
    -- Rules to build assorted boot images
    --

<<<<<<< HEAD
    -- Build a boot image for the ARM FVP
    Rule ([ In BuildTree "tools" "/bin/mkmb_fvp",
            In SrcTree "tools" "/hake/fvp.cfg",
            Str "0x100000000", -- 4GiB of RAM
            In BuildTree "armv8" "/sbin/fvp_shim",
            In BuildTree "root" "/",
            Out "root" "/armv8_fvp_image"
          ] ++ [ (Dep BuildTree "armv8" m) | m <- modules_fvp ]),

    -- Emit the debug addresses for the FVP
    Rule ([ In BuildTree "tools" "/bin/mkmb_fvp",
            In SrcTree "tools" "/hake/fvp.cfg",
            Str "0x100000000", -- 4GiB of RAM
            In BuildTree "armv8" "/sbin/fvp_shim",
            In BuildTree "root" "/",
            Out "root" "/armv8_fvp_debug",
            Str "-d"
          ] ++ [ (Dep BuildTree "armv8" m) | m <- modules_fvp ]),
    
=======
>>>>>>> 3d472df4
    -- Build the default PandaBoard boot image
    Rule ([ In SrcTree "tools" "/tools/arm_molly/build_pandaboard_image.sh",
            Str "--srcdir",   NoDep SrcTree "root" "/.",
            Str "--builddir", NoDep BuildTree "root" "/.",
            Str "--arch armv7-a",
            Str "--menu",     In SrcTree "tools" "/hake/menu.lst.pandaboard",
            Str "--baseaddr", Str "0x82001000",
            Str "--image",    Out "root" "/pandaboard_image",
            Str "--gcc",      Str Config.arm_cc,
            Str "--objcopy",  Str Config.arm_objcopy,
            Dep BuildTree "tools" "/bin/arm_molly"
          ] ++ [ (Dep BuildTree "armv7" m) | m <- pandaModules ]),

    -- Build the (old) PandaBoard Cortex-M3 image
    Rule ([ In SrcTree "tools" "/tools/arm_molly/build_pandaboard_image.sh",
            Str "--srcdir",   NoDep SrcTree "root" "/.",
            Str "--builddir", NoDep BuildTree "root" "/.",
            Str "--arch armv7-m",
            Str "--menu",     In SrcTree "tools" "/hake/menu.lst.armv7-m",
            Str "--baseaddr", Str "0x0",
            Str "--cflags",   Str "\"-mcpu=cortex-m3 -mthumb\"",
            Str "--image",    Out "root" "/pandaboard_m3image_intermediate",
            Str "--gcc",      Str Config.thumb_cc,
            Str "--objcopy",  Str Config.thumb_objcopy,
            Dep BuildTree "tools" "/bin/arm_molly"
          ] ++ [ (Dep BuildTree "armv7-m" m) | m <- pandaM3Modules ]),

    -- Convert slave image into a form we can insert in our image
    Rule ([ Str "arm-linux-gnueabi-objcopy",
            Str "-I", Str "binary",
            Str "-O", Str "elf32-littlearm",
            Str "-B", Str "arm",
            Str "--rename-section", Str (".data=.rodata_thumb,alloc,load" ++
                                         ",readonly,data,contents"),
            In BuildTree "root" "/pandaboard_m3image_intermediate",
            Out "root" "/pandaboard_m3image" ]),

    -- Build the ARMv7 GEM5 simulation image
    Rule ([ In SrcTree "tools" "/tools/arm_molly/build_pandaboard_image.sh",
            Str "--srcdir",   NoDep SrcTree "root" "/.",
            Str "--builddir", NoDep BuildTree "root" "/.",
            Str "--arch armv7-a",
            Str "--menu",     In SrcTree "tools" "/hake/menu.lst.arm_gem5_mc",
            Str "--baseaddr", Str "0x100000",
            Str "--image",    Out "root" "/arm_gem5_image",
            Str "--gcc",      Str Config.arm_cc,
            Str "--objcopy",  Str Config.arm_objcopy,
            Dep BuildTree "tools" "/bin/arm_molly"
          ] ++ [ (Dep BuildTree "armv7" m) | m <- gem5Modules ]),

    -- Build the ARMv8 GEM5 simulation image
    Rule ([ In SrcTree "tools" "/tools/arm_molly/build_pandaboard_image.sh",
            Str "--srcdir",   NoDep SrcTree "root" "/.",
            Str "--builddir", NoDep BuildTree "root" "/.",
            Str "--arch armv8-a",
            Str "--menu",     In SrcTree "tools" "/hake/menu.lst.armv8_gem5",
            Str "--baseaddr", Str "0x100000",
            Str "--image",    Out "root" "/armv8_gem5_image",
            Str "--gcc",      Str Config.aarch64_cc,
            Str "--objcopy",  Str Config.aarch64_objcopy,
            Dep BuildTree "tools" "/bin/arm_molly"
          ] ++ [ (Dep BuildTree "armv8" m) | m <- armv8_gem5Modules ]),

    -- XScale needs a special rule to generate "include/romfs_size.h"
    -- XXX - this is currently a non-functional stub.  A real solution would
    -- be to do a binary patch on the final image, if anybody still cares.
    Rule ([ Str "echo",
            Str ("\"size_t romfs_cpio_archive_size = 0;" ++
                 " //should not see this\""),
            Str ">",
            Out "xscale" "/include/romfs_size.h" ]),

    --
    -- Booting: various targets for booting Barrelfish under different circumstances
    --

    -- Copy menu.list files across
    Rules [ copyFile SrcTree "root" ("/hake/menu.lst." ++ p)
                     "root" ("/platforms/arm/menu.lst." ++ p)
            | p <- [ "armv8_gem5",
                     "arm_gem5",
                     "arm_gem5_mc",
                     "arm_gem5_panda",
                     "armv5",
                     "armv7-m",
                     "pandaboard",
                     "xscale" ]],
    Rules [ copyFile SrcTree "root" ("/hake/menu.lst." ++ p)
                     "root" ("/platforms/x86/menu.lst." ++ p)
            | p <- [ "x86_32", "x86_64", "k1om" ] ],

    -- Convenient functions for running GEM5
    boot "gem5_armv8" [ "armv8" ] [
      Str Config.gem5,
      In SrcTree "tools" "/tools/aarch64_gem5/gem5script.py",
      Str "--caches",
      Str "--l2cache",
      Str "--n=1",
      NStr "--kernel=", In BuildTree "root" "/armv8_gem5_image" ]
    "Boot an ARMv8 single core image in GEM5",

    boot "gem5_armv8_detailed" [ "armv8" ] [
      Str Config.gem5,
      In SrcTree "tools" "/tools/aarch64_gem5/gem5script.py",
      Str "--caches",
      Str "--l2cache",
      Str "--n=1",
      Str "--cpu-type=arm_detailed",
      NStr "--kernel=", In BuildTree "root" "/armv8_gem5_image" ]
    "Boot an ARMv8 single core image in GEM5 using a detailed CPU model",

    boot "gem5_armv7" [ "armv7" ] [
      Str Config.gem5,
      In SrcTree "tools" "/tools/arm_gem5/gem5script.py",
      Str "--caches",
      Str "--l2cache",
      Str "--n=2",
      NStr "--kernel=", In BuildTree "root" "/arm_gem5_image" ]
    "Boot an ARMv7a multicore image in GEM5",

    boot "gem5_armv7_detailed" [ "armv7" ] [
      Str Config.gem5,
      In SrcTree "tools" "/tools/arm_gem5/gem5script.py",
      Str "--caches",
      Str "--l2cache",
      Str "--n=2",
      Str "--cpu-type=arm_detailed",
      NStr "--kernel=", In BuildTree "root" "/arm_gem5_image" ]
    "Boot an ARMv7a multicore image in GEM5 using a detailed CPU model",

    boot "qemu_x86_64" [ "x86_64" ] [
      In SrcTree "tools" "/tools/qemu-wrapper.sh",
      Str "--menu", In BuildTree "root" "/platforms/x86/menu.lst.x86_64",
      Str "--arch", Str "x86_64" ]
    "Boot QEMU in 64-bit x86 mode emulating a PC",

    boot "qemu_x86_32" [ "x86_32" ] [
      In SrcTree "tools" "/tools/qemu-wrapper.sh",
      Str "--menu", In BuildTree "root" "/platforms/x86/menu.lst.x86_32",
      Str "--arch", Str "x86_32" ]
    "Boot QEMU in 32-bit x86 mode emulating a PC",

    boot "qemu_x86_64_debug" [ "x86_64" ] [
      In SrcTree "tools" "/tools/qemu-wrapper.sh",
      Str "--menu", In BuildTree "root" "/platforms/x86/menu.lst.x86_64",
      Str "--arch", Str "x86_64",
      Str "--debug", In SrcTree "tools" "/tools/debug.gdb" ]
    "Boot QEMU under GDB in 64-bit x86 mode emulating a PC",

    boot "qemu_x86_32_debug" [ "x86_32" ] [
      In SrcTree "tools" "/tools/qemu-wrapper.sh",
      Str "--menu", In BuildTree "root" "/platforms/x86/menu.lst.x86_32",
      Str "--arch", Str "x86_32",
      Str "--debug", In SrcTree "tools" "/tools/debug.gdb" ]
    "Boot QEMU under GDB in 32-bit x86 mode emulating a PC",

    boot "qemu_armv5" [ "armv5" ] [
      In SrcTree "tools" "/tools/qemu-wrapper.sh",
      Str "--kernel", In BuildTree "armv5" "/sbin/cpu.bin",
      Str "--initrd", In BuildTree "armv5" "/romfs.cpio",
      Str "--arch", Str "armv5" ]
    "Boot QEMU as an ARMv5-based Integrator/CP board",

    boot "qemu_armv5_debug" [ "armv5" ] [
      In SrcTree "tools" "/tools/qemu-wrapper.sh",
      Str "--kernel", In BuildTree "armv5" "/sbin/cpu.bin",
      Str "--initrd", In BuildTree "armv5" "/romfs.cpio",
      Str "--arch", Str "armv5",
      Str "--debug", In SrcTree "tools" "/tools/debug.arm.gdb" ]
    "Boot QEMU under GDB as an ARMv5-based Integrator/CP board"
 ]<|MERGE_RESOLUTION|>--- conflicted
+++ resolved
@@ -404,14 +404,11 @@
     ([ ("armv7", f) | f <- pandaModules ] ++ [ ("root", "/pandaboard_image") ])
     "Standard Pandaboard ES build image and modules",
 
-<<<<<<< HEAD
     platform "ARMv8-FVP" [ "armv8" ]
     [ ("root", "/armv8_fvp_image"), ("root", "/armv8_fvp_debug"),
       ("tools", "/fastmodels/bootdebug.py") ]
     "ARM Fixed Virtual Plaftorm simulator for ARMv8.",
     
-=======
->>>>>>> 3d472df4
     platform "ARMv8-GEM5" [ "armv8" ]
     ([ ("armv8", f) | f <- armv8_gem5Modules ] ++ [ ("root", "/armv8_gem5_image") ])
     "GEM5 emulator for ARM Cortex-A series multicore processors",
@@ -440,7 +437,6 @@
     -- Rules to build assorted boot images
     --
 
-<<<<<<< HEAD
     -- Build a boot image for the ARM FVP
     Rule ([ In BuildTree "tools" "/bin/mkmb_fvp",
             In SrcTree "tools" "/hake/fvp.cfg",
@@ -460,8 +456,6 @@
             Str "-d"
           ] ++ [ (Dep BuildTree "armv8" m) | m <- modules_fvp ]),
     
-=======
->>>>>>> 3d472df4
     -- Build the default PandaBoard boot image
     Rule ([ In SrcTree "tools" "/tools/arm_molly/build_pandaboard_image.sh",
             Str "--srcdir",   NoDep SrcTree "root" "/.",
