--- conflicted
+++ resolved
@@ -291,16 +291,9 @@
     	dispatch(schedule());
     }
     else {
-<<<<<<< HEAD
-         gic_ack_irq(irq);
-         send_user_interrupt(irq);
-
-         panic("Unhandled IRQ %"PRIu32"\n", irq);
-=======
         gic_ack_irq(irq);
         send_user_interrupt(irq);
         panic("Unhandled IRQ %"PRIu32"\n", irq);
->>>>>>> c927c7ab
     }
 
 }