/**
 * \file
 * \brief System calls implementation.
 */

/*
 * Copyright (c) 2007, 2008, 2009, 2010, 2012, ETH Zurich.
 * All rights reserved.
 *
 * This file is distributed under the terms in the attached LICENSE file.
 * If you do not find this file, copies can be found by writing to:
 * ETH Zurich D-INFK, Haldeneggsteig 4, CH-8092 Zurich. Attn: Systems Group.
 */

#include <kernel.h>
#include <kcb.h>
#include <syscall.h>
#include <barrelfish_kpi/syscalls.h>
#include <mdb/mdb.h>
#include <dispatch.h>
#include <paging_kernel_arch.h>
#include <paging_generic.h>
#include <exec.h>
#include <fpu.h>
#include <arch/x86/x86.h>
#include <arch/x86/apic.h>
#include <arch/x86/global.h>
#include <arch/x86/perfmon.h>
#include <arch/x86/debugregs.h>
#include <arch/x86/syscall.h>
#include <arch/x86/timing.h>
#include <arch/x86/ipi_notify.h>
<<<<<<< HEAD
#include <barrelfish_kpi/sys_debug.h>
#include <barrelfish_kpi/lmp.h>
#include <barrelfish_kpi/dispatcher_shared_target.h>
#include <trace/trace.h>
#ifndef __k1om__
#include <vmkit.h>
#include <amd_vmcb_dev.h>
#endif
=======
#include <dev/amd_vmcb_dev.h>
>>>>>>> 69694a24

#define MIN(a,b)        ((a) < (b) ? (a) : (b))

extern uint64_t user_stack_save;

/* FIXME: lots of missing argument checks in this function */
static struct sysret handle_dispatcher_setup(struct capability *to,
                                             int cmd, uintptr_t *args)
{
    capaddr_t cptr = args[0];
    int depth    = args[1];
    capaddr_t vptr = args[2];
    capaddr_t dptr = args[3];
    bool run = args[4];
    capaddr_t odptr = args[5];

    TRACE(KERNEL, SC_DISP_SETUP, 0);
    struct sysret sr = sys_dispatcher_setup(to, cptr, depth, vptr, dptr, run, odptr);
    TRACE(KERNEL, SC_DISP_SETUP, 1);
    return sr;
}

static struct sysret handle_dispatcher_properties(struct capability *to,
                                                  int cmd, uintptr_t *args)
{
    enum task_type type = args[0];
    unsigned long deadline = args[1];
    unsigned long wcet = args[2];
    unsigned long period = args[3];
    unsigned long release = args[4];
    unsigned short weight = args[5];

    TRACE(KERNEL, SC_DISP_PROPS, 0);
    struct sysret sr = sys_dispatcher_properties(to, type, deadline, wcet, period,
                                                 release, weight);
    TRACE(KERNEL, SC_DISP_PROPS, 1);
    return sr;
}

static struct sysret handle_retype_common(struct capability *root,
                                          uintptr_t *args,
                                          bool from_monitor)
{
    uint64_t source_cptr     = args[0];
    uint64_t type            = args[1];
    uint64_t objbits         = args[2];
    uint64_t dest_cnode_cptr = args[3];
    uint64_t dest_slot       = args[4];
    uint64_t dest_vbits      = args[5];

    TRACE(KERNEL, SC_RETYPE, 0);
    struct sysret sr = sys_retype(root, source_cptr, type, objbits, dest_cnode_cptr,
                                  dest_slot, dest_vbits, from_monitor);
    TRACE(KERNEL, SC_RETYPE, 1);
    return sr;
}

static struct sysret handle_retype(struct capability *root,
                                   int cmd, uintptr_t *args)
{
    return handle_retype_common(root, args, false);
}

static struct sysret handle_create(struct capability *root,
                                   int cmd, uintptr_t *args)
{
    /* Retrieve arguments */
    enum objtype type         = args[0];
    uint8_t objbits           = args[1];
    capaddr_t dest_cnode_cptr = args[2];
    cslot_t dest_slot         = args[3];
    uint8_t dest_vbits        = args[4];

    TRACE(KERNEL, SC_CREATE, 0);
    struct sysret sr = sys_create(root, type, objbits, dest_cnode_cptr, dest_slot,
                                  dest_vbits);
    TRACE(KERNEL, SC_CREATE, 1);
    return sr;
}


/**
 * Common code for copying and minting except the mint flag and param passing
 */
static struct sysret copy_or_mint(struct capability *root,
                                  uintptr_t *args, bool mint)
{
    /* Retrive arguments */
    capaddr_t  destcn_cptr   = args[0];
    uint64_t dest_slot     = args[1];
    capaddr_t  source_cptr   = args[2];
    int      destcn_vbits  = args[3];
    int      source_vbits  = args[4];
    uint64_t param1, param2;
    // params only sent if mint operation
    if (mint) {
        param1 = args[5];
        param2 = args[6];
    } else {
        param1 = param2 = 0;
    }

    TRACE(KERNEL, SC_COPY_OR_MINT, 0);
    struct sysret sr = sys_copy_or_mint(root, destcn_cptr, dest_slot, source_cptr,
                                        destcn_vbits, source_vbits, param1, param2, mint);
    TRACE(KERNEL, SC_COPY_OR_MINT, 1);
    return sr;
}

static struct sysret handle_map(struct capability *ptable,
                                int cmd, uintptr_t *args)
{
    /* Retrieve arguments */
    uint64_t  slot          = args[0];
    capaddr_t source_cptr   = args[1];
    int       source_vbits  = args[2];
    uint64_t  flags         = args[3];
    uint64_t  offset        = args[4];
    uint64_t  pte_count     = args[5];

    TRACE(KERNEL, SC_MAP, 0);
    struct sysret sr = sys_map(ptable, slot, source_cptr, source_vbits, flags, offset,
                   	           pte_count);
    TRACE(KERNEL, SC_MAP, 1);
    return sr;
}

static struct sysret handle_mint(struct capability *root,
                                 int cmd, uintptr_t *args)
{
    return copy_or_mint(root, args, true);
}

static struct sysret handle_copy(struct capability *root,
                                 int cmd, uintptr_t *args)
{
    return copy_or_mint(root, args, false);
}

static struct sysret handle_delete_common(struct capability *root,
                                   uintptr_t *args,
                                   bool from_monitor)
{
    capaddr_t cptr = args[0];
    int bits       = args[1];

    TRACE(KERNEL, SC_DELETE, 0);
    struct sysret sr = sys_delete(root, cptr, bits, from_monitor);
    TRACE(KERNEL, SC_DELETE, 1);

    return sr;
}

static struct sysret handle_delete(struct capability *root,
                                   int cmd, uintptr_t *args)
{
    return handle_delete_common(root, args, false);
}


static struct sysret handle_revoke_common(struct capability *root,
                                          uintptr_t *args,
                                          bool from_monitor)
{
    capaddr_t cptr = args[0];
    int bits       = args[1];

    TRACE(KERNEL, SC_REVOKE, 0);
    struct sysret sr = sys_revoke(root, cptr, bits, from_monitor);
    TRACE(KERNEL, SC_REVOKE, 1);

    return sr;
}

static struct sysret handle_revoke(struct capability *root,
                                   int cmd, uintptr_t *args)
{
    return handle_revoke_common(root, args, false);
}


static struct sysret handle_unmap(struct capability *pgtable,
                                  int cmd, uintptr_t *args)
{
    capaddr_t cptr = args[0];
    int bits       = args[1];
    size_t entry   = args[2];
    size_t pages   = args[3];

    errval_t err;
    struct cte *mapping;
    err = caps_lookup_slot(&dcb_current->cspace.cap, cptr, bits,
                                    &mapping, CAPRIGHTS_READ_WRITE);
    if (err_is_fail(err)) {
        return SYSRET(err_push(err, SYS_ERR_CAP_NOT_FOUND));
    }

    TRACE(KERNEL, SC_UNMAP, 0);
    err = page_mappings_unmap(pgtable, mapping, entry, pages);
    TRACE(KERNEL, SC_UNMAP, 1);
    return SYSRET(err);
}

/// Different handler for cap operations performed by the monitor
static struct sysret monitor_handle_retype(struct capability *kernel_cap,
                                           int cmd, uintptr_t *args)
{
    errval_t err;

    capaddr_t root_caddr = args[0];
    capaddr_t root_vbits = args[1];

    struct capability *root;
    err = caps_lookup_cap(&dcb_current->cspace.cap, root_caddr, root_vbits,
                          &root, CAPRIGHTS_READ);
    if (err_is_fail(err)) {
        return SYSRET(err_push(err, SYS_ERR_ROOT_CAP_LOOKUP));
    }

    /* XXX: this hides the first two arguments */
    return handle_retype_common(root, &args[2], true);
}

/// Different handler for cap operations performed by the monitor
static struct sysret monitor_handle_delete(struct capability *kernel_cap,
                                           int cmd, uintptr_t *args)
{
    errval_t err;

    capaddr_t root_caddr = args[0];
    capaddr_t root_vbits = args[1];

    struct capability *root;
    err = caps_lookup_cap(&dcb_current->cspace.cap, root_caddr, root_vbits,
                          &root, CAPRIGHTS_READ);
    if (err_is_fail(err)) {
        return SYSRET(err_push(err, SYS_ERR_ROOT_CAP_LOOKUP));
    }

    /* XXX: this hides the first two arguments */
    return handle_delete_common(root, &args[2], true);
}

/// Different handler for cap operations performed by the monitor
static struct sysret monitor_handle_revoke(struct capability *kernel_cap,
                                           int cmd, uintptr_t *args)
{
    errval_t err;

    capaddr_t root_caddr = args[0];
    capaddr_t root_vbits = args[1];

    struct capability *root;
    err = caps_lookup_cap(&dcb_current->cspace.cap, root_caddr, root_vbits,
                          &root, CAPRIGHTS_READ);
    if (err_is_fail(err)) {
        return SYSRET(err_push(err, SYS_ERR_ROOT_CAP_LOOKUP));
    }

    /* XXX: this hides the first two arguments */
    return handle_revoke_common(root, &args[2], true);
}

static struct sysret monitor_handle_register(struct capability *kernel_cap,
                                             int cmd, uintptr_t *args)
{
    capaddr_t ep_caddr = args[0];

    TRACE(KERNEL, SC_MONITOR_REGISTER, 0);
    struct sysret sr = sys_monitor_register(ep_caddr);
    TRACE(KERNEL, SC_MONITOR_REGISTER, 1);
    return sr;
}

static inline void __monitor(const void *eax, unsigned long ecx,
                 unsigned long edx)
{
    /* "monitor %eax, %ecx, %edx;" */
    __asm__ __volatile__ (".byte 0x0f, 0x01, 0xc8;"
                          :: "a" (eax), "c" (ecx), "d"(edx));
}

static inline void __mwait(unsigned long eax, unsigned long ecx)
{
    /* "mwait %eax, %ecx;" */
    __asm__ __volatile__ (".byte 0x0f, 0x01, 0xc9;"
                          :: "a" (eax), "c" (ecx));
}

static struct sysret monitor_get_core_id(struct capability *kernel_cap,
                                         int cmd, uintptr_t *args)
{
    return (struct sysret){.error = SYS_ERR_OK, .value = my_core_id};
}

static struct sysret monitor_get_arch_id(struct capability *kernel_cap,
                                         int cmd, uintptr_t *args)
{
    return (struct sysret){.error = SYS_ERR_OK, .value = apic_id};
}

static struct sysret monitor_identify_cap_common(struct capability *kernel_cap,
                                                 struct capability *root,
                                                 uintptr_t *args)
{
    capaddr_t cptr = args[0];
    uint8_t bits   = args[1];
    
    struct capability *retbuf = (void *)args[2];

    return sys_monitor_identify_cap(root, cptr, bits, retbuf);
}

static struct sysret monitor_identify_cap(struct capability *kernel_cap,
                                          int cmd, uintptr_t *args)
{
    return monitor_identify_cap_common(kernel_cap, &dcb_current->cspace.cap, args);
}

static struct sysret monitor_identify_domains_cap(struct capability *kernel_cap,
                                                  int cmd, uintptr_t *args)
{
    errval_t err;

    capaddr_t root_caddr = args[0];
    capaddr_t root_vbits = args[1];

    struct capability *root;
    err = caps_lookup_cap(&dcb_current->cspace.cap, root_caddr, root_vbits,
                          &root, CAPRIGHTS_READ);

    if (err_is_fail(err)) {
        return SYSRET(err_push(err, SYS_ERR_ROOT_CAP_LOOKUP));
    }

    /* XXX: this hides the first two arguments */
    return monitor_identify_cap_common(kernel_cap, root, &args[2]);
}

static struct sysret monitor_remote_cap(struct capability *kernel_cap,
                                        int cmd, uintptr_t *args)
{
    struct capability *root = &dcb_current->cspace.cap;
    capaddr_t cptr = args[0];
    int bits = args[1];
    bool remote = args[2];

    struct cte *cte;
    errval_t err = caps_lookup_slot(root, cptr, bits, &cte, CAPRIGHTS_WRITE);
    if (err_is_fail(err)) {
        return SYSRET(err_push(err, SYS_ERR_IDENTIFY_LOOKUP));
    }

    set_cap_remote(cte, remote);
    bool has_desc = has_descendants(cte);

    return (struct sysret){ .error = SYS_ERR_OK, .value = has_desc };
}


static struct sysret monitor_create_cap(struct capability *kernel_cap,
                                        int cmd, uintptr_t *args)
{
    /* XXX: Get the raw metadata of the capability to create */
    struct capability *src = (struct capability *)args;
    int pos = sizeof(struct capability) / sizeof(uint64_t);

    /* Certain types cannot be created here */
    if ((src->type == ObjType_Null) || (src->type == ObjType_EndPoint)
        || (src->type == ObjType_Dispatcher) || (src->type == ObjType_Kernel)
        || (src->type == ObjType_IRQTable)) {
        return SYSRET(SYS_ERR_ILLEGAL_DEST_TYPE);
    }

    /* Create the cap in the destination */
    capaddr_t cnode_cptr = args[pos];
    int cnode_vbits      = args[pos + 1];
    size_t slot          = args[pos + 2];

    return SYSRET(caps_create_from_existing(&dcb_current->cspace.cap,
                                            cnode_cptr, cnode_vbits,
                                            slot, src));
}

static struct sysret monitor_nullify_cap(struct capability *kernel_cap,
                                         int cmd, uintptr_t *args)
{
    capaddr_t cptr = args[0];
    uint8_t bits   = args[1];

    return sys_monitor_nullify_cap(cptr, bits);
}

static struct sysret monitor_iden_cnode_get_cap(struct capability *kern_cap,
                                                int cmd, uintptr_t *args)
{
    errval_t err;

    /* XXX: Get the raw metadata of the cnode */
    int pos = sizeof(struct capability) / sizeof(uint64_t);
    struct capability *cnode = (struct capability *)args;
    assert(cnode->type == ObjType_CNode);

    struct capability *cnode_copy;
    err = mdb_get_copy(cnode, &cnode_copy);
    if (err_is_fail(err)) {
        return SYSRET(err);
    }

    capaddr_t slot = args[pos];
    struct cte* cte = caps_locate_slot(cnode_copy->u.cnode.cnode, slot);

    // XXX: Write cap data directly back to user-space
    // FIXME: this should involve a pointer/range check for reliability,
    // but because the monitor is inherently trusted it's not a security hole
    struct capability *retbuf = (void *)args[pos + 1];
    *retbuf = cte->cap;

    return SYSRET(SYS_ERR_OK);
}

static struct sysret monitor_handle_sync_timer(struct capability *kern_cap,
                                               int cmd, uintptr_t *args)
{
    uint64_t synctime = args[0];
    return sys_monitor_handle_sync_timer(synctime);
}

static struct sysret handle_frame_identify(struct capability *to,
                                           int cmd, uintptr_t *args)
{
    // Return with physical base address of frame
    // XXX: pack size into bottom bits of base address
    assert(to->type == ObjType_Frame || to->type == ObjType_DevFrame);
    assert((to->u.frame.base & BASE_PAGE_MASK) == 0);
    return (struct sysret) {
        .error = SYS_ERR_OK,
        .value = to->u.frame.base | to->u.frame.bits,
    };
}

static struct sysret handle_frame_modify_flags(struct capability *to,
                                               int cmd, uintptr_t *args)
{
    // Modify flags of (part of) mapped region of frame
    assert(to->type == ObjType_Frame || to->type == ObjType_DevFrame);

    // unpack arguments
    size_t offset = args[0]; // in pages; of first page to modify from first
                             // page in mapped region
    size_t pages  = args[1]; // #pages to modify
    size_t flags  = args[2]; // new flags

    page_mappings_modify_flags(to, offset, pages, flags);

    return (struct sysret) {
        .error = SYS_ERR_OK,
        .value = 0,
    };
}

static struct sysret handle_io(struct capability *to, int cmd, uintptr_t *args)
{
    uint64_t    port = args[0];
    uint64_t    data = args[1]; // ignored for input

    return sys_io(to, cmd, port, data);
}

#ifndef __k1om__
static struct sysret
handle_dispatcher_setup_guest (struct capability *to, int cmd, uintptr_t *args)
{
    errval_t err;
    struct dcb *dcb = to->u.dispatcher.dcb;

    capaddr_t epp = args[0];
    capaddr_t vnodep = args[1];
    capaddr_t vmcbp = args[2];
    capaddr_t ctrlp = args[3];

    // 0. Enable VM extensions
    err = vmkit_enable_virtualization();
    if (err != SYS_ERR_OK) {
        return SYSRET(err);
    }

    // 1. Check arguments
    // Monitor endpoint for exits of this geust
    struct cte *ep_cte;

    err = caps_lookup_slot(&dcb_current->cspace.cap, epp, CPTR_BITS,
                           &ep_cte, CAPRIGHTS_READ_WRITE);
    if (err_is_fail(err)) {
        return SYSRET(err);
    }
    if (ep_cte->cap.type != ObjType_EndPoint) {
        return SYSRET(SYS_ERR_VMKIT_ENDPOINT_INVALID);
    }
    err = caps_copy_to_cte(&dcb->guest_desc.monitor_ep, ep_cte, false, 0, 0);
    if (err_is_fail(err)) {
        return SYSRET(err_push(err, SYS_ERR_VMKIT_ENDPOINT));
    }

    // Domain vspace
    struct capability *vnode_cap;
    err = caps_lookup_cap(&dcb_current->cspace.cap, vnodep, CPTR_BITS,
                          &vnode_cap, CAPRIGHTS_WRITE);
    if (err_is_fail(err)) {
        return SYSRET(err);
    }
    if (vnode_cap->type != ObjType_VNode_x86_64_pml4) {
        return SYSRET(SYS_ERR_DISP_VSPACE_INVALID);
    }

    assert(vnode_cap->type == ObjType_VNode_x86_64_pml4);

    // VMCB
    struct cte *vmcb_cte;
    err = caps_lookup_slot(&dcb_current->cspace.cap, vmcbp, CPTR_BITS,
                           &vmcb_cte, CAPRIGHTS_READ_WRITE);
    if (err_is_fail(err)) {
        return SYSRET(err);
    }
    if (vmcb_cte->cap.type != ObjType_Frame ||
        vmcb_cte->cap.u.frame.bits < BASE_PAGE_BITS) {
        return SYSRET(SYS_ERR_VMKIT_VMCB_INVALID);
    }
    err = caps_copy_to_cte(&dcb->guest_desc.vmcb, vmcb_cte, false, 0, 0);
    if (err_is_fail(err)) {
        return SYSRET(err_push(err, SYS_ERR_VMKIT_VMCB));
    }

    // guest control
    struct cte *ctrl_cte;
    err = caps_lookup_slot(&dcb_current->cspace.cap, ctrlp, CPTR_BITS,
                           &ctrl_cte, CAPRIGHTS_READ_WRITE);
    if (err_is_fail(err)) {
        return SYSRET(err);
    }
    if (ctrl_cte->cap.type != ObjType_Frame ||
        ctrl_cte->cap.u.frame.bits < BASE_PAGE_BITS) {
        return SYSRET(SYS_ERR_VMKIT_CTRL_INVALID);
    }
    err = caps_copy_to_cte(&dcb->guest_desc.ctrl, ctrl_cte, false, 0, 0);
    if (err_is_fail(err)) {
        return SYSRET(err_push(err, SYS_ERR_VMKIT_CTRL));
    }

    // 2. Set up the target DCB
/*     dcb->guest_desc.monitor_ep = ep_cap; */
    dcb->vspace = vnode_cap->u.vnode_x86_64_pml4.base;
    dcb->is_vm_guest = true;
/*     dcb->guest_desc.vmcb = vmcb_cap->u.frame.base; */
/*     dcb->guest_desc.ctrl = (void *)x86_64_phys_to_mem(ctrl_cap->u.frame.base); */

    return SYSRET(SYS_ERR_OK);
}
#endif

static struct sysret monitor_handle_domain_id(struct capability *monitor_cap,
                                              int cmd, uintptr_t *args)
{
    capaddr_t cptr = args[0];
    domainid_t domain_id = args[1];

    return sys_monitor_domain_id(cptr, domain_id);
}

/**
 * \brief Set up tracing in the kernel
 */
static struct sysret handle_trace_setup(struct capability *cap,
                                        int cmd, uintptr_t *args)
{
    struct capability *frame;
    errval_t err;

    /* lookup passed cap */
    capaddr_t cptr = args[0];
    err = caps_lookup_cap(&dcb_current->cspace.cap, cptr, CPTR_BITS, &frame,
                          CAPRIGHTS_READ_WRITE);
    if (err_is_fail(err)) {
        return SYSRET(err);
    }

    lpaddr_t lpaddr = gen_phys_to_local_phys(frame->u.frame.base);
    kernel_trace_buf = local_phys_to_mem(lpaddr);
    //printf("kernel.%u: handle_trace_setup at %lx\n", apic_id, kernel_trace_buf);

    // Copy boot applications.
    trace_copy_boot_applications();

    return SYSRET(SYS_ERR_OK);
}

static struct sysret handle_irq_table_alloc(struct capability *to, int cmd,
                                            uintptr_t *args)
{
    struct sysret ret;
    int outvec;
    ret.error = irq_table_alloc(&outvec);
    ret.value = outvec;
    return ret;
}


static struct sysret handle_irq_table_set(struct capability *to, int cmd,
                                          uintptr_t *args)
{
    return SYSRET(irq_table_set(args[0], args[1]));
}

static struct sysret handle_irq_table_delete(struct capability *to, int cmd,
                                             uintptr_t *args)
{
    return SYSRET(irq_table_delete(args[0]));
}

static struct sysret handle_ipi_notify_send(struct capability *cap,
                                            int cmd, uintptr_t *args)
{
    assert(cap->type == ObjType_Notify_IPI);
    return ipi_raise_notify(cap->u.notify_ipi.coreid, cap->u.notify_ipi.chanid);
}

static struct sysret kernel_ipi_register(struct capability *cap,
                                         int cmd, uintptr_t *args)
{
    assert(cap->type == ObjType_Kernel);
    capaddr_t ep = args[0];
    int chanid = args[1];
    return SYSRET(ipi_register_notification(ep, chanid));
}

static struct sysret kernel_ipi_delete(struct capability *cap,
                                       int cmd, uintptr_t *args)
{
    assert(cap->type == ObjType_Kernel);
    assert(!"NYI");
    return SYSRET(SYS_ERR_OK);
}

static struct sysret dispatcher_dump_ptables(struct capability *cap,
                                             int cmd, uintptr_t *args)
{
    assert(cap->type == ObjType_Dispatcher);

    printf("kernel_dump_ptables\n");

    struct dcb *dispatcher = cap->u.dispatcher.dcb;

    paging_dump_tables(dispatcher);

    return SYSRET(SYS_ERR_OK);
}

/*
 * \brief Activate performance monitoring
 *
 * Activates performance monitoring.
 * \param xargs Expected parameters in args:
 * - performance monitoring type
 * - mask for given type
 * - Counter id
 * - Also count in privileged mode
 * - Number of counts before overflow. This parameter may be used to
 *   set tradeoff between accuracy and overhead. Set the counter to 0
 *   to deactivate the usage of APIC.
 * - Endpoint capability to be invoked when the counter overflows.
 *   The buffer associated with the endpoint needs to be large enough
 *   to hold several overflow notifications depending on the overflow
 *   frequency.
 */
static struct sysret performance_counter_activate(struct capability *cap,
                                                  int cmd, uintptr_t *args)
{
    uint8_t event = args[0];
    uint8_t umask = args[1];
    uint8_t counter_id = args[2];
    bool kernel = args[3];
    uint64_t counter_value = args[4];
    capaddr_t ep_addr = args[5];

    errval_t err;
    struct capability *ep;
    extern struct capability perfmon_callback_ep;

    // Make sure that
    assert(ep_addr!=0 || counter_value==0);

    perfmon_init();
    perfmon_measure_start(event, umask, counter_id, kernel, counter_value);

    if(ep_addr!=0) {

        err = caps_lookup_cap(&dcb_current->cspace.cap, ep_addr, CPTR_BITS, &ep,
                               CAPRIGHTS_READ);
        if(err_is_fail(err)) {
            return SYSRET(err);
        }

        perfmon_callback_ep = *ep;
    }

    return SYSRET(SYS_ERR_OK);
}

/*
 * \brief Write counter values.
 */
static struct sysret performance_counter_write(struct capability *cap,
                                               int cmd, uintptr_t *args)
{
    uint8_t counter_id = args[0];
    uint64_t counter_value = args[1];

    perfmon_measure_write(counter_id, counter_value);
    return SYSRET(SYS_ERR_OK);
}

/*
 * \brief Deactivate performance counters again.
 */
static struct sysret performance_counter_deactivate(struct capability *cap,
                                                  int cmd, uintptr_t *args)
{
    perfmon_measure_stop();
    return SYSRET(SYS_ERR_OK);
}

/*
 * \brief Return system-wide unique ID of this ID cap.
 */
static struct sysret handle_idcap_identify(struct capability *cap, int cmd,
                                           uintptr_t *args)
{
    idcap_id_t id;
    struct sysret sysret = sys_idcap_identify(cap, &id);
    sysret.value = id;

    return sysret;
}

static struct sysret kernel_send_init_ipi(struct capability *cap, int cmd,
                                          uintptr_t *args)
{
    coreid_t destination = args[0];
//    printk(LOG_DEBUG, "%s:%s:%d: destination=%"PRIuCOREID"\n",
//           __FILE__, __FUNCTION__, __LINE__, destination);

    apic_send_init_assert(destination, xapic_none);
    apic_send_init_deassert();

    return SYSRET(SYS_ERR_OK);
}

static struct sysret kernel_send_start_ipi(struct capability *cap,
                                           int cmd,
                                           uintptr_t *args)
{
    coreid_t destination = args[0];
    genvaddr_t start_vector = X86_64_REAL_MODE_SEGMENT_TO_REAL_MODE_PAGE(X86_64_REAL_MODE_SEGMENT);
//    printk(LOG_DEBUG, "%s:%d: destination=%"PRIuCOREID" start_vector=%"PRIxGENVADDR"\n",
//           __FILE__, __LINE__, destination, start_vector);

    apic_send_start_up(destination, xapic_none, start_vector);

    return SYSRET(SYS_ERR_OK);
}

static struct sysret kernel_get_global_phys(struct capability *cap,
                                           int cmd,
                                           uintptr_t *args)
{

    struct sysret sysret;
    sysret.value = mem_to_local_phys((lvaddr_t)global);
    sysret.error = SYS_ERR_OK;

    return sysret;
}

static struct sysret kernel_add_kcb(struct capability *kern_cap,
                                    int cmd, uintptr_t *args)
{
    uintptr_t kcb_addr = args[0];
    struct kcb *new_kcb = (struct kcb *)kcb_addr;

    return sys_kernel_add_kcb(new_kcb);
}

static struct sysret kernel_remove_kcb(struct capability *kern_cap,
                                       int cmd, uintptr_t *args)
{
    printk(LOG_NOTE, "in kernel_remove_kcb invocation!\n");
    uintptr_t kcb_addr = args[0];
    struct kcb *to_remove = (struct kcb *)kcb_addr;

    return sys_kernel_remove_kcb(to_remove);
}

static struct sysret kernel_suspend_kcb_sched(struct capability *kern_cap,
                                              int cmd, uintptr_t *args)
{
    printk(LOG_NOTE, "in kernel_suspend_kcb_sched invocation!\n");
    return sys_kernel_suspend_kcb_sched((bool)args[0]);
}

static struct sysret handle_kcb_identify(struct capability *to,
                                         int cmd, uintptr_t *args)
{
    return sys_handle_kcb_identify(to);
}


typedef struct sysret (*invocation_handler_t)(struct capability *to,
                                              int cmd, uintptr_t *args);

static invocation_handler_t invocations[ObjType_Num][CAP_MAX_CMD] = {
    [ObjType_Dispatcher] = {
        [DispatcherCmd_Setup] = handle_dispatcher_setup,
        [DispatcherCmd_Properties] = handle_dispatcher_properties,
#ifndef __k1om__
        [DispatcherCmd_SetupGuest] = handle_dispatcher_setup_guest,
#endif
        [DispatcherCmd_DumpPTables]  = dispatcher_dump_ptables,
    },
    [ObjType_KernelControlBlock] = {
        [FrameCmd_Identify] = handle_kcb_identify,
    },
    [ObjType_Frame] = {
        [FrameCmd_Identify] = handle_frame_identify,
        [FrameCmd_ModifyFlags] = handle_frame_modify_flags,
    },
    [ObjType_DevFrame] = {
        [FrameCmd_Identify] = handle_frame_identify,
        [FrameCmd_ModifyFlags] = handle_frame_modify_flags,
    },
    [ObjType_CNode] = {
        [CNodeCmd_Copy]   = handle_copy,
        [CNodeCmd_Mint]   = handle_mint,
        [CNodeCmd_Retype] = handle_retype,
        [CNodeCmd_Create] = handle_create,
        [CNodeCmd_Delete] = handle_delete,
        [CNodeCmd_Revoke] = handle_revoke,
    },
    [ObjType_VNode_x86_64_pml4] = {
        [VNodeCmd_Map]   = handle_map,
        [VNodeCmd_Unmap] = handle_unmap,
    },
    [ObjType_VNode_x86_64_pdpt] = {
        [VNodeCmd_Map]   = handle_map,
        [VNodeCmd_Unmap] = handle_unmap,
    },
    [ObjType_VNode_x86_64_pdir] = {
        [VNodeCmd_Map]   = handle_map,
        [VNodeCmd_Unmap] = handle_unmap,
    },
    [ObjType_VNode_x86_64_ptable] = {
        [VNodeCmd_Map]   = handle_map,
        [VNodeCmd_Unmap] = handle_unmap,
    },
    [ObjType_Kernel] = {
        [KernelCmd_Get_core_id]  = monitor_get_core_id,
        [KernelCmd_Get_arch_id]  = monitor_get_arch_id,
        [KernelCmd_Identify_cap] = monitor_identify_cap,
        [KernelCmd_Identify_domains_cap] = monitor_identify_domains_cap,
        [KernelCmd_Remote_cap]   = monitor_remote_cap,
        [KernelCmd_Iden_cnode_get_cap] = monitor_iden_cnode_get_cap,
        [KernelCmd_Create_cap]   = monitor_create_cap,
        [KernelCmd_Nullify_cap]  = monitor_nullify_cap,
        [KernelCmd_Setup_trace]  = handle_trace_setup,
        [KernelCmd_Register]     = monitor_handle_register,
        [KernelCmd_Domain_Id]    = monitor_handle_domain_id,
        [MonitorCmd_Retype]      = monitor_handle_retype,
        [MonitorCmd_Delete]      = monitor_handle_delete,
        [MonitorCmd_Revoke]      = monitor_handle_revoke,
        [KernelCmd_Sync_timer]   = monitor_handle_sync_timer,
        [KernelCmd_IPI_Register] = kernel_ipi_register,
        [KernelCmd_IPI_Delete]   = kernel_ipi_delete,
        [KernelCmd_GetGlobalPhys] = kernel_get_global_phys,
        [KernelCmd_Add_kcb]      = kernel_add_kcb,
        [KernelCmd_Remove_kcb]   = kernel_remove_kcb,
        [KernelCmd_Suspend_kcb_sched]   = kernel_suspend_kcb_sched,
    },
    [ObjType_IPI] = {
        [IPICmd_Send_Start] = kernel_send_start_ipi,
        [IPICmd_Send_Init] = kernel_send_init_ipi,
    },
    [ObjType_IRQTable] = {
        [IRQTableCmd_Alloc] = handle_irq_table_alloc,
        [IRQTableCmd_Set] = handle_irq_table_set,
        [IRQTableCmd_Delete] = handle_irq_table_delete
    },
    [ObjType_IO] = {
        [IOCmd_Outb] = handle_io,
        [IOCmd_Outw] = handle_io,
        [IOCmd_Outd] = handle_io,
        [IOCmd_Inb] = handle_io,
        [IOCmd_Inw] = handle_io,
        [IOCmd_Ind] = handle_io
    },
    [ObjType_Notify_IPI] = {
        [NotifyCmd_Send] = handle_ipi_notify_send
    },
    [ObjType_PerfMon] = {
        [PerfmonCmd_Activate] = performance_counter_activate,
        [PerfmonCmd_Deactivate] = performance_counter_deactivate,
        [PerfmonCmd_Write] = performance_counter_write,
    },
    [ObjType_ID] = {
        [IDCmd_Identify] = handle_idcap_identify,
    }
};

/* syscall C entry point; called only from entry.S so no prototype in header */
struct sysret sys_syscall(uint64_t syscall, uint64_t arg0, uint64_t arg1,
                          uint64_t *args, uint64_t rflags, uint64_t rip);
struct sysret sys_syscall(uint64_t syscall, uint64_t arg0, uint64_t arg1,
                          uint64_t *args, uint64_t rflags, uint64_t rip)
{
    struct sysret retval = { .error = SYS_ERR_OK, .value = 0 };

    switch(syscall) {
    case SYSCALL_INVOKE: /* Handle capability invocation */
    {
        // unpack "header" word
        capaddr_t invoke_cptr = arg0 >> 32;
        uint8_t send_bits = arg0 >> 24;
        uint8_t invoke_bits = arg0 >> 16;
        uint8_t length_words = arg0 >> 8;
        uint8_t flags = arg0;

        debug(SUBSYS_SYSCALL, "sys_invoke(0x%x(%d), 0x%lx)\n",
              invoke_cptr, invoke_bits, arg1);

        // Capability to invoke
        struct capability *to = NULL;
        retval.error = caps_lookup_cap(&dcb_current->cspace.cap, invoke_cptr,
                                       invoke_bits, &to, CAPRIGHTS_READ);
        if (err_is_fail(retval.error)) {
            break;
        }

        assert(to != NULL);
        assert(to->type < ObjType_Num);

        // Endpoint cap, do LMP
        if (to->type == ObjType_EndPoint) {
            struct dcb *listener = to->u.endpoint.listener;
            assert(listener != NULL);

            if (listener->disp == 0) {
                retval.error = SYS_ERR_LMP_NO_TARGET;
                break;
            }

            /* limit length of message from buggy/malicious sender */
            length_words = MIN(length_words, LMP_MSG_LENGTH);

            // does the sender want to yield their timeslice on success?
            bool sync = flags & LMP_FLAG_SYNC;
            // does the sender want to yield to the target if undeliverable?
            bool yield = flags & LMP_FLAG_YIELD;

            // try to deliver message
            retval.error = lmp_deliver(to, dcb_current, args, length_words,
                                       arg1, send_bits);

            /* Switch to reciever upon successful delivery with sync flag,
             * or (some cases of) unsuccessful delivery with yield flag */
            enum err_code err_code = err_no(retval.error);
            if ((sync && err_is_ok(retval.error)) ||
                (yield && (err_code == SYS_ERR_LMP_BUF_OVERFLOW
                           || err_code == SYS_ERR_LMP_CAPTRANSFER_DST_CNODE_LOOKUP
                           || err_code == SYS_ERR_LMP_CAPTRANSFER_DST_CNODE_INVALID
                           || err_code == SYS_ERR_LMP_CAPTRANSFER_DST_SLOT_OCCUPIED))
                    ) {
                if (err_is_fail(retval.error)) {
                    struct dispatcher_shared_generic *current_disp =
                        get_dispatcher_shared_generic(dcb_current->disp);
                    struct dispatcher_shared_generic *listener_disp =
                        get_dispatcher_shared_generic(listener->disp);
                    debug(SUBSYS_DISPATCH, "LMP failed; %.*s yields to %.*s: %u\n",
                          DISP_NAME_LEN, current_disp->name,
                          DISP_NAME_LEN, listener_disp->name, err_code);
                }

                // special-case context switch: ensure correct state in current DCB
                dispatcher_handle_t handle = dcb_current->disp;
                struct dispatcher_shared_x86_64 *disp =
                    get_dispatcher_shared_x86_64(handle);
                dcb_current->disabled = dispatcher_is_disabled_ip(handle, rip);
                struct registers_x86_64 *save_area;
                if (dcb_current->disabled) {
                    save_area = &disp->disabled_save_area;
                } else {
                    save_area = &disp->enabled_save_area;
                }

		// Should be enabled. Else, how do we do an invocation??
		if(dcb_current->disabled) {
		  panic("Dispatcher needs to be enabled for this invocation");
		}

		// save calling dispatcher's registers, so that when the dispatcher
		// next runs, it has a valid state in the relevant save area.
		// Save RIP, RFLAGS, RSP and set RAX (return value) for later resume
		save_area->rax = retval.error; // XXX: x86 1st return register
		save_area->rip = rip;
		save_area->eflags = rflags;
		save_area->rsp = user_stack_save;

		if(!dcb_current->is_vm_guest) {
		  /* save and zero FS/GS selectors (they're unmodified by the syscall path) */
		  __asm ("mov     %%fs, %[fs]     \n\t"
			 "mov     %%gs, %[gs]     \n\t"
			 "mov     %[zero], %%fs   \n\t"
			 "mov     %[zero], %%gs   \n\t"
			 : /* No output */
			 :
			 [fs] "m" (save_area->fs),
			 [gs] "m" (save_area->gs),
			 [zero] "r" (0)
			 );
		} else {
#ifndef __k1om__
		  lpaddr_t lpaddr = gen_phys_to_local_phys(dcb_current->guest_desc.vmcb.cap.u.frame.base);
		  amd_vmcb_t vmcb;
		  amd_vmcb_initialize(&vmcb, (void *)local_phys_to_mem(lpaddr));
		  save_area->fs = amd_vmcb_fs_selector_rd(&vmcb);
		  save_area->gs = amd_vmcb_gs_selector_rd(&vmcb);
#else
          panic("VM Guests not supported on Xeon Phi");
#endif
		}

                dispatch(to->u.endpoint.listener);
                panic("dispatch returned");
            }
        } else { // not endpoint cap, call kernel handler through dispatch table
            uint64_t cmd = args[0];
            if (cmd >= CAP_MAX_CMD) {
                retval.error = SYS_ERR_ILLEGAL_INVOCATION;
                break;
            }

            // Call the invocation
            invocation_handler_t invocation = invocations[to->type][cmd];
            if(invocation == NULL) {
                retval.error = SYS_ERR_ILLEGAL_INVOCATION;
            } else {
                retval = invocation(to, cmd, &args[1]);
            }
        }
        break;
    }

        // Yield the CPU to the next dispatcher
    case SYSCALL_YIELD:
        TRACE(KERNEL, SC_YIELD, 0);
        retval = sys_yield((capaddr_t)arg0);
        TRACE(KERNEL, SC_YIELD, 1);
        break;

        // NOP system call for benchmarking purposes
    case SYSCALL_NOP:
        break;

        // Debug print system call
    case SYSCALL_PRINT:
        TRACE(KERNEL, SC_PRINT, 0);
        retval.error = sys_print((char *)arg0, arg1);
        TRACE(KERNEL, SC_PRINT, 1);
        break;

        // Reboot!
        // FIXME: this should be a kernel cap invocation or similarly restricted
    case SYSCALL_REBOOT:
        reboot();
        break;

    case SYSCALL_X86_FPU_TRAP_ON:
        fpu_trap_on();
        break;

    case SYSCALL_X86_RELOAD_LDT:
        maybe_reload_ldt(dcb_current, true);
        break;

        // Temporarily suspend the CPU
    case SYSCALL_SUSPEND:
        TRACE(KERNEL, SC_SUSPEND, 0);
        retval = sys_suspend((bool)arg0);
        TRACE(KERNEL, SC_SUSPEND, 1);
        break;

    case SYSCALL_DEBUG:
        switch(arg0) {
        case DEBUG_CONTEXT_COUNTER_RESET:
            dispatch_csc_reset();
            break;

        case DEBUG_CONTEXT_COUNTER_READ:
            retval.value = dispatch_get_csc();
            break;

        case DEBUG_TIMESLICE_COUNTER_READ:
            retval.value = kernel_now;
            break;

        case DEBUG_FLUSH_CACHE:
            wbinvd();
            break;

        case DEBUG_SEND_IPI:
            apic_send_std_ipi(arg1, args[0], args[1]);
            break;

        case DEBUG_SET_BREAKPOINT:
            debugregs_set_breakpoint(arg1, args[0], args[1]);
            break;

        case DEBUG_GET_TSC_PER_MS:
            retval.value = timing_get_tsc_per_ms();
            break;

        case DEBUG_GET_APIC_TIMER:
            retval.value = apic_timer_get_count();
            break;

        case DEBUG_GET_APIC_TICKS_PER_SEC:
            retval.value = timing_get_apic_ticks_per_sec();
            break;

        case DEBUG_GET_APIC_ID:
            retval.value = apic_get_id();
            break;

        default:
            printk(LOG_ERR, "invalid sys_debug msg type\n");
        }
        break;

    default:
        printk(LOG_ERR, "sys_syscall: Illegal system call! "
               "(0x%lx, 0x%lx, 0x%lx)\n", syscall, arg0, arg1);
        retval.error = SYS_ERR_ILLEGAL_SYSCALL;
        break;
    }

    // If dcb_current got removed, dispatch someone else
    if (dcb_current == NULL) {
        assert(err_is_ok(retval.error));
        dispatch(schedule());
    }

    if (syscall == SYSCALL_INVOKE) {
        debug(SUBSYS_SYSCALL, "invoke returning 0x%lx 0x%lx\n",
              retval.error, retval.value);
    }

    return retval;
}<|MERGE_RESOLUTION|>--- conflicted
+++ resolved
@@ -30,18 +30,14 @@
 #include <arch/x86/syscall.h>
 #include <arch/x86/timing.h>
 #include <arch/x86/ipi_notify.h>
-<<<<<<< HEAD
 #include <barrelfish_kpi/sys_debug.h>
 #include <barrelfish_kpi/lmp.h>
 #include <barrelfish_kpi/dispatcher_shared_target.h>
 #include <trace/trace.h>
 #ifndef __k1om__
 #include <vmkit.h>
-#include <amd_vmcb_dev.h>
+#include <dev/amd_vmcb_dev.h>
 #endif
-=======
-#include <dev/amd_vmcb_dev.h>
->>>>>>> 69694a24
 
 #define MIN(a,b)        ((a) < (b) ? (a) : (b))
 
