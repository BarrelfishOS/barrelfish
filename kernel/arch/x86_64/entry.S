--- conflicted
+++ resolved
@@ -59,11 +59,7 @@
 	/* Load pointer to endpoint cap */
 	shl	$OBJBITS_CTE, %rsi
 	mov	OFFSETOF_CAP_CNODE_CNODE(%rdi), %rcx
-<<<<<<< HEAD
-	mov       $0xfffffe0000000000, %rdi              // phys_to_mem()
-=======
 	mov	$0xfffffe0000000000, %rdi	// phys_to_mem()
->>>>>>> 80c705fd
 	add	%rdi, %rcx
 	add	%rsi, %rcx
 
