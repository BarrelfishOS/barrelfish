--- conflicted
+++ resolved
@@ -23,11 +23,7 @@
         .text
         .arm
 
-<<<<<<< HEAD
-        .globl start, halt
-=======
         .globl start, halt, got_base
->>>>>>> 00fea020
         .extern kernel_stack, glbl_core_data
 
         // Used to track phys memory allocator limit globally.
@@ -70,161 +66,6 @@
                 cp15_invalidate_i_and_d_caches_fast, cp15_invalidate_tlb_fn
 
 	
-<<<<<<< HEAD
-/* Based on algorithm from ARM Architecture Reference Manual */
-cp15_invalidate_d_cache:
-        stmdb   sp!, {r4, r5, r6, r7, r8, r9, r10, r11}
-
-        mrc     p15, 1, R0, c0, c0, 1 // Read CLIDR
-        ands    r3, r0, #0x7000000
-        mov     r3, r3, lsr #23         // Cache level value (naturally aligned)
-        beq     Finished
-        mov     r10, #0
-
-Loop1:  add     r2, r10, r10, lsr #1    // Work out 3xcachelevel
-        mov     r1, r0, lsr r2          // bottom 3 bits are the Cache type for this level
-        and     r1, r1, #7              // get those 3 bits alone
-        cmp     r1, #2
-        blt     Skip                    // no cache or only instruction cache at this level
-        mcr     p15, 2, r10, c0, c0, 0  // write the Cache Size selection register
-        isb                             // ISB to sync the change to the CacheSizeID reg
-        mrc     p15, 1, r1, c0, c0, 0   // reads current Cache Size ID register
-        and     r2, r1, #7              // extract the line length field
-        add     r2, r2, #4              // add 4 for the line length offset (log2 16 bytes)
-        ldr     r4, =0x3ff
-        ands    r4, r4, r1, lsr #3      // R4 is the max number on the way size (right aligned)
-        clz     r5, r4                  // R5 is the bit position of the way size increment
-        ldr     r7, =0x00007fff
-        ands    r7, r7, r1, lsr #13     // R7 is the max number of the index size (right aligned)
-Loop2:  mov     r9, r4                  // R9 working copy of the max way size (right aligned)
-Loop3:  orr     r11, r10, r9, lsl r5    // factor in the way number and cache number into R11
-        orr     r11, r11, r7, lsl r2    // factor in the index number
-        mcr     p15, 0, r11, c7, c10, 2 // clean by set/way
-        subs    r9, r9, #1              // decrement the way number
-        bge     Loop3
-        subs    r7, r7, #1              // decrement the index
-        bge     Loop2
-Skip:   add     r10, r10, #2            // increment the cache number
-        cmp     r3, r10
-        bgt     Loop1
-Finished:
-        dsb
-        ldmia   sp!, {r4, r5, r6, r7, r8, r9, r10, r11}
-        bx      lr
-
-cp15_invalidate_i_and_d_caches:
-        stmdb   sp!, {lr}
-        bl      cp15_invalidate_d_cache
-        mcr     p15, 0, r0, c7, c5, 0     // Invalidate all I caches to PoU (ICIALLU)
-        dsb
-        isb
-        ldmia   sp!, {lr}
-        bx      lr
-
-
-
-
-/**********************************************************************/
-/* Based on algorithm from ARM Architecture Reference Manual errata comments
-
-Reference: ARM Architecture Refrence Manual ARMv7-A
-Section B2.2.4 Cache maintenance functionality
-        (ARMv7 cache maintenance operation)
-        page 1251:
-    This version is supposed to be faster than cp15_invalidate_d_cache version
-    (as per ARM architecture ref manual)
- */
-
-cp15_invalidate_d_cache_fast:
-    stmdb   sp!, {r4, r5, r6, r7, r8, r9, r10, r11}
-
-   MRC p15, 1, R0, c0, c0, 1   // Read CLIDR into R0
-   ANDS R3, R0, #0x7000000
-   MOV R3, R3, LSR #23         // Cache level value (naturally aligned)
-   BEQ Finished11
-   MOV R10, #0
-
-Loop11:  ADD R2, R10, R10, LSR #1   // Work out 3 x cachelevel
-   MOV R1, R0, LSR R2          // bottom 3 bits are the Cache type for this level
-   AND R1, R1, #7              // get those 3 bits alone
-   CMP R1, #2
-   BLT Skip11                  // no cache or only instruction cache at this level
-   MCR p15, 2, R10, c0, c0, 0  // write CSSELR from R10
-   ISB                         // ISB to sync the change to the CCSIDR
-   MRC p15, 1, R1, c0, c0, 0   // read current CCSIDR to R1
-   AND R2, R1, #7              // extract the line length field
-   ADD R2, R2, #4              // add 4 for the line length offset (log2 16 bytes)
-   LDR R4, =0x3FF
-   ANDS R4, R4, R1, LSR #3     // R4 is the max number on the way size (right aligned)
-   CLZ R5, R4                  // R5 is the bit position of the way size increment
-   MOV R9, R4                  // R9 working copy of the max way size (right aligned)
-
-Loop12:  LDR R7, =0x00007FFF
-   ANDS R7, R7, R1, LSR #13    // R7 is the max number of the index size (right aligned)
-
-Loop13:  ORR R11, R10, R9, LSL R5 // factor in the way number and cache number into R11
-   orr R11, R11, R7, LSL R2    // factor in the index number
-   mcr p15, 0, R11, c7, c10, 2 // DCCSW, clean by set/way
-   subs R7, R7, #1             // decrement the index
-   bge Loop13
-   subs R9, R9, #1             // decrement the way number
-   bge Loop12
-
-Skip11:
-   add R10, R10, #2            // increment the cache number
-   cmp R3, R10
-   bgt Loop11
-   dsb
-Finished11:
-    dsb
-    ldmia   sp!, {r4, r5, r6, r7, r8, r9, r10, r11}
-    bx  lr
-
-cp15_invalidate_i_and_d_caches_fast:
-    stmdb   sp!, {lr}
-    bl cp15_invalidate_d_cache_fast
-    mcr p15, 0, r0, c7, c5, 0   /* Invalidate all I caches to PoU (ICIALLU) */
-    dsb
-    isb
-    ldmia   sp!, {lr}
-    bx  lr
-
-/**********************************************************************/
-/* TLBFlush Based on code from ARM Architecture Reference Manual
-
-Reference: ARM Architecture Refrence Manual ARMv7-A
-Section B3.12.34 CP15 c8, TLB maintenance operations
-        page 1415:
- */
-cp15_invalidate_tlb:
-        stmdb   sp!, {r4, r5, r6, r7, r8, r9, r10, r11} // not needed!
-        // invalidate all unlocked entries in instruction TLB
-        mcr p15, 0, r0, c8, c5, 0 // ITLBIALL, invalidate instruction TLB
-        mcr p15, 0, r0, c8, c6, 0 // DTLBIALL, invalidate data TLB
-        mcr p15, 0, r0, c8, c7, 0 // TLBIALL, invalidate unified TLB
-        nop         // Note: to avoid issues with pipelined instructions
-        nop
-        nop
-        nop
-        nop
-        nop
-        nop
-        nop
-
-        dsb
-        ldmia   sp!, {r4, r5, r6, r7, r8, r9, r10, r11} // not needed!
-        bx      lr
-
-cp15_invalidate_tlb_fn:
-        stmdb   sp!, {lr}
-        bl cp15_invalidate_tlb
-        dsb
-        isb
-        ldmia   sp!, {lr}
-        bx      lr
-
-=======
->>>>>>> 00fea020
 
 
 /**********************************************************************/
