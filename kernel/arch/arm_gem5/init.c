--- conflicted
+++ resolved
@@ -379,18 +379,11 @@
     my_core_id = hal_get_cpu_id();
     printf("cpu id %d\n", my_core_id);
 
-<<<<<<< HEAD
-    // Test MMU
-    // Remap the device identifier and read it using a virtual address
-    lpaddr_t id_code_section = DEVICE_ID_PADDR & ~ARM_L1_SECTION_MASK;
-    lvaddr_t id_code_remapped = paging_map_device(id_code_section,
-=======
 
     // Test MMU by remapping the device identifier and reading it using a
     // virtual address 
     lpaddr_t id_code_section = CONFIG_PHYSBASE & ~ARM_L1_SECTION_MASK;
-    lvaddr_t id_code_remapped = paging_map_device(id_code_section, 
->>>>>>> d7597231
+    lvaddr_t id_code_remapped = paging_map_device(id_code_section,
                                                   ARM_L1_SECTION_BYTES);
     omap44xx_id_t id;
     omap44xx_id_initialize(&id, (mackerel_addr_t)(id_code_remapped + 
@@ -399,15 +392,6 @@
     omap44xx_id_code_pr(buf,200,&id);
     printf("Using MMU, %s", buf);
 
-<<<<<<< HEAD
-    // Get device identifier
-    // [OMAP manual, section 1.5]
-    uint32_t *id_code_from_virtual = (uint32_t*) (id_code_remapped +
-                                                  (DEVICE_ID_PADDR & ARM_L1_SECTION_MASK));
-    printf("ID_CODE (using MMU): %"PRIx32"\n",
-           (*id_code_from_virtual));
-=======
->>>>>>> d7597231
 
     pic_init();
     //gic_init();
@@ -508,18 +492,8 @@
 
     // XXX: print kernel address for debugging with gdb
     printf("Kernel starting at address 0x%"PRIxLVADDR"\n", local_phys_to_mem((uint32_t)&kernel_first_byte));
-<<<<<<< HEAD
-
-    // Get device identifier
-    // [OMAP manual, section 1.5]
-    uint32_t *id_code = (uint32_t*) DEVICE_ID_PADDR;
-    printf("ID_CODE: %"PRIx32"\n", (*id_code));
-    printf("Hawkeye / Ramp system value: %"PRIx32"\n", ((*id_code)>>12)&0xFFFF);
-    printf("Revision number: %"PRIx32"\n", ((*id_code)>>28)&0xF);
-=======
     
     print_system_identification();
->>>>>>> d7597231
 
     paging_init();
     enable_mmu();
