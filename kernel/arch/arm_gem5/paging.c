/*
 * Copyright (c) 2009 ETH Zurich.
 * All rights reserved.
 *
 * This file is distributed under the terms in the attached LICENSE file.
 * If you do not find this file, copies can be found by writing to:
 * ETH Zurich D-INFK, Haldeneggsteig 4, CH-8092 Zurich. Attn: Systems Group.
 */

#include <kernel.h>
#include <cp15.h>
#include <paging_kernel_arch.h>
#include <string.h>
#include <exceptions.h>
#include <arm_hal.h>

/**
 * Kernel L1 page table
 */
//XXX: We reserve double the space needed to be able to align the pagetable
//	   to 16K after relocation
static union arm_l1_entry kernel_l1_table[2*ARM_L1_MAX_ENTRIES]
__attribute__((aligned(ARM_L1_ALIGN)));
static union arm_l1_entry *aligned_kernel_l1_table;
/**
 * Kernel L2 page table for first MB
 */
//XXX: We reserve double the space needed to be able to align the pagetable
//	   to 1K after relocation
static union arm_l2_entry low_l2_table[2*ARM_L2_MAX_ENTRIES]
__attribute__((aligned(ARM_L2_ALIGN)));
static union arm_l2_entry *aligned_low_l2_table;

// ------------------------------------------------------------------------
// Utility declarations

inline static uintptr_t paging_round_down(uintptr_t address, uintptr_t size)
{
    return address & ~(size - 1);
}

inline static uintptr_t paging_round_up(uintptr_t address, uintptr_t size)
{
    return (address + size - 1) & ~(size - 1);
}

inline static int aligned(uintptr_t address, uintptr_t bytes)
{
    return (address & (bytes - 1)) == 0;
}

static void
paging_write_l1_entry(uintptr_t ttbase, lvaddr_t va, union arm_l1_entry l1)
{
    union arm_l1_entry *l1_table;
    if (ttbase == 0) {
        if(va < MEMORY_OFFSET)
        	ttbase = cp15_read_ttbr0() + MEMORY_OFFSET;
        else
        	ttbase = cp15_read_ttbr1() + MEMORY_OFFSET;
    }
    l1_table = (union arm_l1_entry *) ttbase;
    l1_table[ARM_L1_OFFSET(va)] = l1;
}
// ------------------------------------------------------------------------
// Exported functions


void paging_map_kernel_section(uintptr_t ttbase, lvaddr_t va, lpaddr_t pa)
{

    union arm_l1_entry l1;

    l1.raw = 0;
    l1.section.type = L1_TYPE_SECTION_ENTRY;
    l1.section.bufferable   = 1;
    l1.section.cacheable    = 1;
    l1.section.ap10         = 1;	// RW/NA
    l1.section.ap2          = 0;
    l1.section.base_address = pa >> 20u;

    paging_write_l1_entry(ttbase, va, l1);
}

void paging_map_memory(uintptr_t ttbase, lpaddr_t paddr, size_t bytes)
{
    lpaddr_t pend  = paging_round_down(paddr + bytes, BYTES_PER_SECTION);
    while (paddr < pend) {
        paging_map_kernel_section(ttbase, paddr, paddr);
        paddr += BYTES_PER_SECTION;
    }
}

<<<<<<< HEAD
/**
 * \brief Reset kernel paging.
 *
 * This function resets the page maps for kernel and memory-space. It clears out
 * all other mappings. Use this only at system bootup!
 */
void paging_arm_reset(lpaddr_t paddr, size_t bytes)
{
    printf("inside paging_arm_reset for base 0x%"PRIxLPADDR" bytes %lx\n",
            paddr, bytes);
	// Re-map physical memory
	paging_map_memory((uintptr_t)kernel_l1_table, paddr, bytes);

	//map high-mem relocated exception vector to kernel section
	paging_map_kernel_section((uintptr_t)kernel_l1_table, ETABLE_ADDR, PHYS_MEMORY_START);
//        paging_map_device_section((uintptr_t)kernel_l1_table, ETABLE_ADDR,
//                PHYS_MEMORY_START);
	cp15_write_ttbr1(mem_to_local_phys((uintptr_t)kernel_l1_table));
}
=======
>>>>>>> 54039b69

void
paging_map_device_section(uintptr_t ttbase, lvaddr_t va, lpaddr_t pa);

void
paging_map_device_section(uintptr_t ttbase, lvaddr_t va, lpaddr_t pa)
{
    union arm_l1_entry l1;

    l1.raw = 0;
    l1.section.type = L1_TYPE_SECTION_ENTRY;
    l1.section.bufferable   = 0;
    l1.section.cacheable    = 0;
    l1.section.ap10         = 3; // prev value: 3 // RW/NA RW/RW
    l1.section.ap2	    = 0;
    l1.section.base_address = pa >> 20u;

    paging_write_l1_entry(ttbase, va, l1);
}

lvaddr_t paging_map_device(lpaddr_t device_base, size_t device_bytes)
{
    // HACK to put device in high memory.
    // Should likely track these allocations.
    static lvaddr_t dev_alloc = DEVICE_OFFSET;
    assert(device_bytes <= BYTES_PER_SECTION);
    dev_alloc -= BYTES_PER_SECTION;

<<<<<<< HEAD
    printf("paging_map_device_section: %x, %x\n", dev_alloc, device_base);

    paging_map_device_section((uintptr_t)kernel_l1_table, dev_alloc, device_base);
=======
    paging_map_device_section((uintptr_t)aligned_kernel_l1_table, dev_alloc, device_base);
>>>>>>> 54039b69

    return dev_alloc;
}

/**
 * \brief Reset kernel paging.
 *
 * This function resets the page maps for kernel and memory-space. It clears out
 * all other mappings. Use this only at system bootup!
 */
void paging_arm_reset(lpaddr_t paddr, size_t bytes)
{
	// make sure kernel pagetable is aligned to 16K after relocation
	aligned_kernel_l1_table = (union arm_l1_entry *)ROUND_UP((uintptr_t)kernel_l1_table, ARM_L1_ALIGN);

	// make sure low l2 pagetable is aligned to 1K after relocation
	aligned_low_l2_table = (union arm_l2_entry *)ROUND_UP((uintptr_t)low_l2_table, ARM_L2_ALIGN);

	// Re-map physical memory
	paging_map_memory((uintptr_t)aligned_kernel_l1_table, paddr, bytes);

	// map first MB at granularity of 4K pages
	uint32_t l2_flags = ARM_L2_SMALL_USR_NONE | ARM_L2_SMALL_CACHEABLE | ARM_L2_SMALL_BUFFERABLE;
	paging_map_user_pages_l1((uintptr_t)aligned_kernel_l1_table, MEMORY_OFFSET,
							 mem_to_local_phys((uintptr_t)aligned_low_l2_table));
	for(lpaddr_t pa=0; pa < ARM_L1_SECTION_BYTES; pa += BYTES_PER_PAGE)
	{
		lvaddr_t va = pa + MEMORY_OFFSET;
		paging_set_l2_entry((uintptr_t *)&aligned_low_l2_table[ARM_L2_OFFSET(va)], pa, l2_flags);
	}

	// map high-mem relocated exception vector to corresponding page in low MB
	// core 0: 0xffff0000 -> 0x80000
	// core 1: 0xffff0000 -> 0x81000
	// ...
	paging_map_user_pages_l1((uintptr_t)aligned_kernel_l1_table, ETABLE_ADDR,
			mem_to_local_phys((uintptr_t)aligned_low_l2_table));
	int core_id = hal_get_cpu_id();
	lpaddr_t addr = ETABLE_PHYS_BASE + core_id * BASE_PAGE_SIZE;
	paging_set_l2_entry((uintptr_t *)&aligned_low_l2_table[ARM_L2_OFFSET(ETABLE_ADDR)], addr, l2_flags);


	//map section containing sysflag registers 1:1
	paging_map_device_section((uintptr_t)aligned_kernel_l1_table, sysflagset_base, sysflagset_base);

	cp15_write_ttbr1(mem_to_local_phys((uintptr_t)aligned_kernel_l1_table));

	cp15_invalidate_tlb();
}


void paging_make_good(lvaddr_t new_table_base, size_t new_table_bytes)
{
    assert(new_table_base >= MEMORY_OFFSET);
    assert(new_table_bytes == ARM_L1_ALIGN);
    assert(aligned(new_table_base, ARM_L1_ALIGN));

    lvaddr_t ttbr = local_phys_to_mem(cp15_read_ttbr0());
    size_t st = (MEMORY_OFFSET / ARM_L1_SECTION_BYTES) * ARM_L1_BYTES_PER_ENTRY;

    // Copy kernel pages (everything from MEMORY_OFFSET upwards)
    memcpy((void*)new_table_base + st, (void*)ttbr + st,
           ARM_L1_MAX_ENTRIES * ARM_L1_BYTES_PER_ENTRY - st);
}

void paging_map_user_pages_l1(lvaddr_t table_base, lvaddr_t va, lpaddr_t pa)
{
    assert(aligned(table_base, ARM_L1_ALIGN));
    assert(aligned(pa, BYTES_PER_SMALL_PAGE));

    union arm_l1_entry e;

    e.raw                 = 0;
    e.page_table.type         = L1_TYPE_PAGE_TABLE_ENTRY;
    e.page_table.domain       = 0;
    e.page_table.base_address = (pa >> 10);

    paging_write_l1_entry(table_base, va, e);
}

void paging_set_l2_entry(uintptr_t* l2e, lpaddr_t addr, uintptr_t flags)
{
    assert(0 == (flags & 0xfffff000));
    assert(0 == (flags & 0x3));
    assert(0 == (addr & 0xfff));

    union arm_l2_entry e;
    e.raw = flags;

    e.small_page.type = L2_TYPE_SMALL_PAGE;
    e.small_page.base_address = (addr >> 12);

    *l2e = e.raw;
}

void paging_context_switch(lpaddr_t ttbr)
{
    assert(ttbr < MEMORY_OFFSET);
    //assert((ttbr & 0x3fff) == 0);

    lpaddr_t old_ttbr = cp15_read_ttbr0();
    if (ttbr != old_ttbr)
    {
        cp15_write_ttbr0(ttbr);
        cp15_invalidate_tlb();
        //this isn't necessary on gem5, since gem5 doesn't implement the cache
        //maintenance instructions, but ensures coherency by itself
        //cp15_invalidate_i_and_d_caches();
    }
}

static errval_t
caps_map_l1(struct capability* dest,
            cslot_t            slot,
            struct capability* src,
            uintptr_t          kpi_paging_flags,
            uintptr_t          offset)
{
    //
    // Note:
    //
    // We have chicken-and-egg problem in initializing resources so
    // instead of treating an L2 table it's actual 1K size, we treat
    // it as being 4K. As a result when we map an "L2" table we actually
    // map a page of memory as if it is 4 consecutive L2 tables.
    //
    // See lib/barrelfish/arch/arm/pmap_arch.c for more discussion.
    //
    const int ARM_L1_SCALE = 4;

    if (slot >= 1024) {
        panic("oops");
        return SYS_ERR_VNODE_SLOT_INVALID;
    }

    if (src->type != ObjType_VNode_ARM_l2) {
        panic("oops");
        return SYS_ERR_WRONG_MAPPING;
    }

    if (slot >= ARM_L1_OFFSET(MEMORY_OFFSET) / ARM_L1_SCALE) {
        panic("oops");
        return SYS_ERR_VNODE_SLOT_RESERVED;
    }

    // Destination
    lpaddr_t dest_lpaddr = gen_phys_to_local_phys(dest->u.vnode_arm_l1.base);
    lvaddr_t dest_lvaddr = local_phys_to_mem(dest_lpaddr);

    union arm_l1_entry* entry = (union arm_l1_entry*)dest_lvaddr + (slot * ARM_L1_SCALE);

    // Source
    genpaddr_t src_gpaddr = src->u.vnode_arm_l2.base;
    lpaddr_t   src_lpaddr = gen_phys_to_local_phys(src_gpaddr);

    assert(offset == 0);
    assert(aligned(src_lpaddr, 1u << 10));
    assert((src_lpaddr < dest_lpaddr) || (src_lpaddr >= dest_lpaddr + 16384));

    for (int i = 0; i < 4; i++, entry++)
    {
        entry->raw = 0;
        entry->page_table.type   = L1_TYPE_PAGE_TABLE_ENTRY;
        entry->page_table.domain = 0;
        entry->page_table.base_address =
            (src_lpaddr + i * BASE_PAGE_SIZE / ARM_L1_SCALE) >> 10;
        debug(SUBSYS_PAGING, "L1 mapping %"PRIuCSLOT". @%p = %08"PRIx32"\n",
              slot * ARM_L1_SCALE + i, entry, entry->raw);
    }

    cp15_invalidate_tlb();

    return SYS_ERR_OK;
}

static errval_t
caps_map_l2(struct capability* dest,
            cslot_t            slot,
            struct capability* src,
            uintptr_t          kpi_paging_flags,
            uintptr_t          offset)
{
    assert(0 == (kpi_paging_flags & ~KPI_PAGING_FLAGS_MASK));

    // ARM L2 has 256 entries, but we treat a 4K page as a consecutive
    // region of L2 with a single index. 4K == 4 * 1K
    if (slot >= (256 * 4)) {
        panic("oops");
        return SYS_ERR_VNODE_SLOT_INVALID;
    }

    if (src->type != ObjType_Frame && src->type != ObjType_DevFrame) {
        panic("oops");
        return SYS_ERR_WRONG_MAPPING;
    }

    // check offset within frame
    if ((offset + BYTES_PER_PAGE > ((genpaddr_t)1 << src->u.frame.bits)) ||
        ((offset % BYTES_PER_PAGE) != 0)) {
        panic("oops");
        return SYS_ERR_FRAME_OFFSET_INVALID;
    }

    // Destination
    lvaddr_t dest_lvaddr =
        local_phys_to_mem(gen_phys_to_local_phys(dest->u.vnode_arm_l2.base));

    union arm_l2_entry* entry = (union arm_l2_entry*)dest_lvaddr + slot;
    if (entry->small_page.type != L2_TYPE_INVALID_PAGE) {
        panic("Remapping valid page.");
    }

    lpaddr_t src_lpaddr = gen_phys_to_local_phys(src->u.frame.base + offset);
    if ((src_lpaddr & (BASE_PAGE_SIZE - 1))) {
        panic("Invalid target");
    }

    entry->raw = 0;

    entry->small_page.type = L2_TYPE_SMALL_PAGE;
    entry->small_page.bufferable = 1;
    entry->small_page.cacheable =
        (kpi_paging_flags & KPI_PAGING_FLAGS_NOCACHE) ? 0 : 1;

    entry->small_page.ap10  =
        (kpi_paging_flags & KPI_PAGING_FLAGS_READ)  ? 2 : 0;
    entry->small_page.ap10 |=
        (kpi_paging_flags & KPI_PAGING_FLAGS_WRITE) ? 3 : 0;
    entry->small_page.ap2 = 0;


    entry->small_page.base_address = src_lpaddr >> 12;

    debug(SUBSYS_PAGING, "L2 mapping %08"PRIxLVADDR"[%"PRIuCSLOT"] @%p = %08"PRIx32"\n",
           dest_lvaddr, slot, entry, entry->raw);

    // Flush TLB if remapping.
    cp15_invalidate_tlb();

    return SYS_ERR_OK;
}

/// Create page mappings
errval_t caps_copy_to_vnode(struct cte *dest_vnode_cte, cslot_t dest_slot,
                            struct cte *src_cte, uintptr_t param1,
                            uintptr_t param2)
{
    struct capability *src_cap  = &src_cte->cap;
    struct capability *dest_cap = &dest_vnode_cte->cap;

    if (ObjType_VNode_ARM_l1 == dest_cap->type) {
        return caps_map_l1(dest_cap, dest_slot, src_cap,
                           param1,      // kpi_paging_flags
                           param2       // offset
                          );
    }
    else if (ObjType_VNode_ARM_l2 == dest_cap->type) {
        return caps_map_l2(dest_cap, dest_slot, src_cap,
                           param1,      // kpi_paging_flags
                           param2       // offset
                          );
    }
    else {
        panic("ObjType not VNode");
    }
}

errval_t page_mappings_unmap(struct capability *pgtable, size_t slot)
{
    assert(type_is_vnode(pgtable->type));

    switch(pgtable->type){
    case ObjType_VNode_ARM_l1: {
    	genpaddr_t gp = pgtable->u.vnode_arm_l1.base;
        lpaddr_t   lp = gen_phys_to_local_phys(gp);
        lvaddr_t   lv = local_phys_to_mem(lp);
        union arm_l1_entry *entry = (union arm_l1_entry *)lv + slot;
        entry->raw = 0;
        break;
    }
    case ObjType_VNode_ARM_l2: {
    	genpaddr_t gp = pgtable->u.vnode_arm_l2.base;
        lpaddr_t   lp = gen_phys_to_local_phys(gp);
        lvaddr_t   lv = local_phys_to_mem(lp);
        union arm_l2_entry *entry = (union arm_l2_entry *)lv + slot;
        entry->raw = 0;
        break;
    }
    default:
        assert(!"Should not get here");
    }

    cp15_invalidate_tlb();

    return SYS_ERR_OK;
}<|MERGE_RESOLUTION|>--- conflicted
+++ resolved
@@ -91,7 +91,6 @@
     }
 }
 
-<<<<<<< HEAD
 /**
  * \brief Reset kernel paging.
  *
@@ -111,8 +110,6 @@
 //                PHYS_MEMORY_START);
 	cp15_write_ttbr1(mem_to_local_phys((uintptr_t)kernel_l1_table));
 }
-=======
->>>>>>> 54039b69
 
 void
 paging_map_device_section(uintptr_t ttbase, lvaddr_t va, lpaddr_t pa);
@@ -141,13 +138,9 @@
     assert(device_bytes <= BYTES_PER_SECTION);
     dev_alloc -= BYTES_PER_SECTION;
 
-<<<<<<< HEAD
     printf("paging_map_device_section: %x, %x\n", dev_alloc, device_base);
 
-    paging_map_device_section((uintptr_t)kernel_l1_table, dev_alloc, device_base);
-=======
     paging_map_device_section((uintptr_t)aligned_kernel_l1_table, dev_alloc, device_base);
->>>>>>> 54039b69
 
     return dev_alloc;
 }
