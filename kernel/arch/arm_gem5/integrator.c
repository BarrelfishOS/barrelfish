--- conflicted
+++ resolved
@@ -10,12 +10,15 @@
 #include <kernel.h>
 #include <paging_kernel_arch.h>
 
+#include <dev/pl011_uart_dev.h>
 #include <dev/pl130_gic_dev.h>
 #include <dev/sp804_pit_dev.h>
 #include <dev/cortex_a9_pit_dev.h>
 #include <dev/arm_icp_pit_dev.h>
 #include <dev/a9scu_dev.h>
 
+#include <pl011_uart.h>
+#include <serial.h>
 #include <arm_hal.h>
 #include <cp15.h>
 #include <io.h>
@@ -45,66 +48,42 @@
 // Interrupt controller
 //
 
-#define PIC_BASE 	0xE0200000
+#define PIC_BASE    0xE0200000
 #define DIST_OFFSET 0x1000
-#define CPU_OFFSET 	0x100
+#define CPU_OFFSET  0x100
 
 static pl130_gic_t pic;
 static pl130_gic_ICDICTR_t pic_config;
 
 static uint32_t it_num_lines;
-<<<<<<< HEAD
-static uint32_t num_iregs;
-=======
-static uint16_t max_ints;
->>>>>>> 319cf505
 static uint8_t cpu_number;
 static uint8_t sec_extn_implemented;
 
 void gic_init(void)
 {
-<<<<<<< HEAD
     lvaddr_t pic_base = paging_map_device(PIC_BASE, ARM_L1_SECTION_BYTES);
     pl130_gic_initialize(&pic, (mackerel_addr_t)pic_base + DIST_OFFSET,
-			 (mackerel_addr_t)pic_base + CPU_OFFSET);
+            (mackerel_addr_t)pic_base + CPU_OFFSET);
 
     //read GIC configuration
     pic_config = pl130_gic_ICDICTR_rd(&pic);
-    num_iregs = pl130_gic_ICDICTR_it_lines_num_extract(pic_config) + 1;
-    it_num_lines = 32*(pl130_gic_ICDICTR_it_lines_num_extract(pic_config) + 1);
+    it_num_lines = pl130_gic_ICDICTR_it_lines_num_extract(pic_config);
+    max_ints = 32*(it_num_lines + 1);
     cpu_number = pl130_gic_ICDICTR_cpu_number_extract(pic_config);
     sec_extn_implemented = pl130_gic_ICDICTR_TZ_extract(pic_config);
-    
+
     gic_cpu_interface_init();
-    
-    if(hal_cpu_is_bsp()) {
-	gic_distributor_init();
-    }
-=======
-	lvaddr_t pic_base = paging_map_device(PIC_BASE, ARM_L1_SECTION_BYTES);
-	pl130_gic_initialize(&pic, (mackerel_addr_t)pic_base + DIST_OFFSET,
-						(mackerel_addr_t)pic_base + CPU_OFFSET);
-
-	//read GIC configuration
-	pic_config = pl130_gic_ICDICTR_rd(&pic);
-	it_num_lines = pl130_gic_ICDICTR_it_lines_num_extract(pic_config);
-	max_ints = 32*(it_num_lines + 1);
-	cpu_number = pl130_gic_ICDICTR_cpu_number_extract(pic_config);
-	sec_extn_implemented = pl130_gic_ICDICTR_TZ_extract(pic_config);
-
-	gic_cpu_interface_init();
-
-	if(hal_cpu_is_bsp())
-	{
-		gic_distributor_init();
-	}
->>>>>>> 319cf505
+
+    if(hal_cpu_is_bsp())
+    {
+        gic_distributor_init();
+    }
 }
 
 void gic_distributor_init(void)
 {
     //pic_disable_all_irqs();
-    
+
     //enable interrupt forwarding from distributor to cpu interface
     pl130_gic_ICDDCR_wr(&pic, 0x1);
 }
@@ -115,7 +94,7 @@
     //set priority mask of cpu interface, currently set to lowest priority
     //to accept all interrupts
     pl130_gic_ICCPMR_wr(&pic, 0xff);
-    
+
     //set binary point to define split of group- and subpriority
     //currently we allow for 8 subpriorities
     pl130_gic_ICCBPR_wr(&pic, 0x2);
@@ -135,9 +114,13 @@
 
 void pic_disable_all_irqs(void)
 {
+    //disable PPI interrupts
+    pl130_gic_PPI_ICDICER_wr(&pic, (uint16_t)0xffff);
+
+
     //disable SPI interrupts
-    for(uint8_t i=0; i < num_iregs; i++) {
-	pl130_gic_ICDICER_wr(&pic, i, (uint32_t)0xffffffff);
+    for(uint8_t i=0; i < it_num_lines; i++) {
+        pl130_gic_SPI_ICDICER_wr(&pic, i, (uint32_t)0xffffffff);
     }
 }
 
@@ -145,7 +128,6 @@
 void pic_enable_interrupt(uint32_t int_id, uint8_t cpu_targets, uint16_t prio,
 						  uint8_t edge_triggered, uint8_t one_to_n)
 {
-<<<<<<< HEAD
     // Set Interrupt Set-Enable Register
     uint32_t bit_reg = int_id / 32;
     uint32_t pri_reg = int_id / 4;
@@ -161,7 +143,7 @@
     else {
 	panic("Interrupt ID %"PRIu32" not supported", int_id);
     }
-    
+
     // Set Interrupt Priority Register
     switch(int_id % 4) {
     case 0:
@@ -177,85 +159,6 @@
 	pl130_gic_ICDIPR_prio_off3_wrf(&pic, pri_reg, prio);
 	break;
     }
-=======
-	// Set Interrupt Set-Enable Register
-	uint32_t ind = int_id / 32;
-	uint32_t bit_mask = (1U << (int_id % 32));
-	uint32_t regval;
-	if(int_id < 16)
-		return;
-	else if(int_id < 32)
-	{
-		regval = pl130_gic_PPI_ICDISER_rd(&pic);
-		regval |= bit_mask;
-		pl130_gic_PPI_ICDISER_wr(&pic, regval);
-	}
-	else if(int_id < max_ints)
-	{
-		regval = pl130_gic_SPI_ICDISER_rd(&pic, ind-1);
-		regval |= bit_mask;
-		pl130_gic_SPI_ICDISER_wr(&pic, ind-1, regval);
-	}
-	else
-		panic("Interrupt ID %"PRIu32" not supported", int_id);
-
-	//Set Interrupt Priority Register
-	ind = int_id/4;
-	if(int_id < 16)
-	{
-		switch(int_id % 4)
-		{
-		case 0:
-			pl130_gic_SGI_ICDIPR_prio_off0_wrf(&pic, ind, prio);
-			break;
-		case 1:
-			pl130_gic_SGI_ICDIPR_prio_off1_wrf(&pic, ind, prio);
-			break;
-		case 2:
-			pl130_gic_SGI_ICDIPR_prio_off2_wrf(&pic, ind, prio);
-			break;
-		case 3:
-			pl130_gic_SGI_ICDIPR_prio_off3_wrf(&pic, ind, prio);
-			break;
-		}
-	}
-	else if(int_id < 32)
-	{
-		switch(int_id % 4)
-		{
-		case 0:
-			pl130_gic_PPI_ICDIPR_prio_off0_wrf(&pic, ind-4, prio);
-			break;
-		case 1:
-			pl130_gic_PPI_ICDIPR_prio_off1_wrf(&pic, ind-4, prio);
-			break;
-		case 2:
-			pl130_gic_PPI_ICDIPR_prio_off2_wrf(&pic, ind-4, prio);
-			break;
-		case 3:
-			pl130_gic_PPI_ICDIPR_prio_off3_wrf(&pic, ind-4, prio);
-			break;
-		}
-	}
-	else
-	{
-		switch(int_id % 4)
-		{
-		case 0:
-			pl130_gic_SPI_ICDIPR_prio_off0_wrf(&pic, ind-8, prio);
-			break;
-		case 1:
-			pl130_gic_SPI_ICDIPR_prio_off1_wrf(&pic, ind-8, prio);
-			break;
-		case 2:
-			pl130_gic_SPI_ICDIPR_prio_off2_wrf(&pic, ind-8, prio);
-			break;
-		case 3:
-			pl130_gic_SPI_ICDIPR_prio_off3_wrf(&pic, ind-8, prio);
-			break;
-		}
-	}
->>>>>>> 319cf505
 
     // only SPIs can be targeted manually
     if(int_id >= 32) {
@@ -332,7 +235,7 @@
 	}
     }
 }
-    
+
 uint32_t pic_get_active_irq(void)
 {
 	uint32_t regval = pl130_gic_ICCIAR_rd(&pic);
