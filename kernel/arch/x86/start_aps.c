
/**
 * \file
 * \brief Start the application processors
 *
 *  This file sends all needed IPIs to the other cores to start them.
 */

/*
 * Copyright (c) 2007, 2008, 2010, ETH Zurich.
 * All rights reserved.
 *
 * This file is distributed under the terms in the attached LICENSE file.
 * If you do not find this file, copies can be found by writing to:
 * ETH Zurich D-INFK, Haldeneggsteig 4, CH-8092 Zurich. Attn: Systems Group.
 */

#include <kernel.h>
#include <stdio.h>
#include <string.h>
#include <arch/x86/apic.h>
#include <arch/x86/start_aps.h>
#include <x86.h>
#include <arch/x86/cmos.h>
#include <init.h>
#include <arch/x86/kputchar.h>
#include "xapic_dev.h"
#ifdef __k1om__
#include <target/k1om/offsets_target.h>
#include <barrelfish_kpi/asm_inlines_arch.h>
#else
#include <target/x86_64/offsets_target.h>
#endif
#include <target/x86_32/offsets_target.h>

<<<<<<< HEAD
#define STARTUP_TIMEOUT         0xfffffff

=======
#ifdef __k1om__
#define STARTUP_TIMEOUT         0xffffff
#else
#define STARTUP_TIMEOUT         0xffffff
#endif
>>>>>>> 971d02b6
/**
 * start_ap and start_ap_end mark the start end the end point of the assembler
 * startup code to be copied
 */

extern uint64_t x86_64_start_ap;
extern uint64_t x86_64_start_ap_end;
extern uint64_t x86_64_init_ap_absolute_entry;
extern uint64_t x86_64_init_ap_wait;
extern uint64_t x86_64_init_ap_lock;
extern uint64_t x86_64_start;
extern uint64_t x86_64_init_ap_global;

extern uint64_t x86_32_start_ap;
extern uint64_t x86_32_start_ap_end;
extern uint64_t x86_32_init_ap_absolute_entry;
extern uint64_t x86_32_init_ap_wait;
extern uint64_t x86_32_init_ap_lock;
extern uint64_t x86_32_start;
extern uint64_t x86_32_init_ap_global;

/**
 * \brief Boot a app core of x86_64 type
 *
 * The processors are started by a sequency of INIT and STARTUP IPIs
 * which are sent by this function.
 *
 * \param core_id   APIC ID of the core to try booting
 * \param entry     Entry address for new kernel in the destination
 *                  architecture's lvaddr_t given in genvaddr_t
 *
 * \returns Zero on successful boot, non-zero (error code) on failure
 */
int start_aps_x86_64_start(uint8_t core_id, genvaddr_t entry)
{
    /* Copy the startup code to the real-mode address */
    uint8_t *real_dest = (uint8_t*) local_phys_to_mem(X86_64_REAL_MODE_LINEAR_OFFSET);
    uint8_t *real_src = (uint8_t *) &x86_64_start_ap;
    uint8_t *real_end = (uint8_t *) &x86_64_start_ap_end;
    memcpy(real_dest, real_src, real_end - real_src);

    /* Pointer to the entry point called from init_ap.S */
    volatile uint64_t *absolute_entry_ptr = (volatile uint64_t *)
        local_phys_to_mem((lpaddr_t) &x86_64_init_ap_absolute_entry - ((lpaddr_t) &x86_64_start_ap) +
                          X86_64_REAL_MODE_LINEAR_OFFSET);
    //copy the address of the function start (in boot.S) to the long-mode
    //assembler code to be able to perform an absolute jump
    *absolute_entry_ptr = entry;

    /* pointer to the pseudo-lock used to detect boot up of new core */
    volatile uint32_t *ap_wait = (volatile uint32_t *)
        local_phys_to_mem((lpaddr_t) &x86_64_init_ap_wait - ((lpaddr_t) &x86_64_start_ap) +
                          X86_64_REAL_MODE_LINEAR_OFFSET);

    /* Pointer to the lock variable in the realmode code */
    volatile uint8_t *ap_lock = (volatile uint8_t*)
        local_phys_to_mem((lpaddr_t) &x86_64_init_ap_lock - ((lpaddr_t) &x86_64_start_ap) +
                          X86_64_REAL_MODE_LINEAR_OFFSET);

    /* pointer to the shared global variable amongst all kernels */
    volatile uint64_t *ap_global = (volatile uint64_t *)
        local_phys_to_mem((lpaddr_t) &x86_64_init_ap_global - ((lpaddr_t) &x86_64_start_ap) +
                          X86_64_REAL_MODE_LINEAR_OFFSET);
    *ap_global = (uint64_t)mem_to_local_phys((lvaddr_t)global);

    lvaddr_t *init_vector;
    init_vector = (lvaddr_t*)local_phys_to_mem(CMOS_RAM_BIOS_WARM_START_INIT_VECTOR);

    *ap_wait = AP_STARTING_UP;

    if (CPU_IS_M5_SIMULATOR) {
        printk(LOG_WARN, "Warning: skipping shutdown/init of APs on M5\n");
    } else {
#if !defined(__k1om__)
        cmos_write( CMOS_RAM_SHUTDOWN_ADDR, CMOS_RAM_WARM_SHUTDOWN);
#endif
        *init_vector = X86_64_REAL_MODE_ADDR_TO_REAL_MODE_VECTOR(X86_64_REAL_MODE_SEGMENT,
                                                          X86_64_REAL_MODE_OFFSET);

        //INIT 1 assert

        apic_send_init_assert(core_id, xapic_none);

#ifdef __k1om__
       delay_ms(10);
#else
       cmos_write( CMOS_RAM_SHUTDOWN_ADDR, CMOS_RAM_WARM_SHUTDOWN);
#endif
        *init_vector = X86_64_REAL_MODE_ADDR_TO_REAL_MODE_VECTOR(X86_64_REAL_MODE_SEGMENT,
                                                          X86_64_REAL_MODE_OFFSET);

        //INIT 2 de-assert
        apic_send_init_deassert();
    }

#ifdef __k1om__
       delay_ms(200);
#endif

    //SIPI1
    apic_send_start_up(core_id, xapic_none,
                       X86_64_REAL_MODE_SEGMENT_TO_REAL_MODE_PAGE(X86_64_REAL_MODE_SEGMENT));

#ifdef __k1om__
       delay_ms(200);
#endif
    //SIPI2
    apic_send_start_up(core_id, xapic_none,
                       X86_64_REAL_MODE_SEGMENT_TO_REAL_MODE_PAGE(X86_64_REAL_MODE_SEGMENT));



    //give the new core a bit time to start-up and set the lock
    for (uint64_t i = 0; i < STARTUP_TIMEOUT; i++) {
        if (*ap_lock != 0) {
            break;
        }
    }

    //if the lock is set, the core has been started, otherwise assume, that
    //a core with this APIC ID doesn't exist.
    if (*ap_lock != 0) {
        int count = 0;
        while (*ap_wait != AP_STARTED) {
            if (count == 0xFFFFFFF) {
                printf("Waiting for started: %"PRIu8", [%"PRIu32"]\n",
                       core_id, *ap_wait);
            }
            count++;
        }
        *ap_lock = 0;
        debug(SUBSYS_STARTUP, "booted CPU%hhu\n", core_id);
        return 0;
    }
    return -1;
}

/**
 * \brief Boot a app core of x86_32 type
 *
 * The processors are started by a sequency of INIT and STARTUP IPIs
 * which are sent by this function.
 *
 * \param core_id   APIC ID of the core to try booting
 * \param entry     Entry address for new kernel in the destination
 *                  architecture's lvaddr_t given in genvaddr_t
 *
 * \returns Zero on successful boot, non-zero (error code) on failure
 */
int start_aps_x86_32_start(uint8_t core_id, genvaddr_t entry)
{
    /* Copy the startup code to the real-mode address */
    uint8_t *real_dest = (uint8_t*) local_phys_to_mem(X86_32_REAL_MODE_LINEAR_OFFSET);
    uint8_t *real_src = (uint8_t *) &x86_32_start_ap;
    uint8_t *real_end = (uint8_t *) &x86_32_start_ap_end;
    memcpy(real_dest, real_src, real_end - real_src);

    /* Pointer to the entry point called from init_ap.S */
    volatile uint64_t *absolute_entry_ptr = (volatile uint64_t *)
        local_phys_to_mem((lpaddr_t) &x86_32_init_ap_absolute_entry - ((lpaddr_t) &x86_32_start_ap) +
                          X86_32_REAL_MODE_LINEAR_OFFSET);
    //copy the address of the function start (in boot.S) to the long-mode
    //assembler code to be able to perform an absolute jump
    *absolute_entry_ptr = entry;

    /* pointer to the pseudo-lock used to detect boot up of new core */
    volatile uint32_t *ap_wait = (volatile uint32_t *)
        local_phys_to_mem((lpaddr_t) &x86_32_init_ap_wait - ((lpaddr_t) &x86_32_start_ap) +
                          X86_32_REAL_MODE_LINEAR_OFFSET);

    /* Pointer to the lock variable in the realmode code */
    volatile uint8_t *ap_lock = (volatile uint8_t*)
        local_phys_to_mem((lpaddr_t) &x86_32_init_ap_lock - ((lpaddr_t) &x86_32_start_ap) +
                          X86_32_REAL_MODE_LINEAR_OFFSET);

    /* pointer to the shared global variable amongst all kernels */
    volatile uint64_t *ap_global = (volatile uint64_t *)
        local_phys_to_mem((lpaddr_t) &x86_32_init_ap_global - ((lpaddr_t) &x86_32_start_ap) +
                          X86_32_REAL_MODE_LINEAR_OFFSET);
    *ap_global = (uint64_t)mem_to_local_phys((lvaddr_t)global);

    lvaddr_t *init_vector;
    init_vector = (lvaddr_t*)local_phys_to_mem(CMOS_RAM_BIOS_WARM_START_INIT_VECTOR);

    *ap_wait = AP_STARTING_UP;

    //set shutdown status to WARM_SHUTDOWN and set start-vector
    cmos_write( CMOS_RAM_SHUTDOWN_ADDR, CMOS_RAM_WARM_SHUTDOWN);
    *init_vector = X86_32_REAL_MODE_ADDR_TO_REAL_MODE_VECTOR(X86_32_REAL_MODE_SEGMENT,
                                                      X86_32_REAL_MODE_OFFSET);

    //INIT 1 assert
    apic_send_init_assert(core_id, xapic_none);

    //set shutdown status to WARM_SHUTDOWN and set start-vector
    cmos_write( CMOS_RAM_SHUTDOWN_ADDR, CMOS_RAM_WARM_SHUTDOWN);
    *init_vector = X86_32_REAL_MODE_ADDR_TO_REAL_MODE_VECTOR(X86_32_REAL_MODE_SEGMENT,
                                                      X86_32_REAL_MODE_OFFSET);

    //INIT 2 de-assert
    apic_send_init_deassert();

    //SIPI1
    apic_send_start_up(core_id, xapic_none,
                       X86_32_REAL_MODE_SEGMENT_TO_REAL_MODE_PAGE(X86_32_REAL_MODE_SEGMENT));

    //SIPI2
    apic_send_start_up(core_id, xapic_none,
                       X86_32_REAL_MODE_SEGMENT_TO_REAL_MODE_PAGE(X86_32_REAL_MODE_SEGMENT));

    //give the new core a bit time to start-up and set the lock
    for (uint64_t i = 0; i < STARTUP_TIMEOUT; i++) {
        if (*ap_lock != 0) {
            break;
        }
    }

    //if the lock is set, the core has been started, otherwise assume, that
    //a core with this APIC ID doesn't exist.
    if (*ap_lock != 0) {
        while (*ap_wait != AP_STARTED);
        *ap_lock = 0;
        debug(SUBSYS_STARTUP, "booted CPU%hhu\n", core_id);
        return 0;
    }
    return -1;
}<|MERGE_RESOLUTION|>--- conflicted
+++ resolved
@@ -33,16 +33,11 @@
 #endif
 #include <target/x86_32/offsets_target.h>
 
-<<<<<<< HEAD
-#define STARTUP_TIMEOUT         0xfffffff
-
-=======
 #ifdef __k1om__
 #define STARTUP_TIMEOUT         0xffffff
 #else
-#define STARTUP_TIMEOUT         0xffffff
-#endif
->>>>>>> 971d02b6
+#define STARTUP_TIMEOUT         0xfffffff
+#endif
 /**
  * start_ap and start_ap_end mark the start end the end point of the assembler
  * startup code to be copied
