--- conflicted
+++ resolved
@@ -540,55 +540,6 @@
     };
 }
 
-<<<<<<< HEAD
-static struct sysret handle_frame_modify_flags(struct capability *to,
-                                               int cmd, uintptr_t *args)
-{
-    // Modify flags of (part of) mapped region of frame
-    assert(to->type == ObjType_Frame || to->type == ObjType_DevFrame);
-
-    // unpack arguments
-    size_t offset = args[0]; // in pages; of first page to modify from first
-                             // page in mapped region
-    size_t pages  = args[1]; // #pages to modify
-    size_t flags  = args[2]; // new flags
-    genvaddr_t va = args[3]; // virtual addr hint
-
-    page_mappings_modify_flags(to, offset, pages, flags, va);
-
-    return (struct sysret) {
-        .error = SYS_ERR_OK,
-        .value = 0,
-    };
-}
-=======
-#ifdef __scc__
-static struct sysret handle_frame_scc_identify(struct capability *to,
-                                               int cmd, uintptr_t *args)
-{
-    // Return with physical base address of frame
-    // XXX: pack size into bottom bits of base address
-    assert(to->type == ObjType_Frame || to->type == ObjType_DevFrame);
-    assert((to->u.frame.base & BASE_PAGE_MASK) == 0);
-    assert(to->u.frame.bits < BASE_PAGE_SIZE);
-
-    uint8_t route, subdest;
-    uint16_t addrbits;
-
-    errval_t err = rck_get_route(to->u.frame.base, 1 << to->u.frame.bits,
-                                 &route, &subdest, &addrbits);
-    if(err_is_fail(err)) {
-        return SYSRET(err);
-    }
-
-    return (struct sysret) {
-        .error = SYS_ERR_OK,
-        .value = (addrbits << 16) | (subdest << 8) | route,
-    };
-}
-#endif
->>>>>>> 5d5ba1b4
-
 static struct sysret handle_io(struct capability *to, int cmd, uintptr_t *args)
 {
     uint32_t    port = args[0];
@@ -844,23 +795,9 @@
     },
     [ObjType_Frame] = {
         [FrameCmd_Identify] = handle_frame_identify,
-<<<<<<< HEAD
-        [FrameCmd_ModifyFlags] = handle_frame_modify_flags,
     },
     [ObjType_DevFrame] = {
         [FrameCmd_Identify] = handle_frame_identify,
-        [FrameCmd_ModifyFlags] = handle_frame_modify_flags,
-=======
-#ifdef __scc__
-        [FrameCmd_SCC_Identify] = handle_frame_scc_identify
-#endif
-    },
-    [ObjType_DevFrame] = {
-        [FrameCmd_Identify] = handle_frame_identify,
-#ifdef __scc__
-        [FrameCmd_SCC_Identify] = handle_frame_scc_identify
-#endif
->>>>>>> 5d5ba1b4
     },
     [ObjType_CNode] = {
         [CNodeCmd_Copy]   = handle_copy,
