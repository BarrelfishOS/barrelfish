--- conflicted
+++ resolved
@@ -31,14 +31,10 @@
 #include <global.h>
 #include <kcb.h>
 
-<<<<<<< HEAD
 #include <efi.h>
 #include <arch/arm/gic.h>
 
-#define CNODE(cte)              (cte)->cap.u.cnode.cnode
-=======
 #define CNODE(cte)              get_address(&(cte)->cap)
->>>>>>> 5849b091
 #define UNUSED(x)               (x) = (x)
 
 #define STARTUP_PROGRESS()      debug(SUBSYS_STARTUP, "%s:%d\n",          \
