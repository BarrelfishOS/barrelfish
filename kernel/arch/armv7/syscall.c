/*
 * Copyright (c) 2009, 2011, ETH Zurich.
 * All rights reserved.
 *
 * This file is distributed under the terms in the attached LICENSE file.
 * If you do not find this file, copies can be found by writing to:
 * ETH Zurich D-INFK, Haldeneggsteig 4, CH-8092 Zurich. Attn: Systems Group.
 */

#include <kernel.h>

#include <barrelfish_kpi/lmp.h>
#include <barrelfish_kpi/syscalls.h>
#include <barrelfish_kpi/sys_debug.h>
#include <mdb/mdb_tree.h>

#include <irq.h>

#include <paging_kernel_arch.h>
#include <dispatch.h>
#include <exec.h>
#include <serial.h>
#include <stdio.h>
#include <sys_debug.h>
#include <syscall.h>
#include <arch/arm/syscall_arm.h>
#include <useraccess.h>
#include <arch/arm/platform.h>
#include <startup_arch.h>
#include <systime.h>

// helper macros  for invocation handler definitions
#define INVOCATION_HANDLER(func) \
static struct sysret \
func( \
    struct capability *kernel_cap, \
    arch_registers_state_t* context, \
    int argc \
    )

#define INVOCATION_PRELUDE(n) \
    assert(n == argc); \
    struct registers_arm_syscall_args* sa = &context->syscall_args

#define NYI(str) printf("armv7-a: %s\n", str)


__attribute__((noreturn))
 void sys_syscall(arch_registers_state_t* context,
		  uint32_t disabled,
		  struct dispatcher_shared_arm *disp);
__attribute__((noreturn))
void sys_syscall_kernel(void);

__attribute__((noreturn))
void sys_syscall_kernel(void)
{
    panic("Why is the kernel making a system call?");
}

static struct sysret
handle_dispatcher_setup(
    struct capability* to,
    arch_registers_state_t* context,
    int argc
    )
{
    assert(8 == argc);

    struct registers_arm_syscall_args* sa = &context->syscall_args;

    capaddr_t root  = sa->arg2;
    uint8_t   level = sa->arg3;
    capaddr_t vptr  = sa->arg4;
    capaddr_t dptr  = sa->arg5;
    bool      run   = sa->arg6;
    capaddr_t odptr = sa->arg7;

    return sys_dispatcher_setup(to, root, level, vptr, dptr, run, odptr);
}

static struct sysret
handle_dispatcher_properties(
    struct capability* to,
    arch_registers_state_t* context,
    int argc
    )
{
    assert(8 == argc);

    struct registers_arm_syscall_args* sa = &context->syscall_args;

    enum task_type type = (enum task_type)(sa->arg3 >> 16);
    uint16_t weight = sa->arg3 & 0xffff;

    return sys_dispatcher_properties(to, type, sa->arg4,
                                     sa->arg5, sa->arg6, sa->arg7, weight);
}

static struct sysret
handle_dispatcher_perfmon(
    struct capability* to,
    arch_registers_state_t* context,
    int argc
    )
{
    /* XXX - implement this? */
    return SYSRET(SYS_ERR_PERFMON_NOT_AVAILABLE);
}

static struct sysret copy_or_mint(struct capability *root,
                                  struct registers_arm_syscall_args* args,
                                  bool mint)
{
    /* Retrieve arguments */
    capaddr_t dest_cspace_cptr = args->arg2;
    capaddr_t destcn_cptr      = args->arg3;
    uint64_t  dest_slot        = args->arg4;
    capaddr_t source_croot_ptr = args->arg5;
    capaddr_t source_cptr      = args->arg6;
    uint8_t destcn_level       = args->arg7;
    uint8_t source_level       = args->arg8;
    uint64_t param1, param2;
    // params only sent if mint operation
    if (mint) {
        param1 = args->arg9;
        param2 = args->arg10;
    } else {
        param1 = param2 = 0;
    }

    struct sysret sr = sys_copy_or_mint(root, dest_cspace_cptr, destcn_cptr, dest_slot,
                                        source_croot_ptr, source_cptr,
                                        destcn_level, source_level,
                                        param1, param2, mint);
    return sr;
}

static struct sysret
handle_mint(
    struct capability* root,
    arch_registers_state_t* context,
    int argc
    )
{
    assert(11 == argc);

    return copy_or_mint(root, &context->syscall_args, true);
}

static struct sysret
handle_copy(
    struct capability* root,
    arch_registers_state_t* context,
    int argc
    )
{
    assert(9 == argc);

    return copy_or_mint(root, &context->syscall_args, false);
}

static struct sysret
handle_retype_common(
    struct capability* root,
    bool from_monitor,
    arch_registers_state_t* context,
    int argc
    )
{
    assert(11 == argc);

    struct registers_arm_syscall_args* sa = &context->syscall_args;

    // Source capability cptr
    capaddr_t source_croot     = sa->arg2;
    capaddr_t source_cptr      = sa->arg3;
    gensize_t offset           = sa->arg4;
    uint32_t word              = sa->arg5;
    // Type to retype to
    enum objtype type          = word & 0xFFFF;
    assert(type < ObjType_Num);
    // Object size for variable-sized types
    gensize_t objsize          = sa->arg6;
    // number of new objects
    size_t count               = sa->arg7;
    // Destination cspace cptr
    capaddr_t dest_cspace_cptr = sa->arg8;
    // Destination cnode cptr
    capaddr_t dest_cnode_cptr  = sa->arg9;
    // Destination slot number
    capaddr_t dest_slot        = sa->arg10;
    // Level of destination cnode in destination cspace
    uint8_t dest_cnode_level   = (word >> 16) & 0xF;

    return sys_retype(root, source_croot, source_cptr, offset, type,
                      objsize, count, dest_cspace_cptr, dest_cnode_cptr,
                      dest_cnode_level, dest_slot, from_monitor);
}

static struct sysret
handle_retype(
    struct capability* root,
    arch_registers_state_t* context,
    int argc
    )
{
    return handle_retype_common(root, false, context, argc);
}

static struct sysret
handle_delete(
    struct capability* root,
    arch_registers_state_t* context,
    int argc
    )
{
    assert(4 == argc);

    struct registers_arm_syscall_args* sa = &context->syscall_args;

    capaddr_t cptr = (capaddr_t)sa->arg2;
    int     level = (int)sa->arg3;

    return sys_delete(root, cptr, level);
}

static struct sysret
handle_create(
    struct capability* root,
    arch_registers_state_t* context,
    int argc
    )
{
    assert(7 == argc);

    struct registers_arm_syscall_args* sa = &context->syscall_args;

    enum objtype type      = sa->arg2;
    size_t       objsize   = sa->arg3;
    capaddr_t    dest_cptr = sa->arg4;
    uint8_t      dest_level= sa->arg5;
    cslot_t      dest_slot = sa->arg6;
    printk(LOG_NOTE, "type = %d, bytes = %d\n", type, objsize);
    printk(LOG_NOTE, "destcn=%"PRIxCADDR", dest_level=%d, dest_slot=%d\n",
            dest_cptr, dest_level, dest_slot);

    return sys_create(root, type, objsize, dest_cptr, dest_level, dest_slot);
}

static struct sysret
handle_revoke(
    struct capability* root,
    arch_registers_state_t* context,
    int argc
    )
{
    assert(4 == argc);

    struct registers_arm_syscall_args* sa = &context->syscall_args;

    capaddr_t cptr = (capaddr_t)sa->arg2;
    int     level = (int)sa->arg3;

    return sys_revoke(root, cptr, level);
}

static struct sysret
handle_get_state(
    struct capability* root,
    arch_registers_state_t* context,
    int argc
    )
{
    assert(4 == argc);

    struct registers_arm_syscall_args* sa = &context->syscall_args;

    capaddr_t cptr  = (capaddr_t)sa->arg2;
    int       level = (int)sa->arg3;

    return sys_get_state(root, cptr, level);
}

static struct sysret
handle_get_size(
    struct capability* root,
    arch_registers_state_t* context,
    int argc
    )
{
    assert(2 == argc);
    return sys_get_size_l1cnode(root);
}



static struct sysret
handle_resize(
    struct capability* root,
    arch_registers_state_t* context,
    int argc
    )
{
    INVOCATION_PRELUDE(5);

    capaddr_t newroot_ptr = sa->arg2;
    capaddr_t retcn_ptr   = sa->arg3;
    cslot_t   retslot     = sa->arg4;

    return sys_resize_l1cnode(root, newroot_ptr, retcn_ptr, retslot);
}

static struct sysret
handle_map(
    struct capability *ptable,
    arch_registers_state_t *context,
    int argc
    )
{
    assert(10 == argc);

    struct registers_arm_syscall_args* sa = &context->syscall_args;

    /* Retrieve arguments */
    capaddr_t source_root_cptr = (capaddr_t)sa->arg2;
    capaddr_t source_cptr      = (capaddr_t)sa->arg3;
    uintptr_t flags            = (uintptr_t)sa->arg4;
    uintptr_t offset           = (uintptr_t)sa->arg5;
    uintptr_t pte_count        = (uintptr_t)sa->arg6;
    capaddr_t mcn_root         = (capaddr_t)sa->arg7;
    capaddr_t mcn_addr         = (capaddr_t)sa->arg8;
    uint32_t  word             = sa->arg9;
    uint8_t   source_level     = word & 0xF;
    uint8_t   mcn_level        = (word >> 4) & 0xF;
    cslot_t   mapping_slot     = (word >> 8) & 0xFF;
    cslot_t   slot             = (word >> 16) & 0xFFFF;

    return sys_map(ptable, slot, source_root_cptr, source_cptr, source_level,
                   flags, offset, pte_count, mcn_root, mcn_addr, mcn_level,
                   mapping_slot);
}

static struct sysret
handle_unmap(
    struct capability* ptable,
    arch_registers_state_t* context,
    int argc
    )
{
    assert(4 == argc);

    struct registers_arm_syscall_args* sa = &context->syscall_args;

    /* Retrieve arguments */
    capaddr_t  mapping_cptr  = (capaddr_t)sa->arg2;
    int mapping_level        = (int)sa->arg3 & 0xff;

    errval_t err;
    struct cte *mapping = NULL;
    err = caps_lookup_slot(&dcb_current->cspace.cap, mapping_cptr, mapping_level,
                           &mapping, CAPRIGHTS_READ_WRITE);
    if (err_is_fail(err)) {
        printk(LOG_NOTE, "%s: caps_lookup_slot: %ld\n", __FUNCTION__, err);
        return SYSRET(err_push(err, SYS_ERR_CAP_NOT_FOUND));
    }

    err = page_mappings_unmap(ptable, mapping);
    if (err_is_fail(err)) {
        printk(LOG_NOTE, "%s: page_mappings_unmap: %ld\n", __FUNCTION__, err);
    }
    return SYSRET(err);
}

static struct sysret
handle_mapping_destroy(
        struct capability *to,
        arch_registers_state_t *context,
        int argc)
{
    panic("NYI!");
    return SYSRET(SYS_ERR_OK);
}

static struct sysret
handle_mapping_modify(
        struct capability *to,
        arch_registers_state_t *context,
        int argc
        )
{
    assert(6 == argc);
    struct registers_arm_syscall_args* sa = &context->syscall_args;

    // Modify flags of (part of) mapped region of frame
    assert(type_is_mapping(to->type));

    // unpack arguments
    size_t offset = sa->arg2; // in pages; of first page to modify from first
                             // page in mapped region
    size_t pages  = sa->arg3; // #pages to modify
    size_t flags  = sa->arg4; // new flags
    // sa->argv5 is virtual address hint (not used in arm user space code atm)

    errval_t err = paging_modify_flags(to, offset, pages, flags);

    return (struct sysret) {
        .error = err,
        .value = 0,
    };
}

/// Different handler for cap operations performed by the monitor
INVOCATION_HANDLER(monitor_handle_retype)
{
    assert(argc == 11);
    return handle_retype_common(&dcb_current->cspace.cap, true, context, argc);
}

INVOCATION_HANDLER(monitor_handle_has_descendants)
{
    INVOCATION_PRELUDE(3);
    // check access to user pointer
    if (!access_ok(ACCESS_READ, sa->arg2, sizeof(struct capability))) {
        return SYSRET(SYS_ERR_INVALID_USER_BUFFER);
    }

    struct capability *src = (struct capability *)sa->arg2;

    struct cte *next = mdb_find_greater(src, false);

    return (struct sysret) {
        .error = SYS_ERR_OK,
        .value = (next && is_ancestor(&next->cap, src)),
    };
}

INVOCATION_HANDLER(monitor_handle_is_retypeable)
{
    INVOCATION_PRELUDE(6);
    // check access to user pointer
    if (!access_ok(ACCESS_READ, sa->arg2, sizeof(struct capability))) {
        return SYSRET(SYS_ERR_INVALID_USER_BUFFER);
    }

    struct capability *src = (struct capability *)sa->arg2;
    uintptr_t offset       = sa->arg3;
    uintptr_t objsize      = sa->arg4;
    uintptr_t count        = sa->arg5;

    return sys_monitor_is_retypeable(src, offset, objsize, count);
}

INVOCATION_HANDLER(monitor_handle_delete_last)
{
    INVOCATION_PRELUDE(9);
    capaddr_t root_caddr   = sa->arg2;
    uint8_t   root_level   = sa->arg3;
    capaddr_t target_caddr = sa->arg4;
    uint8_t   target_level = sa->arg5;
    capaddr_t retcn_caddr  = sa->arg6;
    uint8_t retcn_level    = sa->arg7;
    cslot_t retcn_slot     = sa->arg8;

    return sys_monitor_delete_last(root_caddr, root_level, target_caddr,
                                   target_level, retcn_caddr, retcn_level, retcn_slot);
}

INVOCATION_HANDLER(monitor_handle_delete_foreigns)
{
    INVOCATION_PRELUDE(4);
    capaddr_t caddr = sa->arg2;
    uint8_t level   = sa->arg3;
    return sys_monitor_delete_foreigns(caddr, level);
}

INVOCATION_HANDLER(monitor_handle_revoke_mark_tgt)
{
    INVOCATION_PRELUDE(6);
    capaddr_t root_caddr   = sa->arg2;
    uint8_t root_level     = sa->arg3;
    capaddr_t target_caddr = sa->arg4;
    uint8_t target_level   = sa->arg5;

    return sys_monitor_revoke_mark_tgt(root_caddr, root_level,
                                       target_caddr, target_level);
}

INVOCATION_HANDLER(monitor_handle_revoke_mark_rels)
{
    INVOCATION_PRELUDE(3);
    // user pointer to src cap, check access
    if (!access_ok(ACCESS_READ, sa->arg2, sizeof(struct capability))) {
        return SYSRET(SYS_ERR_INVALID_USER_BUFFER);
    }
    struct capability *base = (struct capability*)sa->arg2;

    return sys_monitor_revoke_mark_rels(base);
}

INVOCATION_HANDLER(monitor_handle_delete_step)
{
    INVOCATION_PRELUDE(5);
    capaddr_t ret_cn_addr  = sa->arg2;
    capaddr_t ret_cn_level = sa->arg3;
    capaddr_t ret_slot     = sa->arg4;

    return sys_monitor_delete_step(ret_cn_addr, ret_cn_level, ret_slot);
}

INVOCATION_HANDLER(monitor_handle_clear_step)
{
    INVOCATION_PRELUDE(5);
    capaddr_t ret_cn_addr  = sa->arg2;
    capaddr_t ret_cn_level = sa->arg3;
    capaddr_t ret_slot     = sa->arg4;

    return sys_monitor_clear_step(ret_cn_addr, ret_cn_level, ret_slot);
}


static struct sysret
monitor_get_core_id(
    struct capability* to,
    arch_registers_state_t* context,
    int argc
    )
{
    assert(2 == argc);

    return (struct sysret) { .error = SYS_ERR_OK, .value = my_core_id };
}

static struct sysret
monitor_get_arch_id(
    struct capability* to,
    arch_registers_state_t* context,
    int argc
    )
{
    assert(2 == argc);

    // TODO: ARM doesn't support multicore yet...
    return (struct sysret) { .error = SYS_ERR_OK, .value = my_core_id };
}

INVOCATION_HANDLER(monitor_handle_domain_id)
{
    INVOCATION_PRELUDE(4);
    capaddr_t cptr       = sa->arg2;
    domainid_t domain_id = sa->arg3;

    return sys_monitor_domain_id(cptr, domain_id);
}

INVOCATION_HANDLER(monitor_get_cap_owner)
{
    INVOCATION_PRELUDE(6);
    capaddr_t root_addr = sa->arg2;
    uint8_t root_level  = sa->arg3;
    capaddr_t cptr      = sa->arg4;
    uint8_t level       = sa->arg5;

    return sys_get_cap_owner(root_addr, root_level, cptr, level);
}

INVOCATION_HANDLER(monitor_set_cap_owner)
{
    INVOCATION_PRELUDE(7);
    capaddr_t root_addr = sa->arg2;
    uint8_t root_level  = sa->arg3;
    capaddr_t cptr      = sa->arg4;
    uint8_t level       = sa->arg5;
    coreid_t owner      = sa->arg6;

    return sys_set_cap_owner(root_addr, root_level, cptr, level, owner);
}

INVOCATION_HANDLER(monitor_lock_cap)
{
    INVOCATION_PRELUDE(6);
    capaddr_t root_addr = sa->arg2;
    uint8_t root_level  = sa->arg3;
    capaddr_t cptr      = sa->arg4;
    uint8_t level       = sa->arg5;

    return sys_lock_cap(root_addr, root_level, cptr, level);
}

INVOCATION_HANDLER(monitor_unlock_cap)
{
    INVOCATION_PRELUDE(6);
    capaddr_t root_addr = sa->arg2;
    uint8_t root_level  = sa->arg3;
    capaddr_t cptr      = sa->arg4;
    uint8_t level       = sa->arg5;

    return sys_unlock_cap(root_addr, root_level, cptr, level);
}

static struct sysret
monitor_handle_register(
    struct capability* to,
    arch_registers_state_t* context,
    int argc
    )
{
    assert(3 == argc);

    struct registers_arm_syscall_args* sa = &context->syscall_args;

    capaddr_t ep_caddr = (capaddr_t)sa->arg2;

    return sys_monitor_register(ep_caddr);
}

INVOCATION_HANDLER(monitor_cap_has_relations)
{
    INVOCATION_PRELUDE(5);
    capaddr_t caddr = sa->arg2;
    uint8_t level   = sa->arg3;
    uint8_t mask    = sa->arg4;

    return sys_cap_has_relations(caddr, level, mask);
}

INVOCATION_HANDLER(monitor_remote_relations)
{
    INVOCATION_PRELUDE(7);
    capaddr_t root_addr = sa->arg2;
    int root_level      = sa->arg3;
    capaddr_t cptr      = sa->arg4;
    int level           = sa->arg5;
    uint8_t relations   = sa->arg6 & 0xFF;
    uint8_t mask        = (sa->arg6 >> 8) & 0xFF;

    return sys_monitor_remote_relations(root_addr, root_level, cptr, level,
                                        relations, mask);
}

INVOCATION_HANDLER(monitor_copy_existing)
{
    INVOCATION_PRELUDE(7);
    capaddr_t croot_cptr = sa->arg2;
    capaddr_t cnode_cptr = sa->arg3;
    int cnode_level      = sa->arg4;
    size_t slot          = sa->arg5;

    // user pointer to src cap, check access
    if (!access_ok(ACCESS_READ, sa->arg6, sizeof(struct capability))) {
        return SYSRET(SYS_ERR_INVALID_USER_BUFFER);
    }
    /* Get the raw metadata of the capability to create from user pointer */
    struct capability *src = (struct capability *)sa->arg6;

    return sys_monitor_copy_existing(src, croot_cptr, cnode_cptr, cnode_level, slot);
}

INVOCATION_HANDLER(monitor_nullify_cap)
{
    INVOCATION_PRELUDE(4);
    capaddr_t cptr = sa->arg2;
    int level      = sa->arg3;

    return sys_monitor_nullify_cap(cptr, level);
}

static struct sysret
monitor_create_cap(
    struct capability *kernel_cap,
    arch_registers_state_t* context,
    int argc
    )
{
    assert(7 == argc);

    struct registers_arm_syscall_args* sa = &context->syscall_args;

    /* XXX - not 64-bit clean */
    //printf("%d: %"PRIu32", %"PRIu32", %"PRIu32", %"PRIu32", %"PRIu32", %"PRIu32"\n",
    //        argc, sa->arg0, sa->arg1, sa->arg2, sa->arg3, sa->arg4, sa->arg5);

    /* Create the cap in the destination */
    capaddr_t cnode_cptr = sa->arg2;
    int cnode_level      = sa->arg3;
    size_t slot          = sa->arg4;
    coreid_t owner       = sa->arg5;
    struct capability *src =
        (struct capability*)sa->arg6;

    /* Cannot create null caps */
    if (src->type == ObjType_Null ) {
        return SYSRET(SYS_ERR_ILLEGAL_DEST_TYPE);
    }

    /* For certain types, only foreign copies can be created here */
    if ((src->type == ObjType_EndPointLMP || src->type == ObjType_Dispatcher
         || src->type == ObjType_Kernel || src->type == ObjType_IRQTable)
        && owner == my_core_id)
    {
        return SYSRET(SYS_ERR_ILLEGAL_DEST_TYPE);
    }

    return SYSRET(caps_create_from_existing(&dcb_current->cspace.cap,
                                            cnode_cptr, cnode_level,
                                            slot, owner, src));
}

INVOCATION_HANDLER(monitor_get_platform)
{
    INVOCATION_PRELUDE(3);
    // check args
    if (!access_ok(ACCESS_WRITE, sa->arg2, sizeof(struct platform_info))) {
        return SYSRET(SYS_ERR_INVALID_USER_BUFFER);
    }

    platform_get_info((struct platform_info*)sa->arg2);

    return SYSRET(SYS_ERR_OK);
}

INVOCATION_HANDLER(monitor_reclaim_ram)
{
    INVOCATION_PRELUDE(5);
    capaddr_t ret_cn_addr  = sa->arg2;
    capaddr_t ret_cn_level = sa->arg3;
    capaddr_t ret_slot     = sa->arg4;

    return sys_monitor_reclaim_ram(ret_cn_addr, ret_cn_level, ret_slot);
}

/**
 * \brief Spawn a new core and create a kernel cap for it.
 */
static struct sysret
monitor_spawn_core(
	struct capability *kernel_cap,
    arch_registers_state_t* context,
    int argc)
{
    /* XXX - Why is this commented out? */
    //assert(3 == argc);

    struct registers_arm_syscall_args* sa = &context->syscall_args;

    coreid_t core_id       = sa->arg2;
    enum cpu_type cpu_type = sa->arg3;
    genvaddr_t entry       = sa->arg5;

    return sys_monitor_spawn_core(core_id, cpu_type, entry, 0);
}

static struct sysret
monitor_identify_cap(
	struct capability *kernel_cap,
    arch_registers_state_t* context,
    int argc)
{
    struct registers_arm_syscall_args* sa = &context->syscall_args;

    capaddr_t cptr = sa->arg2;
    int level      = sa->arg3;
    struct capability *retbuf = (void *)sa->arg4;

    return sys_monitor_identify_cap(&dcb_current->cspace.cap, cptr, level, retbuf);
}

INVOCATION_HANDLER(monitor_identify_domains_cap)
{
    /* XXX - why is this not used consistently? */
    INVOCATION_PRELUDE(7);
    errval_t err;

    capaddr_t root_caddr = sa->arg2;
    capaddr_t root_level = sa->arg3;
    capaddr_t cptr       = sa->arg4;
    int level            = sa->arg5;
    struct capability *retbuf = (void *)sa->arg6;

    struct capability *root;
    err = caps_lookup_cap(&dcb_current->cspace.cap, root_caddr, root_level,
                          &root, CAPRIGHTS_READ);
    if (err_is_fail(err)) {
        return SYSRET(err_push(err, SYS_ERR_ROOT_CAP_LOOKUP));
    }

    return sys_monitor_identify_cap(root, cptr, level, retbuf);
}

static struct sysret handle_irq_table_set( struct capability* to,
        arch_registers_state_t* context,
        int argc
        )
{
    struct registers_arm_syscall_args* sa = &context->syscall_args;
    return SYSRET(irq_table_set(sa->arg2, sa->arg3));
}


static struct sysret handle_irq_table_delete( struct capability* to,
        arch_registers_state_t* context,
        int argc
        )
{
    struct registers_arm_syscall_args* sa = &context->syscall_args;
    return SYSRET(irq_table_delete(sa->arg2));
}


static struct sysret dispatcher_dump_ptables(
    struct capability* to,
    arch_registers_state_t* context,
    int argc
    )
{
    assert(to->type == ObjType_Dispatcher);
    assert(2 == argc);

    printf("kernel_dump_ptables\n");

    struct dcb *dispatcher = to->u.dispatcher.dcb;

    paging_dump_tables(dispatcher);

    return SYSRET(SYS_ERR_OK);
}

static struct sysret dispatcher_dump_capabilities(struct capability *cap,
        arch_registers_state_t* context, int argc)
{
    assert(cap->type == ObjType_Dispatcher);
    assert(2 == argc);
    struct dcb *dispatcher = cap->u.dispatcher.dcb;
    errval_t err = debug_print_cababilities(dispatcher);
    return SYSRET(err);
}

static struct sysret handle_idcap_identify(struct capability *to,
                                           arch_registers_state_t *context,
                                           int argc)
{
    assert(to->type == ObjType_ID);
    assert(3 == argc);

    struct registers_arm_syscall_args* sa = &context->syscall_args;
    idcap_id_t *idp = (idcap_id_t *) sa->arg2;

    // Check validity of user space pointer
    if (!access_ok(ACCESS_WRITE, (lvaddr_t) idp, sizeof(*idp)))  {
        return SYSRET(SYS_ERR_INVALID_USER_BUFFER);
    }

    return sys_idcap_identify(to, idp);
}

static struct sysret handle_cap_identify(struct capability *root,
                                         arch_registers_state_t *context, int argc)
{
    assert(5 == argc);

    struct registers_arm_syscall_args* sa = &context->syscall_args;

    capaddr_t cptr = sa->arg2;
    uint8_t level = sa->arg3;
    struct capability *cap = (void *)sa->arg4;

    return sys_identify_cap(root, cptr, level, cap);
}

static struct sysret handle_devid_create(struct capability *cap,
                                         arch_registers_state_t *context,
                                         int argc)
{
    struct registers_arm_syscall_args* sa = &context->syscall_args;

    assert(cap->type == ObjType_DeviceIDManager);

    capaddr_t cnode_cptr = sa->arg2;
    capaddr_t cnode_level = sa->arg3;
    uint16_t slot = sa->arg4;



    uint32_t address = sa->arg5;
    uint32_t segflags = sa->arg6;

    struct capability devid;
    devid.type = ObjType_DeviceID;
    devid.u.deviceid.bus      = (uint8_t)(address >> 16);
    devid.u.deviceid.device   = (uint8_t)(address >> 8);
    devid.u.deviceid.function = (uint8_t)(address);
    devid.u.deviceid.type     = (uint8_t)(address >> 24);
    devid.u.deviceid.segment  = (uint16_t)(segflags >> 16);
    devid.u.deviceid.flags    = (uint16_t)(segflags);

    return SYSRET(caps_create_from_existing(&dcb_current->cspace.cap,
                                            cnode_cptr, cnode_level,
                                            slot, my_core_id, &devid));
}

<<<<<<< HEAD
static struct sysret handle_devid_identify(struct capability *cap,
                                           arch_registers_state_t *context,
                                           int argc)
{
    struct registers_arm_syscall_args* sa = &context->syscall_args;

    // Return with physical base address of frame
    assert(cap->type == ObjType_DeviceID);

    struct device_identity *di = (struct device_identity *)sa->arg2; ;

    if (!access_ok(ACCESS_WRITE, (lvaddr_t)di, sizeof(struct device_identity))) {
        return SYSRET(SYS_ERR_INVALID_USER_BUFFER);
    }

    di->bus = cap->u.deviceid.bus;
    di->device = cap->u.deviceid.device;
    di->function = cap->u.deviceid.function;
    di->flags = cap->u.deviceid.flags;

    return SYSRET(SYS_ERR_OK);
}

static struct sysret handle_endpoint_identify(struct capability *cap,
                                              arch_registers_state_t *context,
                                              int argc)
{
    // Return with physical base address of frame
    struct registers_arm_syscall_args* sa = &context->syscall_args;

    struct endpoint_identity *eid = (struct endpoint_identity *)sa->arg2;

    if (!access_ok(ACCESS_WRITE, (lvaddr_t)eid, sizeof(struct endpoint_identity))) {
        return SYSRET(SYS_ERR_INVALID_USER_BUFFER);
    }

    switch(cap->type) {
        case ObjType_EndPointUMP :
            eid->base = cap->u.endpointump.base;
            eid->length = cap->u.endpointump.bytes;
            eid->iftype = cap->u.endpointump.iftype;
            eid->eptype = cap->type;
            break;
        case ObjType_EndPointLMP :
            eid->base   = (genpaddr_t) (uintptr_t) cap->u.endpointlmp.listener + cap->u.endpointlmp.epoffset;
            eid->length = cap->u.endpointlmp.epbuflen;
            eid->iftype = cap->u.endpointlmp.iftype;
            eid->eptype = cap->type;
            break;
        default:
            return SYSRET(SYS_ERR_INVALID_SOURCE_TYPE);
    }

    return SYSRET(SYS_ERR_OK);
}


static struct sysret handle_set_endpoint_iftype(struct capability *cap,
                                                arch_registers_state_t *context,
                                                int argc)
{
    struct registers_arm_syscall_args* sa = &context->syscall_args;

    uint16_t iftype = sa->arg2;

    switch(cap->type) {
        case ObjType_EndPointUMP :
            cap->u.endpointump.iftype = iftype;
            //printf("SET_IFTYPE: UMP Cap->type == %d cap->iftype %d \n", cap->type, cap->u.endpointump.iftype);
            break;
        case ObjType_EndPointLMP :
            cap->u.endpointlmp.iftype = iftype;
            //printf("SET_IFTYPE: LMP Cap->type == %d cap->iftype %d \n", cap->type, cap->u.endpointlmp.iftype);
            break;
        default:
            return SYSRET(SYS_ERR_INVALID_SOURCE_TYPE);
    }

    return SYSRET(SYS_ERR_OK);
}

=======
>>>>>>> 74de9b11
static struct sysret handle_kcb_identify(struct capability *to,
                                  arch_registers_state_t *context,
                                  int argc)
{
    assert(3 == argc);

    struct registers_arm_syscall_args* sa = &context->syscall_args;

    return sys_handle_kcb_identify(to, (struct frame_identity *)sa->arg2);
}

/* XXX - move. */
extern char cpu_start;

INVOCATION_HANDLER(handle_kcb_clone)
{
    INVOCATION_PRELUDE(4);
    errval_t err;

    capaddr_t frame_cptr= sa->arg2;
    uint8_t frame_level= sa->arg3;

    struct capability *frame_cap;
    err= caps_lookup_cap(&dcb_current->cspace.cap, frame_cptr, frame_level,
                         &frame_cap, CAPRIGHTS_WRITE);
    if (err_is_fail(err)) {
        return SYSRET(err_push(err, SYS_ERR_CAP_NOT_FOUND));
    }

    if(frame_cap->type != ObjType_Frame) {
        return SYSRET(err_push(err, SYS_ERR_INVARGS_SYSCALL));
    }

    struct Frame *frame= &frame_cap->u.frame;

    if(frame->bytes < sizeof(struct arm_core_data)) {
        return SYSRET(err_push(err, SYS_ERR_INVALID_USER_BUFFER));
    }

    /* Copy those parts of the ARMv7 core data that aren't specific to this
     * kernel instance e.g., its text segment addresses, and the address of
     * the multiboot header.  Note that the user-level boot driver may
     * overwrite some or all of these, if it's booting a custom CPU driver. */
    struct arm_core_data *new_cd=
        (struct arm_core_data *)local_phys_to_mem((lpaddr_t)frame->base);

    new_cd->multiboot_header= core_data->multiboot_header;

    new_cd->kernel_l1_low= core_data->kernel_l1_low;
    new_cd->kernel_l1_high= core_data->kernel_l1_high;
    new_cd->kernel_l2_vec= core_data->kernel_l2_vec;

    /* Any kernel started via this mechanism will begin at cpu_start, *not*
     * bsp_start. */
    new_cd->entry_point= (lvaddr_t)&cpu_start;

    new_cd->kernel_module= core_data->kernel_module;
    new_cd->kernel_elf= core_data->kernel_elf;

    memcpy(new_cd->cmdline_buf, core_data->cmdline_buf, MAXCMDLINE);

    new_cd->global= core_data->global;

    new_cd->target_bootrecs= core_data->target_bootrecs;

    assert(new_cd->build_id.length <= MAX_BUILD_ID);
    new_cd->build_id.length= core_data->build_id.length;
    memcpy(new_cd->build_id.data,
           core_data->build_id.data,
           core_data->build_id.length);

    new_cd->kernel_load_base= (lvaddr_t)&kernel_first_byte;

    return SYSRET(SYS_ERR_OK);
}

typedef struct sysret (*invocation_t)(struct capability*, arch_registers_state_t*, int);

static invocation_t invocations[ObjType_Num][CAP_MAX_CMD] = {
    [ObjType_Dispatcher] = {
        [DispatcherCmd_Setup]       = handle_dispatcher_setup,
        [DispatcherCmd_Properties]  = handle_dispatcher_properties,
        [DispatcherCmd_PerfMon]     = handle_dispatcher_perfmon,
        [DispatcherCmd_DumpPTables]  = dispatcher_dump_ptables,
        [DispatcherCmd_DumpCapabilities] = dispatcher_dump_capabilities
    },
    [ObjType_KernelControlBlock] = {
        [KCBCmd_Identify] = handle_kcb_identify,
        [KCBCmd_Clone] = handle_kcb_clone,
    },
    [ObjType_L1CNode] = {
        [CNodeCmd_Copy]     = handle_copy,
        [CNodeCmd_Mint]     = handle_mint,
        [CNodeCmd_Retype]   = handle_retype,
        [CNodeCmd_Delete]   = handle_delete,
        [CNodeCmd_Revoke]   = handle_revoke,
        [CNodeCmd_Create]   = handle_create,
        [CNodeCmd_GetState] = handle_get_state,
        [CNodeCmd_GetSize]  = handle_get_size,
        [CNodeCmd_Resize]   = handle_resize,
        [CNodeCmd_CapIdentify] = handle_cap_identify,
    },
    [ObjType_L2CNode] = {
        [CNodeCmd_Copy]     = handle_copy,
        [CNodeCmd_Mint]     = handle_mint,
        [CNodeCmd_Retype]   = handle_retype,
        [CNodeCmd_Delete]   = handle_delete,
        [CNodeCmd_Revoke]   = handle_revoke,
        [CNodeCmd_Create]   = handle_create,
        [CNodeCmd_GetState] = handle_get_state,
        [CNodeCmd_Resize]   = handle_resize,
        [CNodeCmd_CapIdentify] = handle_cap_identify,
    },
    [ObjType_VNode_ARM_l1] = {
    	[VNodeCmd_Map]   = handle_map,
    	[VNodeCmd_Unmap] = handle_unmap,
    },
    [ObjType_VNode_ARM_l2] = {
    	[VNodeCmd_Map]   = handle_map,
    	[VNodeCmd_Unmap] = handle_unmap,
    },
    [ObjType_Frame_Mapping] = {
        [MappingCmd_Destroy] = handle_mapping_destroy,
        [MappingCmd_Modify] = handle_mapping_modify,
    },
    [ObjType_DevFrame_Mapping] = {
        [MappingCmd_Destroy] = handle_mapping_destroy,
        [MappingCmd_Modify] = handle_mapping_modify,
    },
    [ObjType_VNode_ARM_l1_Mapping] = {
        [MappingCmd_Destroy] = handle_mapping_destroy,
        [MappingCmd_Modify] = handle_mapping_modify,
    },
    [ObjType_VNode_ARM_l2_Mapping] = {
        [MappingCmd_Destroy] = handle_mapping_destroy,
        [MappingCmd_Modify] = handle_mapping_modify,
    },
    [ObjType_IRQTable] = {
            [IRQTableCmd_Set] = handle_irq_table_set,
            [IRQTableCmd_Delete] = handle_irq_table_delete,
        },
    [ObjType_Kernel] = {
        [KernelCmd_Cap_has_relations] = monitor_cap_has_relations,
        [KernelCmd_Clear_step]        = monitor_handle_clear_step,
        [KernelCmd_Copy_existing]     = monitor_copy_existing,
        [KernelCmd_Create_cap]        = monitor_create_cap,
        [KernelCmd_Delete_foreigns]   = monitor_handle_delete_foreigns,
        [KernelCmd_Delete_last]       = monitor_handle_delete_last,
        [KernelCmd_Delete_step]       = monitor_handle_delete_step,
        [KernelCmd_Domain_Id]         = monitor_handle_domain_id,
        [KernelCmd_Get_arch_id]       = monitor_get_arch_id,
        [KernelCmd_Get_cap_owner]     = monitor_get_cap_owner,
        [KernelCmd_Get_core_id]       = monitor_get_core_id,
        [KernelCmd_Has_descendants]   = monitor_handle_has_descendants,
        [KernelCmd_Is_retypeable]   = monitor_handle_is_retypeable,
        [KernelCmd_Identify_cap]      = monitor_identify_cap,
        [KernelCmd_Identify_domains_cap] = monitor_identify_domains_cap,
        [KernelCmd_Lock_cap]          = monitor_lock_cap,
        [KernelCmd_Nullify_cap]       = monitor_nullify_cap,
        [KernelCmd_Register]          = monitor_handle_register,
        [KernelCmd_Remote_relations]  = monitor_remote_relations,
        [KernelCmd_Retype]            = monitor_handle_retype,
        [KernelCmd_Revoke_mark_relations] = monitor_handle_revoke_mark_rels,
        [KernelCmd_Revoke_mark_target] = monitor_handle_revoke_mark_tgt,
        [KernelCmd_Set_cap_owner]     = monitor_set_cap_owner,
        /* XXX - why is this commented out? */
        //[KernelCmd_Setup_trace]       = handle_trace_setup,
        [KernelCmd_Spawn_core]        = monitor_spawn_core,
        [KernelCmd_Unlock_cap]        = monitor_unlock_cap,
        [KernelCmd_Get_platform]      = monitor_get_platform,
        [KernelCmd_ReclaimRAM]        = monitor_reclaim_ram,
    },
    [ObjType_IPI] = {
        [IPICmd_Send_Start]  = monitor_spawn_core,
    },
    [ObjType_ID] = {
        [IDCmd_Identify] = handle_idcap_identify
    },
    [ObjType_DeviceIDManager] = {
            [DeviceIDManager_CreateID] = handle_devid_create,
    },
};

static struct sysret
handle_invoke(arch_registers_state_t *context, int argc)
{
    struct registers_arm_syscall_args* sa = &context->syscall_args;

    /* XXX - can we generate them from the same source? */
    //
    // Must match lib/barrelfish/include/arch/arm/arch/invocations.h
    //
    uint8_t  flags         = (sa->arg0 >> 24) & 0xf;
    uint8_t  invoke_level  = (sa->arg0 >> 16) & 0xff;
    capaddr_t  invoke_cptr = sa->arg1;

    debug(SUBSYS_SYSCALL, "sys_invoke(0x%"PRIxCADDR"(%d))\n",
                invoke_cptr, invoke_level);

    struct sysret r = { .error = SYS_ERR_OK, .value = 0 };

    struct capability* to;
    r.error = caps_lookup_cap(&dcb_current->cspace.cap,
                              invoke_cptr, invoke_level,
                              &to, CAPRIGHTS_READ);

    if (err_is_ok(r.error))
    {
        assert(to != NULL);
        assert(to->type < ObjType_Num);

        if (ObjType_EndPointLMP == to->type && !(flags & LMP_FLAG_IDENTIFY))
        {
            struct dcb *listener = to->u.endpointlmp.listener;
            assert(listener != NULL);

            if (listener->disp) {
                /* XXX - not 64-bit clean */
                uint8_t length_words = (sa->arg0 >> 28) & 0xff;
                uint8_t send_level = (sa->arg0 >> 8) & 0xff;
                capaddr_t send_cptr = sa->arg2;
                /* limit length of message from buggy/malicious sender */
                length_words = min(length_words, LMP_MSG_LENGTH);

                // does the sender want to yield their timeslice on success?
                bool sync = flags & LMP_FLAG_SYNC;
                // does the sender want to yield to the target
                // if undeliverable?
                bool yield = flags & LMP_FLAG_YIELD;
                // is the cap (if present) to be deleted on send?
                bool give_away = flags & LMP_FLAG_GIVEAWAY;

                // Message registers in context are
                // discontinguous for now so copy message words
                // to temporary container. This is fixable, but
                // not in this pass.
                uintptr_t msg_words[LMP_MSG_LENGTH];
                msg_words[0] = sa->arg3;
                msg_words[1] = sa->arg4;
                msg_words[2] = sa->arg5;
                msg_words[3] = sa->arg6;
                msg_words[4] = sa->arg7;
                msg_words[5] = sa->arg8;
                msg_words[6] = sa->arg9;
                msg_words[7] = sa->arg10;
                msg_words[8] = sa->arg11;
                STATIC_ASSERT(LMP_MSG_LENGTH == 9, "Oops");

                // try to deliver message
                r.error = lmp_deliver(to, dcb_current, msg_words,
                                      length_words, send_cptr, send_level, give_away);

                /* Switch to reciever upon successful delivery
                 * with sync flag, or (some cases of)
                 * unsuccessful delivery with yield flag */
                enum err_code err_code = err_no(r.error);
                if ((sync && err_is_ok(r.error)) ||
                    (yield && (err_code == SYS_ERR_LMP_BUF_OVERFLOW
                               || err_code == SYS_ERR_LMP_CAPTRANSFER_DST_CNODE_LOOKUP
                               || err_code == SYS_ERR_LMP_CAPTRANSFER_DST_CNODE_INVALID
                               || err_code == SYS_ERR_LMP_CAPTRANSFER_DST_SLOT_OCCUPIED))
                   ) {
                    if (err_is_fail(r.error)) {
                        struct dispatcher_shared_generic *current_disp =
                            get_dispatcher_shared_generic(dcb_current->disp);
                        struct dispatcher_shared_generic *listener_disp =
                            get_dispatcher_shared_generic(listener->disp);
                        debug(SUBSYS_DISPATCH, "LMP failed; %.*s yields to %.*s: %u\n",
                              DISP_NAME_LEN, current_disp->name,
                              DISP_NAME_LEN, listener_disp->name, err_code);
                    }

                    // special-case context switch: ensure correct state in current DCB
                    dispatcher_handle_t handle = dcb_current->disp;
                    struct dispatcher_shared_arm *disp =
                        get_dispatcher_shared_arm(handle);
                    dcb_current->disabled = dispatcher_is_disabled_ip(handle, context->named.pc);
                    if (dcb_current->disabled) {
                        assert(context == &disp->disabled_save_area);
                        context->named.r0 = r.error;
                    }
                    else {
                        assert(context == &disp->enabled_save_area);
                        context->named.r0 = r.error;
                    }
                    dispatch(listener);
                }
            }
            else {
                r.error = SYS_ERR_LMP_NO_TARGET;
            }
        }
        else
        {

            uint8_t cmd = (sa->arg0 >> 8)  & 0xff;
            if (cmd < CAP_MAX_CMD)
            {

                invocation_t invocation = invocations[to->type][cmd];
                if (invocation)
                {
                    r = invocation(to, context, argc);
                    if (!dcb_current)
                    {
                        // dcb_current was removed, dispatch someone else
                        assert(err_is_ok(r.error));
                        dispatch(schedule());
                    }
                    return r;
                }
            }
            printk(LOG_ERR, "Bad invocation type %d cmd %d\n", to->type, cmd);
            r.error = SYS_ERR_ILLEGAL_INVOCATION;
        }
    }

    return r;
}

static struct sysret handle_debug_syscall(struct registers_arm_syscall_args* sa)
{
    int msg = sa->arg1;
    struct sysret retval = { .error = SYS_ERR_OK };
    switch (msg) {

        case DEBUG_FLUSH_CACHE:
            invalidate_data_caches_pouu(true);
            break;

        case DEBUG_CONTEXT_COUNTER_RESET:
            dispatch_csc_reset();
            break;

        case DEBUG_CONTEXT_COUNTER_READ:
            retval.value = dispatch_get_csc();
            break;

        case DEBUG_TIMESLICE_COUNTER_READ:
            retval.value = systime_now();
            break;

        case DEBUG_HARDWARE_TIMER_READ:
            /* XXX - timestamp syscalls should disappear on A15+, and be
             * consolidated on A9. */
            retval.value = (uint32_t)systime_now();
            break;

        case DEBUG_HARDWARE_TIMER_HERTZ_READ:
            retval.value = systime_frequency;
            break;

        case DEBUG_HARDWARE_GLOBAL_TIMER_LOW:
            retval.value = (uint32_t)systime_now();
            break;

        case DEBUG_HARDWARE_GLOBAL_TIMER_HIGH:
            retval.value = (uint32_t)(systime_now() >> 32);
            break;

        case DEBUG_CREATE_IRQ_SRC_CAP:
            retval.error = irq_debug_create_src_cap(sa->arg2, sa->arg3, sa->arg4,
                    sa->arg5, sa->arg6);
            break;

        default:
            printk(LOG_ERR, "invalid sys_debug msg type %d\n", msg);
            retval.error = err_push(retval.error, SYS_ERR_ILLEGAL_SYSCALL);
    }
    return retval;
}

/* XXX - function documentation is inconsistent. */
/**
 * System call dispatch routine.
 *
 * @return struct sysret for all calls except yield / invoke.
 */
	//  r0  = address of area context was saved to
	//  r1  = 0 if not disabled, != 0 if disabled
	//  r2  = kernel address of dispatcher
	//  r3  = scratch value
__attribute__((noreturn))
void sys_syscall(arch_registers_state_t* context,
		 uint32_t disabled,
		 struct dispatcher_shared_arm *disp)
{
    // XXX
    // Set dcb_current->disabled correctly.  This should really be
    // done in exceptions.S
    // XXX
    assert(dcb_current != NULL);
    assert((struct dispatcher_shared_arm *)(dcb_current->disp) == disp);
    if (dispatcher_is_disabled_ip((dispatcher_handle_t)disp, context->named.pc)) {
	assert(context == dispatcher_get_disabled_save_area((dispatcher_handle_t)disp));
	dcb_current->disabled = true;
    } else {
	assert(context == dispatcher_get_enabled_save_area((dispatcher_handle_t)disp));
	dcb_current->disabled = false;
    }
    assert(disabled == dcb_current->disabled);

    STATIC_ASSERT_OFFSETOF(struct sysret, error, 0);

    struct registers_arm_syscall_args* sa = &context->syscall_args;
    uintptr_t   syscall = sa->arg0 & 0xf;
    uintptr_t   argc    = (sa->arg0 >> 4) & 0xf;

    debug(SUBSYS_SYSCALL, "syscall: syscall=%d, argc=%d\n", syscall, argc);
    debug(SUBSYS_SYSCALL, "syscall: disabled=%d\n", disabled);
    debug(SUBSYS_SYSCALL, "syscall: context=0x%"PRIxLVADDR", disp=0x%"PRIxLVADDR"\n",
	  context, disp );

    struct sysret r = { .error = SYS_ERR_INVARGS_SYSCALL, .value = 0 };

    switch (syscall)
    {
        case SYSCALL_INVOKE:
            r = handle_invoke(context, argc);
            break;

        case SYSCALL_YIELD:
            if (argc == 2)
            {
                r = sys_yield((capaddr_t)sa->arg1);
            }
            break;

        case SYSCALL_NOP:
            break;

        case SYSCALL_PRINT:
            if (argc == 3)
            {
                r.error = sys_print((const char*)sa->arg1, (size_t)sa->arg2);
            }
            break;

        case SYSCALL_GETCHAR:
            r.value = serial_console_getchar();
            r.error = SYS_ERR_OK;
            break;

        case SYSCALL_DEBUG:
            r = handle_debug_syscall(sa);
            break;

        case SYSCALL_ARMv7_CACHE_CLEAN:
            if (argc == 4) {
                void *start= (void *)sa->arg1;
                void *end= (void *)sa->arg2;
                bool to_poc= sa->arg3;

                if(to_poc) cache_range_op(start, end, CLEAN_TO_POC);
                else       cache_range_op(start, end, CLEAN_TO_POU);

                r.error= SYS_ERR_OK;
            }
            break;

        case SYSCALL_ARMv7_CACHE_INVAL:
            if (argc == 3) {
                void *start= (void *)sa->arg1;
                void *end= (void *)sa->arg2;

                cache_range_op(start, end, INVALIDATE_TO_POC);

                r.error= SYS_ERR_OK;
            }
            break;

        default:
            panic("Illegal syscall");
            r.error = SYS_ERR_ILLEGAL_SYSCALL;
            break;
    }

    if (r.error) {
        /* XXX - not 64-bit clean, not AArch64-compatible. */
        debug(SUBSYS_SYSCALL, "syscall failed %08"PRIx32" => %08"PRIxERRV"\n",
              sa->arg0, r.error);
    }

    context->named.r0 = r.error;
    context->named.r1 = r.value;

    debug(SUBSYS_SYSCALL, "syscall: Resuming; dcb->disabled=%d, disp->disabled=%d\n",
	  dcb_current->disabled, disp->d.disabled);

    resume(context);
}<|MERGE_RESOLUTION|>--- conflicted
+++ resolved
@@ -898,90 +898,6 @@
                                             slot, my_core_id, &devid));
 }
 
-<<<<<<< HEAD
-static struct sysret handle_devid_identify(struct capability *cap,
-                                           arch_registers_state_t *context,
-                                           int argc)
-{
-    struct registers_arm_syscall_args* sa = &context->syscall_args;
-
-    // Return with physical base address of frame
-    assert(cap->type == ObjType_DeviceID);
-
-    struct device_identity *di = (struct device_identity *)sa->arg2; ;
-
-    if (!access_ok(ACCESS_WRITE, (lvaddr_t)di, sizeof(struct device_identity))) {
-        return SYSRET(SYS_ERR_INVALID_USER_BUFFER);
-    }
-
-    di->bus = cap->u.deviceid.bus;
-    di->device = cap->u.deviceid.device;
-    di->function = cap->u.deviceid.function;
-    di->flags = cap->u.deviceid.flags;
-
-    return SYSRET(SYS_ERR_OK);
-}
-
-static struct sysret handle_endpoint_identify(struct capability *cap,
-                                              arch_registers_state_t *context,
-                                              int argc)
-{
-    // Return with physical base address of frame
-    struct registers_arm_syscall_args* sa = &context->syscall_args;
-
-    struct endpoint_identity *eid = (struct endpoint_identity *)sa->arg2;
-
-    if (!access_ok(ACCESS_WRITE, (lvaddr_t)eid, sizeof(struct endpoint_identity))) {
-        return SYSRET(SYS_ERR_INVALID_USER_BUFFER);
-    }
-
-    switch(cap->type) {
-        case ObjType_EndPointUMP :
-            eid->base = cap->u.endpointump.base;
-            eid->length = cap->u.endpointump.bytes;
-            eid->iftype = cap->u.endpointump.iftype;
-            eid->eptype = cap->type;
-            break;
-        case ObjType_EndPointLMP :
-            eid->base   = (genpaddr_t) (uintptr_t) cap->u.endpointlmp.listener + cap->u.endpointlmp.epoffset;
-            eid->length = cap->u.endpointlmp.epbuflen;
-            eid->iftype = cap->u.endpointlmp.iftype;
-            eid->eptype = cap->type;
-            break;
-        default:
-            return SYSRET(SYS_ERR_INVALID_SOURCE_TYPE);
-    }
-
-    return SYSRET(SYS_ERR_OK);
-}
-
-
-static struct sysret handle_set_endpoint_iftype(struct capability *cap,
-                                                arch_registers_state_t *context,
-                                                int argc)
-{
-    struct registers_arm_syscall_args* sa = &context->syscall_args;
-
-    uint16_t iftype = sa->arg2;
-
-    switch(cap->type) {
-        case ObjType_EndPointUMP :
-            cap->u.endpointump.iftype = iftype;
-            //printf("SET_IFTYPE: UMP Cap->type == %d cap->iftype %d \n", cap->type, cap->u.endpointump.iftype);
-            break;
-        case ObjType_EndPointLMP :
-            cap->u.endpointlmp.iftype = iftype;
-            //printf("SET_IFTYPE: LMP Cap->type == %d cap->iftype %d \n", cap->type, cap->u.endpointlmp.iftype);
-            break;
-        default:
-            return SYSRET(SYS_ERR_INVALID_SOURCE_TYPE);
-    }
-
-    return SYSRET(SYS_ERR_OK);
-}
-
-=======
->>>>>>> 74de9b11
 static struct sysret handle_kcb_identify(struct capability *to,
                                   arch_registers_state_t *context,
                                   int argc)
