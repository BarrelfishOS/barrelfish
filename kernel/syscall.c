/**
 * \file
 * \brief Arch-generic system calls implementation.
 */

/*
 * Copyright (c) 2007, 2008, 2009, 2010, 2012, ETH Zurich.
 * All rights reserved.
 *
 * This file is distributed under the terms in the attached LICENSE file.
 * If you do not find this file, copies can be found by writing to:
 * ETH Zurich D-INFK, Haldeneggsteig 4, CH-8092 Zurich. Attn: Systems Group.
 */

#include <kernel.h>
#include <stdio.h>
#include <string.h>
#include <syscall.h>
#include <barrelfish_kpi/syscalls.h>
#include <capabilities.h>
<<<<<<< HEAD
//#include <mdb/mdb.h>
//#include <mdb/mdb_tree.h>
//#include <cap_predicates.h>
=======
#include <cap_predicates.h>
#include <mdb/mdb.h>
>>>>>>> c927c7ab
#include <dispatch.h>
#include <distcaps.h>
#include <wakeup.h>
<<<<<<< HEAD
//#include <paging_kernel_helper.h>
//#include <exec.h>
//#include <irq.h>
=======
#include <paging_kernel_helper.h>
#include <paging_kernel_arch.h>
#include <exec.h>
#include <irq.h>
>>>>>>> c927c7ab
#include <trace/trace.h>
#include <trace_definitions/trace_defs.h>

errval_t sys_print(const char *str, size_t length)
{
    /* FIXME: check that string is mapped and accessible to caller! */
    printf("%.*s", (int)length, str);
    return SYS_ERR_OK;
}

/* FIXME: lots of missing argument checks in this function */
struct sysret
sys_dispatcher_setup(struct capability *to, capaddr_t cptr, int depth,
                     capaddr_t vptr, capaddr_t dptr, bool run, capaddr_t odptr)
{
    errval_t err = SYS_ERR_OK;
    assert(to->type == ObjType_Dispatcher);
    struct dcb *dcb = to->u.dispatcher.dcb;

    lpaddr_t lpaddr;

    /* 1. set cspace root */
    if (cptr != CPTR_NULL) {
        struct cte *root;
        err = caps_lookup_slot(&dcb_current->cspace.cap, cptr, depth,
                               &root, CAPRIGHTS_READ);
        if (err_is_fail(err)) {
            return SYSRET(err_push(err, SYS_ERR_DISP_CSPACE_ROOT));
        }
        if (root->cap.type != ObjType_CNode) {
            return SYSRET(err_push(err, SYS_ERR_DISP_CSPACE_INVALID));
        }
        err = caps_copy_to_cte(&dcb->cspace, root, false, 0, 0);
        if (err_is_fail(err)) {
            return SYSRET(err_push(err, SYS_ERR_DISP_CSPACE_ROOT));
        }
    }

    /* 2. set vspace root */
    if (vptr != CPTR_NULL) {
        struct capability *vroot;
        err = caps_lookup_cap(&dcb_current->cspace.cap, vptr, CPTR_BITS,
                              &vroot, CAPRIGHTS_WRITE);
        if (err_is_fail(err)) {
            return SYSRET(err_push(err, SYS_ERR_DISP_VSPACE_ROOT));
        }

        // Insert as dispatcher's VSpace root
        switch(vroot->type) {
        case ObjType_VNode_x86_64_pml4:
            dcb->vspace =
                (lvaddr_t)gen_phys_to_local_phys(vroot->u.vnode_x86_64_pml4.base);
            break;
#ifdef CONFIG_PAE
        case ObjType_VNode_x86_32_pdpt:
            dcb->vspace =
                (lvaddr_t)gen_phys_to_local_phys(vroot->u.vnode_x86_32_pdpt.base);
            break;
#else
        case ObjType_VNode_x86_32_pdir:
            dcb->vspace =
                (lvaddr_t)gen_phys_to_local_phys(vroot->u.vnode_x86_32_pdir.base);
            break;
#endif
        case ObjType_VNode_ARM_l1:
            dcb->vspace =
                (lvaddr_t)gen_phys_to_local_phys(vroot->u.vnode_arm_l1.base);
            break;

        default:
            return SYSRET(err_push(err, SYS_ERR_DISP_VSPACE_INVALID));
        }
    }

    /* 3. set dispatcher frame pointer */
    if (dptr != CPTR_NULL) {
        struct cte *dispcte;
        err = caps_lookup_slot(&dcb_current->cspace.cap, dptr, CPTR_BITS,
                               &dispcte, CAPRIGHTS_WRITE);
        if (err_is_fail(err)) {
            return SYSRET(err_push(err, SYS_ERR_DISP_FRAME));
        }
        struct capability *dispcap = &dispcte->cap;
        if (dispcap->type != ObjType_Frame) {
            return SYSRET(err_push(err, SYS_ERR_DISP_FRAME_INVALID));
        }

        /* FIXME: check rights, check size */

        lpaddr = gen_phys_to_local_phys(dispcap->u.frame.base);
        dcb->disp = local_phys_to_mem(lpaddr);
        // Copy the cap to dcb also
        err = caps_copy_to_cte(&dcb->disp_cte, dispcte, false, 0, 0);
        // If copy fails, something wrong in kernel
        assert(err_is_ok(err));
    }

    /* 5. Make runnable if desired -- Set pointer to ipi_data */
    if (run) {
        if (dcb->vspace == 0 ||
        (!dcb->is_vm_guest &&
        (dcb->disp == 0 || dcb->cspace.cap.type != ObjType_CNode))) {
            return SYSRET(err_push(err, SYS_ERR_DISP_NOT_RUNNABLE));
        }

        // XXX: dispatchers run disabled the first time they start
        dcb->disabled = 1;
        //printf("DCB: %p %.*s\n", dcb, DISP_NAME_LEN, dcb->disp->name);
        make_runnable(dcb);
    }

    /* 6. Copy domain ID off given dispatcher */
    if(odptr != CPTR_NULL) {
        struct capability *odisp;
        err = caps_lookup_cap(&dcb_current->cspace.cap, odptr, CPTR_BITS,
                              &odisp, CAPRIGHTS_READ_WRITE);
        if (err_is_fail(err)) {
            return SYSRET(err_push(err, SYS_ERR_DISP_OCAP_LOOKUP));
        }
        dcb->domain_id = odisp->u.dispatcher.dcb->domain_id;
    }

    if(!dcb->is_vm_guest) {
        struct dispatcher_shared_generic *disp =
                    get_dispatcher_shared_generic(dcb->disp);
        err = trace_new_application(disp->name, (uintptr_t) dcb);

        if (err == TRACE_ERR_NO_BUFFER) {
            // Try to use the boot buffer.
            trace_new_boot_application(disp->name, (uintptr_t) dcb);
        }
    }

    return SYSRET(SYS_ERR_OK);
}

struct sysret
sys_dispatcher_properties(struct capability *to,
                          enum task_type type, unsigned long deadline,
                          unsigned long wcet, unsigned long period,
                          unsigned long release, unsigned short weight)
{
    assert(to->type == ObjType_Dispatcher);

#ifdef CONFIG_SCHEDULER_RBED
    struct dcb *dcb = to->u.dispatcher.dcb;

    assert(type >= TASK_TYPE_BEST_EFFORT && type <= TASK_TYPE_HARD_REALTIME);
    assert(wcet <= deadline);
    assert(wcet <= period);
    assert(type != TASK_TYPE_BEST_EFFORT || weight > 0);

    scheduler_remove(dcb);

    /* Set task properties */
    dcb->type = type;
    dcb->deadline = deadline;
    dcb->wcet = wcet;
    dcb->period = period;
    dcb->release_time = (release == 0) ? kernel_now : release;
    dcb->weight = weight;

    make_runnable(dcb);
#endif

    return SYSRET(SYS_ERR_OK);
}

/**
 * \param root                  Root CNode to invoke
 * \param source_cptr           Source capability cptr
 * \param type                  Type to retype to
 * \param objbits               Object bits for variable-sized types
 * \param dest_cnode_cptr       Destination cnode cptr
 * \param dest_slot             Destination slot number
 * \param dest_vbits            Valid bits in destination cnode cptr
 */
struct sysret
sys_retype(struct capability *root, capaddr_t source_cptr, enum objtype type,
           uint8_t objbits, capaddr_t dest_cnode_cptr, cslot_t dest_slot,
           uint8_t dest_vbits, bool from_monitor)
{
    errval_t err;

    /* Parameter checking */
    if (type == ObjType_Null || type >= ObjType_Num) {
        return SYSRET(SYS_ERR_ILLEGAL_DEST_TYPE);
    }

    /* Source capability */
    struct cte *source_cap;
    err = caps_lookup_slot(root, source_cptr, CPTR_BITS, &source_cap,
                           CAPRIGHTS_READ);
    if (err_is_fail(err)) {
        return SYSRET(err_push(err, SYS_ERR_SOURCE_CAP_LOOKUP));
    }
    assert(source_cap != NULL);

    /* Destination cnode */
    struct capability *dest_cnode_cap;
    err = caps_lookup_cap(root, dest_cnode_cptr, dest_vbits,
                          &dest_cnode_cap, CAPRIGHTS_READ_WRITE);
    if (err_is_fail(err)) {
        return SYSRET(err_push(err, SYS_ERR_DEST_CNODE_LOOKUP));
    }
    if (dest_cnode_cap->type != ObjType_CNode) {
        return SYSRET(SYS_ERR_DEST_CNODE_INVALID);
    }

    return SYSRET(caps_retype(type, objbits, dest_cnode_cap, dest_slot,
                              source_cap, from_monitor));
}

struct sysret sys_create(struct capability *root, enum objtype type,
                         uint8_t objbits, capaddr_t dest_cnode_cptr,
                         cslot_t dest_slot, int dest_vbits)
{
    errval_t err;
    uint8_t bits = 0;
    genpaddr_t base = 0;

    /* Paramter checking */
    if (type == ObjType_Null || type >= ObjType_Num) {
        return SYSRET(SYS_ERR_ILLEGAL_DEST_TYPE);
    }

    /* Destination CNode */
    struct capability *dest_cnode_cap;
    err = caps_lookup_cap(root, dest_cnode_cptr, dest_vbits,
                          &dest_cnode_cap, CAPRIGHTS_READ_WRITE);
    if (err_is_fail(err)) {
        return SYSRET(err_push(err, SYS_ERR_DEST_CNODE_LOOKUP));
    }

    /* Destination slot */
    struct cte *dest_cte;
    dest_cte = caps_locate_slot(dest_cnode_cap->u.cnode.cnode, dest_slot);
    if (dest_cte->cap.type != ObjType_Null) {
        return SYSRET(SYS_ERR_SLOTS_IN_USE);
    }

    /* List capabilities allowed to be created at runtime. */
    switch(type) {

    case ObjType_ID:
        break;

    // only certain types of capabilities can be created at runtime
    default:
        return SYSRET(SYS_ERR_TYPE_NOT_CREATABLE);
    }

    return SYSRET(caps_create_new(type, base, bits, objbits, dest_cte));
}

/**
 * Common code for copying and minting except the mint flag and param passing
 */
struct sysret
sys_copy_or_mint(struct capability *root, capaddr_t destcn_cptr, cslot_t dest_slot,
             capaddr_t source_cptr, int destcn_vbits, int source_vbits,
             uintptr_t param1, uintptr_t param2, bool mint)
{
    errval_t err;

    if (!mint) {
        param1 = param2 = 0;
    }

    /* Lookup source cap */
    struct cte *src_cap;
    err = caps_lookup_slot(root, source_cptr, source_vbits,
                           &src_cap, CAPRIGHTS_READ);
    if (err_is_fail(err)) {
        return SYSRET(err_push(err, SYS_ERR_SOURCE_CAP_LOOKUP));
    }

    /* Lookup destination cnode cap */
    struct cte *dest_cnode_cap;
    err = caps_lookup_slot(root, destcn_cptr, destcn_vbits,
                           &dest_cnode_cap, CAPRIGHTS_READ_WRITE);
    if (err_is_fail(err)) {
        return SYSRET(err_push(err, SYS_ERR_DEST_CNODE_LOOKUP));
    }

    /* Perform copy */
    if (dest_cnode_cap->cap.type == ObjType_CNode) {
        return SYSRET(caps_copy_to_cnode(dest_cnode_cap, dest_slot, src_cap,
                                         mint, param1, param2));
    } else {
        return SYSRET(SYS_ERR_DEST_TYPE_INVALID);
    }
}

<<<<<<< HEAD
struct sysret sys_delete(struct capability *root, capaddr_t cptr, uint8_t bits)
=======
static inline struct cte *cte_for_cap(struct capability *cap)
{
    return (struct cte *) (cap - offsetof(struct cte, cap));
}

struct sysret
sys_map(struct capability *ptable, cslot_t slot, capaddr_t source_cptr,
        int source_vbits, uintptr_t flags, uintptr_t offset,
        uintptr_t pte_count)
{
    assert (type_is_vnode(ptable->type));

    errval_t err;

    /* Lookup source cap */
    struct capability *root = &dcb_current->cspace.cap;
    struct cte *src_cte;
    err = caps_lookup_slot(root, source_cptr, source_vbits, &src_cte,
                           CAPRIGHTS_READ);
    if (err_is_fail(err)) {
        return SYSRET(err_push(err, SYS_ERR_SOURCE_CAP_LOOKUP));
    }

    /* Perform map */
    // XXX: this does not check if we do have CAPRIGHTS_READ_WRITE on
    // the destination cap (the page table we're inserting into)
    return SYSRET(caps_copy_to_vnode(cte_for_cap(ptable), slot, src_cte, flags,
                                     offset, pte_count));
}

struct sysret sys_delete(struct capability *root, capaddr_t cptr, uint8_t bits,
                         bool from_monitor)
>>>>>>> c927c7ab
{
    errval_t err;
    struct cte *slot;
    err = caps_lookup_slot(root, cptr, bits, &slot, CAPRIGHTS_READ_WRITE);
    if (err_is_fail(err)) {
        return SYSRET(err);
    }

    err = caps_delete(slot);
    return SYSRET(err);
}

struct sysret sys_revoke(struct capability *root, capaddr_t cptr, uint8_t bits)
{
    errval_t err;
    struct cte *slot;
    err = caps_lookup_slot(root, cptr, bits, &slot, CAPRIGHTS_READ_WRITE);
    if (err_is_fail(err)) {
        return SYSRET(err);
    }

    err = caps_revoke(slot);
    return SYSRET(err);
}

struct sysret sys_get_state(struct capability *root, capaddr_t cptr, uint8_t bits)
{
    errval_t err;
    struct cte *slot;
    err = caps_lookup_slot(root, cptr, bits, &slot, CAPRIGHTS_READ);
    if (err_is_fail(err)) {
        return SYSRET(err);
    }

    distcap_state_t state = distcap_get_state(slot);
    return (struct sysret) { .error = SYS_ERR_OK, .value = state };
}

struct sysret sys_monitor_register(capaddr_t ep_caddr)
{
    errval_t err;
    struct capability *ep;
    err = caps_lookup_cap(&dcb_current->cspace.cap, ep_caddr, CPTR_BITS, &ep,
                          CAPRIGHTS_READ);

    if(err_is_fail(err)) {
        printf("Failure looking up endpoint!\n");
        return SYSRET(err);
    }

    monitor_ep = *ep;

    return SYSRET(SYS_ERR_OK);
}

struct sysret sys_cap_has_relations(capaddr_t caddr, uint8_t vbits,
                                    uint8_t mask)
{
    errval_t err;

    caddr >>= (CPTR_BITS-vbits);

    struct cte *cap;
    err = caps_lookup_slot(&dcb_current->cspace.cap, caddr, vbits, &cap,
                           CAPRIGHTS_READ);
    if (err_is_fail(err)) {
        return SYSRET(err);
    }

    uint8_t res = 0;
    if (mask & RRELS_COPY_BIT && has_copies(cap)) {
        res |= RRELS_COPY_BIT;
    }
    if (mask & RRELS_ANCS_BIT && has_ancestors(cap)) {
        res |= RRELS_ANCS_BIT;
    }
    if (mask & RRELS_DESC_BIT && has_descendants(cap)) {
        res |= RRELS_DESC_BIT;
    }

    return (struct sysret) { .error = SYS_ERR_OK, .value = res };
}

struct sysret sys_monitor_remote_relations(capaddr_t root_addr, uint8_t root_bits,
                                           capaddr_t cptr, uint8_t bits,
                                           uint8_t relations, uint8_t mask)
{
    errval_t err;

    // XXX: aldskfjaldsfa -MN
    cptr >>= (CPTR_BITS-bits);

    struct cte *cte;
    err = sys_double_lookup(root_addr, root_bits, cptr, bits, &cte);
    if (err_is_fail(err)) {
        return SYSRET(err);
    }

#ifdef TRACE_PMEM_CAPS
    if (caps_should_trace(&cte->cap)) {
        char buf[512];
        static const char chars[] = "~~01";
#define MK01(b) ((int)((b)!=0))
#define BITC(BIT) (chars[(2*MK01(mask & BIT)+MK01(relations & BIT))])
        snprintf(buf, 512, "set remote: c %c, a %c, d %c",
                 BITC(RRELS_COPY_BIT), BITC(RRELS_ANCS_BIT),
                 BITC(RRELS_DESC_BIT));
#undef BITC
#undef MK01
        TRACE_CAP_MSG(buf, cte);
    }
#endif

    if (mask) {
        mdb_set_relations(cte, relations, mask);
    }

    relations = 0;
    if (cte->mdbnode.remote_copies) {
        relations |= RRELS_COPY_BIT;
    }
    if (cte->mdbnode.remote_ancs) {
        relations |= RRELS_ANCS_BIT;
    }
    if (cte->mdbnode.remote_descs) {
        relations |= RRELS_DESC_BIT;
    }

    return (struct sysret){ .error = SYS_ERR_OK, .value = relations };
}

struct sysret sys_monitor_identify_cap(struct capability *root,
                                       capaddr_t cptr, uint8_t bits,
                                       struct capability *retbuf)
{
    struct capability *cap;
    errval_t err = caps_lookup_cap(root, cptr, bits, &cap, CAPRIGHTS_READ);
    if (err_is_fail(err)) {
        return SYSRET(err_push(err, SYS_ERR_IDENTIFY_LOOKUP));
    }

    // XXX: Write cap data directly back to user-space
    // FIXME: this should involve a pointer/range check for reliability,
    // but because the monitor is inherently trusted it's not a security hole
    *retbuf = *cap;

    return SYSRET(SYS_ERR_OK);
}

struct sysret sys_monitor_nullify_cap(capaddr_t cptr, uint8_t bits)
{
    struct capability *root = &dcb_current->cspace.cap;
    struct cte *cte;
    errval_t err = caps_lookup_slot(root, cptr, bits, &cte,
                                    CAPRIGHTS_READ_WRITE);
    if (err_is_fail(err)) {
        return SYSRET(err);
    }

    // remove from MDB
    remove_mapping(cte);

    // zero-out cap entry
    memset(cte, 0, sizeof(struct cte));

    return SYSRET(SYS_ERR_OK);
}

struct sysret sys_monitor_domain_id(capaddr_t cptr, domainid_t domain_id)
{
    struct capability *root = &dcb_current->cspace.cap;
    struct capability *disp;

    errval_t err = caps_lookup_cap(root, cptr, CPTR_BITS, &disp,
                                   CAPRIGHTS_READ_WRITE);
    if (err_is_fail(err)) {
        return SYSRET(err);
    }

    disp->u.dispatcher.dcb->domain_id = domain_id;

    return SYSRET(SYS_ERR_OK);
}

static errval_t sys_double_lookup(capaddr_t rptr, uint8_t rbits,
                                  capaddr_t tptr, uint8_t tbits,
                                  struct cte **cte)
{
    errval_t err;

    // XXX: wwwwwhyyyyy
    rptr >>= (CPTR_BITS-rbits);

    struct capability *root;
    err = caps_lookup_cap(&dcb_current->cspace.cap, rptr, rbits,
                          &root, CAPRIGHTS_READ);
    if (err_is_fail(err)) {
        return err_push(err, SYS_ERR_ROOT_CAP_LOOKUP);
    }

    err = caps_lookup_slot(root, tptr, tbits, cte, CAPRIGHTS_READ);
    if (err_is_fail(err)) {
        return err_push(err, SYS_ERR_IDENTIFY_LOOKUP);
    }

    return SYS_ERR_OK;
}

struct sysret sys_get_cap_owner(capaddr_t root_addr, uint8_t root_bits, capaddr_t cptr, uint8_t bits)
{
    errval_t err;

    cptr >>= (CPTR_BITS-bits);

    struct cte *cte;
    err = sys_double_lookup(root_addr, root_bits, cptr, bits, &cte);
    if (err_is_fail(err)) {
        return SYSRET(err);
    }

    return (struct sysret) { .error = SYS_ERR_OK, .value = cte->mdbnode.owner };
}

struct sysret sys_set_cap_owner(capaddr_t root_addr, uint8_t root_bits, capaddr_t cptr, uint8_t bits, coreid_t owner)
{
    errval_t err;

    cptr >>= (CPTR_BITS-bits);

    struct cte *cte;
    err = sys_double_lookup(root_addr, root_bits, cptr, bits, &cte);
    if (err_is_fail(err)) {
        return SYSRET(err);
    }

    cte->mdbnode.owner = owner;

    TRACE_CAP(cte);

    struct cte *pred = cte;
    do {
        pred->mdbnode.owner = owner;
        pred = mdb_predecessor(pred);
    } while (is_copy(&pred->cap, &cte->cap));

    struct cte *succ = cte;
    do {
        succ->mdbnode.owner = owner;
        succ = mdb_successor(succ);
    } while (is_copy(&succ->cap, &cte->cap));

    return SYSRET(SYS_ERR_OK);
}

static void sys_lock_cap_common(struct cte *cte, bool lock)
{
    struct cte *pred = cte;
    do {
        pred->mdbnode.locked = lock;
        pred = mdb_predecessor(pred);
    } while (is_copy(&pred->cap, &cte->cap));

    struct cte *succ = cte;
    do {
        succ->mdbnode.locked = lock;
        succ = mdb_successor(succ);
    } while (is_copy(&succ->cap, &cte->cap));
}

struct sysret sys_lock_cap(capaddr_t root_addr, uint8_t root_bits, capaddr_t target_addr, uint8_t target_bits)
{
    errval_t err;

    struct cte *target;
    err = sys_double_lookup(root_addr, root_bits, target_addr, target_bits, &target);
    if (err_is_fail(err)) {
        return SYSRET(err);
    }

    if (target->mdbnode.locked) {
        return SYSRET(SYS_ERR_CAP_LOCKED);
    }

    TRACE_CAP(target);

    sys_lock_cap_common(target, true);
    return SYSRET(SYS_ERR_OK);
}

struct sysret sys_unlock_cap(capaddr_t root_addr, uint8_t root_bits, capaddr_t target_addr, uint8_t target_bits)
{
    errval_t err;

    struct cte *target;
    err = sys_double_lookup(root_addr, root_bits, target_addr, target_bits, &target);
    if (err_is_fail(err)) {
        return SYSRET(err);
    }

    TRACE_CAP(target);

    // XXX: check if already unlocked? -MN
    sys_lock_cap_common(target, false);
    return SYSRET(SYS_ERR_OK);
}

struct sysret sys_monitor_copy_existing(struct capability *src,
                                        capaddr_t cnode_cptr,
                                        uint8_t cnode_vbits,
                                        cslot_t slot)
{
    struct cte *copy = mdb_find_equal(src);
    if (!copy || copy->mdbnode.in_delete) {
        return SYSRET(SYS_ERR_CAP_NOT_FOUND);
    }

    struct cte *cnode;
    errval_t err = caps_lookup_slot(&dcb_current->cspace.cap, cnode_cptr,
                                    cnode_vbits, &cnode, CAPRIGHTS_READ_WRITE);
    if (err_is_fail(err)) {
        return SYSRET(err_push(err, SYS_ERR_SLOT_LOOKUP_FAIL));
    }
    if (cnode->cap.type != ObjType_CNode) {
        return SYSRET(SYS_ERR_CNODE_TYPE);
    }

    return SYSRET(caps_copy_to_cnode(cnode, slot, copy, false, 0, 0));
}

struct sysret sys_monitor_delete_last(capaddr_t root_addr, uint8_t root_bits,
                                      capaddr_t target_addr, uint8_t target_bits,
                                      capaddr_t ret_cn_addr, uint8_t ret_cn_bits,
                                      cslot_t ret_slot)
{
    errval_t err;

    // XXX: wwwwwhyyyyy
    target_addr >>= (CPTR_BITS-target_bits);

    struct cte *target;
    err = sys_double_lookup(root_addr, root_bits, target_addr, target_bits, &target);
    if (err_is_fail(err)) {
        return SYSRET(err);
    }

    // XXX: wwwwwhyyyyy
    ret_cn_addr >>= (CPTR_BITS-ret_cn_bits);

    struct capability *retcn;
    err = caps_lookup_cap(&dcb_current->cspace.cap, ret_cn_addr, ret_cn_bits, &retcn, CAPRIGHTS_WRITE);
    if (err_is_fail(err)) {
        return SYSRET(err_push(err, SYS_ERR_DEST_CNODE_LOOKUP));
    }

    if (retcn->type != ObjType_CNode) {
        return SYSRET(SYS_ERR_DEST_CNODE_INVALID);
    }
    if (ret_slot > (1<<retcn->u.cnode.bits)) {
        return SYSRET(SYS_ERR_SLOTS_INVALID);
    }

    struct cte *retslot = caps_locate_slot(retcn->u.cnode.cnode, ret_slot);

    return SYSRET(caps_delete_last(target, retslot));
}

struct sysret sys_monitor_revoke_step(capaddr_t root_addr, uint8_t root_bits,
                                      capaddr_t target_addr, uint8_t target_bits,
                                      capaddr_t del_cn_addr, uint8_t del_cn_bits,
                                      cslot_t del_slot)
{
    errval_t err;

    struct cte *target;
    err = sys_double_lookup(root_addr, root_bits, target_addr, target_bits, &target);
    if (err_is_fail(err)) {
        return SYSRET(err);
    }

    // XXX: wwwwwhyyyyy
    del_cn_addr >>= (CPTR_BITS-del_cn_bits);

    struct capability *delcn;
    err = caps_lookup_cap(&dcb_current->cspace.cap, del_cn_addr, del_cn_bits, &delcn, CAPRIGHTS_WRITE);
    if (err_is_fail(err)) {
        return SYSRET(err_push(err, SYS_ERR_DEST_CNODE_LOOKUP));
    }

    if (delcn->type != ObjType_CNode) {
        return SYSRET(SYS_ERR_DEST_CNODE_INVALID);
    }
    if (del_slot > (1<<delcn->u.cnode.bits)) {
        return SYSRET(SYS_ERR_SLOTS_INVALID);
    }

    struct cte *delslot;
    delslot = caps_locate_slot(delcn->u.cnode.cnode, del_slot);

    if (delslot->cap.type != ObjType_Null) {
        return SYSRET(SYS_ERR_SLOT_IN_USE);
    }

    return SYSRET(caps_continue_revoke(target, delslot));
}

struct sysret sys_monitor_clear_step(capaddr_t ret_cn_addr,
                                     uint8_t ret_cn_bits,
                                     cslot_t ret_slot)
{
    errval_t err;

    struct capability *retcn;
    err = caps_lookup_cap(&dcb_current->cspace.cap, ret_cn_addr, ret_cn_bits, &retcn, CAPRIGHTS_WRITE);
    if (err_is_fail(err)) {
        return SYSRET(err_push(err, SYS_ERR_DEST_CNODE_LOOKUP));
    }

    if (retcn->type != ObjType_CNode) {
        return SYSRET(SYS_ERR_DEST_CNODE_INVALID);
    }
    if (ret_slot > (1<<retcn->u.cnode.bits)) {
        return SYSRET(SYS_ERR_SLOTS_INVALID);
    }

    struct cte *retslot;
    retslot = caps_locate_slot(retcn->u.cnode.cnode, ret_slot);

    if (retslot->cap.type != ObjType_Null) {
        return SYSRET(SYS_ERR_SLOT_IN_USE);
    }

    return SYSRET(caps_continue_clear(retslot));
}

struct sysret sys_yield(capaddr_t target)
{
    dispatcher_handle_t handle = dcb_current->disp;
    struct dispatcher_shared_generic *disp =
        get_dispatcher_shared_generic(handle);


    debug(SUBSYS_DISPATCH, "%.*s yields%s\n", DISP_NAME_LEN, disp->name,
          !disp->haswork && disp->lmp_delivered == disp->lmp_seen
           ? " and is removed from the runq" : "");

    if (!disp->disabled) {
        printk(LOG_ERR, "SYSCALL_YIELD while enabled\n");
        return SYSRET(SYS_ERR_CALLER_ENABLED);
    }

    struct capability *yield_to = NULL;
    if (target != CPTR_NULL) {
        errval_t err;

        /* directed yield */
        err = caps_lookup_cap(&dcb_current->cspace.cap, target, CPTR_BITS,
                              &yield_to, CAPRIGHTS_READ);
        if (err_is_fail(err)) {
            return SYSRET(err);
        } else if (yield_to == NULL ||
                   (yield_to->type != ObjType_EndPoint
                    && yield_to->type != ObjType_Dispatcher)) {
            return SYSRET(SYS_ERR_INVALID_YIELD_TARGET);
        }
        /* FIXME: check rights? */
    }

    disp->disabled = false;
    dcb_current->disabled = false;

    // Remove from queue when no work and no more messages and no missed wakeup
    systime_t wakeup = disp->wakeup;
    if (!disp->haswork && disp->lmp_delivered == disp->lmp_seen
        && (wakeup == 0 || wakeup > kernel_now)) {
        scheduler_remove(dcb_current);
        if (wakeup != 0) {
            wakeup_set(dcb_current, wakeup);
        }
    } else {
        // Otherwise yield for the timeslice
        scheduler_yield(dcb_current);
    }

    if (yield_to != NULL) {
        struct dcb *target_dcb = NULL;
        if (yield_to->type == ObjType_EndPoint) {
            target_dcb = yield_to->u.endpoint.listener;
        } else if (yield_to->type == ObjType_Dispatcher) {
            target_dcb = yield_to->u.dispatcher.dcb;
        } else {
            panic("invalid type in yield cap");
        }

//        trace_event(TRACE_SUBSYS_BNET, TRACE_EVENT_BNET_YIELD,
//            (uint32_t)(lvaddr_t)target_dcb & 0xFFFFFFFF);
        make_runnable(target_dcb);
        dispatch(target_dcb);
    } else {
//        trace_event(TRACE_SUBSYS_BNET, TRACE_EVENT_BNET_YIELD,
//            0);

        /* undirected yield */
        dispatch(schedule());
    }

    panic("Yield returned!");
}

/**
 * The format of the returned ID is:
 *
 * --------------------------------------------------------------------
 * |             0 (unused) | coreid |         core_local_id          |
 * --------------------------------------------------------------------
 * 63                        39       31                              0 Bit
 *
 */
struct sysret sys_idcap_identify(struct capability *cap, idcap_id_t *id)
{
    STATIC_ASSERT_SIZEOF(coreid_t, 1);

    idcap_id_t coreid = (idcap_id_t) cap->u.id.coreid;
    *id = coreid << 32 | cap->u.id.core_local_id;

    return SYSRET(SYS_ERR_OK);
}<|MERGE_RESOLUTION|>--- conflicted
+++ resolved
@@ -18,27 +18,17 @@
 #include <syscall.h>
 #include <barrelfish_kpi/syscalls.h>
 #include <capabilities.h>
-<<<<<<< HEAD
-//#include <mdb/mdb.h>
-//#include <mdb/mdb_tree.h>
-//#include <cap_predicates.h>
-=======
 #include <cap_predicates.h>
 #include <mdb/mdb.h>
->>>>>>> c927c7ab
+#include <mdb/mdb_tree.h>
+#include <cap_predicates.h>
 #include <dispatch.h>
 #include <distcaps.h>
 #include <wakeup.h>
-<<<<<<< HEAD
-//#include <paging_kernel_helper.h>
-//#include <exec.h>
-//#include <irq.h>
-=======
 #include <paging_kernel_helper.h>
 #include <paging_kernel_arch.h>
 #include <exec.h>
 #include <irq.h>
->>>>>>> c927c7ab
 #include <trace/trace.h>
 #include <trace_definitions/trace_defs.h>
 
@@ -333,9 +323,6 @@
     }
 }
 
-<<<<<<< HEAD
-struct sysret sys_delete(struct capability *root, capaddr_t cptr, uint8_t bits)
-=======
 static inline struct cte *cte_for_cap(struct capability *cap)
 {
     return (struct cte *) (cap - offsetof(struct cte, cap));
@@ -368,7 +355,6 @@
 
 struct sysret sys_delete(struct capability *root, capaddr_t cptr, uint8_t bits,
                          bool from_monitor)
->>>>>>> c927c7ab
 {
     errval_t err;
     struct cte *slot;
