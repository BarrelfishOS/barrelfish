/**
 * \file
 * \brief Arch-generic system calls implementation.
 */

/*
 * Copyright (c) 2007-2010,2012, ETH Zurich.
 * Copyright (c) 2015, Hewlett Packard Enterprise Development LP.
 * All rights reserved.
 *
 * This file is distributed under the terms in the attached LICENSE file.
 * If you do not find this file, copies can be found by writing to:
 * ETH Zurich D-INFK, Haldeneggsteig 4, CH-8092 Zurich. Attn: Systems Group.
 */

#include <kernel.h>
#include <stdio.h>
#include <string.h>
#include <syscall.h>
#include <barrelfish_kpi/syscalls.h>
#include <capabilities.h>
#include <cap_predicates.h>
#include <coreboot.h>
#include <mdb/mdb.h>
#include <mdb/mdb_tree.h>
#include <cap_predicates.h>
#include <dispatch.h>
#include <distcaps.h>
#include <wakeup.h>
#include <paging_kernel_helper.h>
#include <paging_kernel_arch.h>
#include <exec.h>
#include <irq.h>
#include <trace/trace.h>
#include <trace_definitions/trace_defs.h>
#include <kcb.h>
#include <useraccess.h>
#include <systime.h>

errval_t sys_print(const char *str, size_t length)
{
    /* FIXME: check that string is mapped and accessible to caller! */
    printf("%.*s", (int)length, str);
    return SYS_ERR_OK;
}

/* FIXME: lots of missing argument checks in this function */
struct sysret
sys_dispatcher_setup(struct capability *to, capaddr_t cptr, uint8_t level,
                     capaddr_t vptr, capaddr_t dptr, bool run, capaddr_t odptr)
{
    errval_t err = SYS_ERR_OK;
    assert(to->type == ObjType_Dispatcher);
    struct dcb *dcb = to->u.dispatcher.dcb;
    assert(dcb != dcb_current);

    lpaddr_t lpaddr;

    /* 0. Handle sys_dispatcher_setup for guest domains */
    if (cptr == 0x0) {
        assert(dcb->is_vm_guest);
        assert(vptr == 0x0);
        assert(dptr == 0x0);
        assert(odptr == 0x0);
        if (!dcb->is_vm_guest || vptr != 0x0 || dptr != 0x0 || odptr != 0x0) {
            return SYSRET(SYS_ERR_DISP_NOT_RUNNABLE);
        }
        if (run) {
            // Dispatchers run disabled the first time
            dcb->disabled = 1;
            make_runnable(dcb);
        }
        return SYSRET(SYS_ERR_OK);
    }

    assert(!dcb->is_vm_guest);
    assert(!cptr == 0x0);
    assert(!vptr == 0x0);
    assert(!dptr == 0x0);
    assert(!odptr == 0x0);

    if (cptr == 0x0 || vptr == 0x0 || dptr == 0x0 || odptr == 0x0) {
        return SYSRET(SYS_ERR_DISP_NOT_RUNNABLE);
    }

    /* 1. set cspace root */
    struct cte *root;
    err = caps_lookup_slot(&dcb_current->cspace.cap, cptr, level,
                           &root, CAPRIGHTS_READ);
    if (err_is_fail(err)) {
        debug(SUBSYS_CAPS, "caps_lookup_cap for croot=%"PRIxCADDR", level=%d: %"PRIuERRV"\n", cptr, level, err);
        return SYSRET(err_push(err, SYS_ERR_DISP_CSPACE_ROOT));
    }
    if (root->cap.type != ObjType_L1CNode) {
        return SYSRET(err_push(err, SYS_ERR_DISP_CSPACE_INVALID));
    }
    err = caps_copy_to_cte(&dcb->cspace, root, false, 0, 0);
    if (err_is_fail(err)) {
        debug(SUBSYS_CAPS, "caps_copy_to_cte for croot: %"PRIuERRV"\n", err);
        return SYSRET(err_push(err, SYS_ERR_DISP_CSPACE_ROOT));
    }

    /* 2. set vspace root */
    struct capability *vroot;
    err = caps_lookup_cap(&root->cap, vptr, CNODE_TYPE_COUNT, &vroot, CAPRIGHTS_WRITE);
    if (err_is_fail(err)) {
        debug(SUBSYS_CAPS, "caps_lookup_cap for vroot=%"PRIxCADDR": %"PRIuERRV"\n", vptr, err);
        return SYSRET(err_push(err, SYS_ERR_DISP_VSPACE_ROOT));
    }

    // Insert as dispatcher's VSpace root
    if (!type_is_vroot(vroot->type)) {
        return SYSRET(SYS_ERR_DISP_VSPACE_INVALID);
    }
    dcb->vspace = gen_phys_to_local_phys(get_address(vroot));

    /* 3. set dispatcher frame pointer */
    struct cte *dispcte;
    err = caps_lookup_slot(&root->cap, dptr, CNODE_TYPE_COUNT, &dispcte,
                           CAPRIGHTS_READ_WRITE);
    if (err_is_fail(err)) {
        return SYSRET(err_push(err, SYS_ERR_DISP_FRAME));
    }
    struct capability *dispcap = &dispcte->cap;
    if (dispcap->type != ObjType_Frame) {
        return SYSRET(SYS_ERR_DISP_FRAME_INVALID);
    }
    if (get_size(dispcap) < (1UL << DISPATCHER_FRAME_BITS)) {
        return SYSRET(SYS_ERR_DISP_FRAME_SIZE);
    }
    /* FIXME: check rights? */

    lpaddr = gen_phys_to_local_phys(get_address(dispcap));
    dcb->disp = local_phys_to_mem(lpaddr);
    // Copy the cap to dcb also
    err = caps_copy_to_cte(&dcb->disp_cte, dispcte, false, 0, 0);
    // If copy fails, something wrong in kernel
    assert(err_is_ok(err));

    /* 5. Make runnable if desired */
    if (run) {
        if (dcb->vspace == 0 || dcb->disp == 0 || dcb->cspace.cap.type != ObjType_L1CNode) {
            return SYSRET(err_push(err, SYS_ERR_DISP_NOT_RUNNABLE));
        }

        // XXX: dispatchers run disabled the first time they start
        dcb->disabled = 1;
        //printf("DCB: %p %.*s\n", dcb, DISP_NAME_LEN, dcb->disp->name);
        make_runnable(dcb);
    }

    /* 6. Copy domain ID off given dispatcher */
    // XXX: We generally pass the current dispatcher as odisp, see e.g.
    // lib/spawndomain/spawn.c:spawn_run().  In that case the new domain gets
    // the same domain id as the domain doing the spawning. cf. T271
    // -SG, 2016-07-21.
    struct capability *odisp;
    err = caps_lookup_cap(&dcb_current->cspace.cap, odptr, CNODE_TYPE_COUNT,
                          &odisp, CAPRIGHTS_READ);
    if (err_is_fail(err)) {
        return SYSRET(err_push(err, SYS_ERR_DISP_OCAP_LOOKUP));
    }
    if (odisp->type != ObjType_Dispatcher) {
        return SYSRET(SYS_ERR_DISP_OCAP_TYPE);
    }
    dcb->domain_id = odisp->u.dispatcher.dcb->domain_id;

    /* 7. (HACK) Set current core id */
    struct dispatcher_shared_generic *disp =
        get_dispatcher_shared_generic(dcb->disp);
    disp->curr_core_id = my_core_id;

    /* 8. Enable tracing for new domain */
    err = trace_new_application(disp->name, (uintptr_t) dcb);

    if (err == TRACE_ERR_NO_BUFFER) {
        // Try to use the boot buffer.
        trace_new_boot_application(disp->name, (uintptr_t) dcb);
    }

    // Setup systime frequency
    disp->systime_frequency = systime_frequency;

    return SYSRET(SYS_ERR_OK);
}

struct sysret
sys_dispatcher_properties(struct capability *to,
                          enum task_type type, unsigned long deadline,
                          unsigned long wcet, unsigned long period,
                          unsigned long release, unsigned short weight)
{
    assert(to->type == ObjType_Dispatcher);

#ifdef CONFIG_SCHEDULER_RBED
    struct dcb *dcb = to->u.dispatcher.dcb;

    assert(type >= TASK_TYPE_BEST_EFFORT && type <= TASK_TYPE_HARD_REALTIME);
    assert(wcet <= deadline);
    assert(wcet <= period);
    assert(type != TASK_TYPE_BEST_EFFORT || weight > 0);

    trace_event(TRACE_SUBSYS_KERNEL, TRACE_EVENT_KERNEL_SCHED_REMOVE,
                152);
    scheduler_remove(dcb);

    /* Set task properties */
    dcb->type = type;
    dcb->deadline = deadline;
    dcb->wcet = wcet;
    dcb->period = period;
    dcb->release_time = (release == 0) ? systime_now() : release;
    dcb->weight = weight;

    make_runnable(dcb);
#endif

    return SYSRET(SYS_ERR_OK);
}

/**
 * \param root                  Source CSpace root cnode to invoke
 * \param source_croot          Source capability cspace root
 * \param source_cptr           Source capability cptr
 * \param offset                Offset into source capability from which to retype
 * \param type                  Type to retype to
 * \param objsize               Object size for variable-sized types
 * \param count                 number of objects to create
 * \param dest_cspace_cptr      Destination CSpace cnode cptr relative to
 *                              source cspace root
 * \param dest_cnode_cptr       Destination cnode cptr
 * \param dest_slot             Destination slot number
 * \param dest_cnode_level      Level/depth of destination cnode
 */
struct sysret
sys_retype(struct capability *root, capaddr_t source_croot, capaddr_t source_cptr,
           gensize_t offset, enum objtype type, gensize_t objsize, size_t count,
           capaddr_t dest_cspace_cptr, capaddr_t dest_cnode_cptr,
           uint8_t dest_cnode_level, cslot_t dest_slot, bool from_monitor)
{
    errval_t err;

    /* Parameter checking */
    if (type == ObjType_Null || type >= ObjType_Num) {
        return SYSRET(SYS_ERR_ILLEGAL_DEST_TYPE);
    }

    /* Lookup source cspace root cnode */
    struct capability *source_root;
    err = caps_lookup_cap(root, source_croot, 2, &source_root, CAPRIGHTS_READ);
    if (err_is_fail(err)) {
        return SYSRET(err_push(err, SYS_ERR_SOURCE_ROOTCN_LOOKUP));
    }
    /* Source capability */
    struct cte *source_cte;
    // XXX: level from where
    err = caps_lookup_slot(source_root, source_cptr, 2, &source_cte,
                           CAPRIGHTS_READ);
    if (err_is_fail(err)) {
        return SYSRET(err_push(err, SYS_ERR_SOURCE_CAP_LOOKUP));
    }
    assert(source_cte != NULL);

    /* Destination cspace root cnode in source cspace */
    struct capability *dest_cspace_root;
    // XXX: level from where?
    err = caps_lookup_cap(root, dest_cspace_cptr, 2,
                          &dest_cspace_root, CAPRIGHTS_READ);
    if (err_is_fail(err)) {
        return SYSRET(err_push(err, SYS_ERR_DEST_ROOTCN_LOOKUP));
    }
    /* dest_cspace_root must be L1 CNode */
    if (dest_cspace_root->type != ObjType_L1CNode) {
        return SYSRET(SYS_ERR_CNODE_TYPE);
    }

    /* Destination cnode in destination cspace */
    struct capability *dest_cnode_cap;
    err = caps_lookup_cap(dest_cspace_root, dest_cnode_cptr, dest_cnode_level,
                          &dest_cnode_cap, CAPRIGHTS_READ_WRITE);
    if (err_is_fail(err)) {
        return SYSRET(err_push(err, SYS_ERR_DEST_CNODE_LOOKUP));
    }

    /* check that destination cnode is actually a cnode */
    if (dest_cnode_cap->type != ObjType_L1CNode &&
        dest_cnode_cap->type != ObjType_L2CNode) {
        debug(SUBSYS_CAPS, "destcn type: %d\n", dest_cnode_cap->type);
        return SYSRET(SYS_ERR_DEST_CNODE_INVALID);
    }

    return SYSRET(caps_retype(type, objsize, count, dest_cnode_cap, dest_slot,
                              source_cte, offset, from_monitor));
}

struct sysret sys_create(struct capability *root, enum objtype type,
                         size_t objsize, capaddr_t dest_cnode_cptr,
                         uint8_t dest_level, cslot_t dest_slot)
{
    errval_t err;
    uint8_t size = 0;
    genpaddr_t base = 0;

    /* Paramter checking */
    if (type == ObjType_Null || type >= ObjType_Num) {
        return SYSRET(SYS_ERR_ILLEGAL_DEST_TYPE);
    }

    /* Destination CNode */
    struct capability *dest_cnode_cap;
    err = caps_lookup_cap(root, dest_cnode_cptr, dest_level,
                          &dest_cnode_cap, CAPRIGHTS_READ_WRITE);
    if (err_is_fail(err)) {
        return SYSRET(err_push(err, SYS_ERR_DEST_CNODE_LOOKUP));
    }

    /* Destination slot */
    struct cte *dest_cte;
    dest_cte = caps_locate_slot(get_address(dest_cnode_cap), dest_slot);
    if (dest_cte->cap.type != ObjType_Null) {
        return SYSRET(SYS_ERR_SLOTS_IN_USE);
    }

    /* List capabilities allowed to be created at runtime. */
    switch(type) {

    case ObjType_ID:
        break;

    // only certain types of capabilities can be created at runtime
    default:
        return SYSRET(SYS_ERR_TYPE_NOT_CREATABLE);
    }

    return SYSRET(caps_create_new(type, base, size, objsize, my_core_id, dest_cte));
}

/**
 * Common code for copying and minting except the mint flag and param passing
 *
 * \param root              Source cspace root cnode
 * \param dest_cspace_cptr  Destination cspace root cnode cptr in source cspace
 * \parma destcn_cptr       Destination cnode cptr relative to destination cspace
 * \param dest_slot         Destination slot
 * \param source_cptr       Source capability cptr relative to source cspace
 * \param destcn_level      Level/depth of destination cnode
 * \param source_level      Level/depth of source cap
 * \param param1            First parameter for mint
 * \param param2            Second parameter for mint
 * \param mint              Call is a minting operation
 */
struct sysret
sys_copy_or_mint(struct capability *root, capaddr_t dest_cspace_cptr,
                 capaddr_t destcn_cptr, cslot_t dest_slot, capaddr_t
                 source_croot_ptr, capaddr_t source_cptr,
                 uint8_t destcn_level, uint8_t source_level,
                 uintptr_t param1, uintptr_t param2, bool mint)
{
    errval_t err;

    if (!mint) {
        param1 = param2 = 0;
    }

    if (root->type != ObjType_L1CNode) {
        debug(SUBSYS_CAPS, "%s: root->type = %d\n", __FUNCTION__, root->type);
        return SYSRET(SYS_ERR_CNODE_NOT_ROOT);
    }
    assert(root->type == ObjType_L1CNode);

    /* Lookup source cspace in our cspace */
    struct capability *src_croot;
    err = caps_lookup_cap(root, source_croot_ptr, 2, &src_croot,
                          CAPRIGHTS_READ);
    if (err_is_fail(err)) {
        return SYSRET(err_push(err, SYS_ERR_SOURCE_ROOTCN_LOOKUP));
    }
    if (src_croot->type != ObjType_L1CNode) {
        debug(SUBSYS_CAPS, "%s: src rootcn type = %d\n", __FUNCTION__, src_croot->type);
        return SYSRET(SYS_ERR_CNODE_NOT_ROOT);
    }
    /* Lookup source cap in source cspace */
    struct cte *src_cap;
    err = caps_lookup_slot(src_croot, source_cptr, source_level, &src_cap,
                           CAPRIGHTS_READ);
    if (err_is_fail(err)) {
        return SYSRET(err_push(err, SYS_ERR_SOURCE_CAP_LOOKUP));
    }

    /* Destination cspace root cnode in source cspace */
    struct capability *dest_cspace_root;
    // XXX: level from where?
    err = caps_lookup_cap(root, dest_cspace_cptr, 2, &dest_cspace_root, CAPRIGHTS_READ);
    if (err_is_fail(err)) {
        return SYSRET(err_push(err, SYS_ERR_DEST_ROOTCN_LOOKUP));
    }
    /* dest_cspace_root must be L1 CNode */
    if (dest_cspace_root->type != ObjType_L1CNode) {
        debug(SUBSYS_CAPS, "%s: dest rootcn type = %d\n", __FUNCTION__, src_croot->type);
        return SYSRET(SYS_ERR_CNODE_TYPE);
    }

    /* Destination cnode in destination cspace */
    struct cte *dest_cnode_cap;
    err = caps_lookup_slot(dest_cspace_root, destcn_cptr, destcn_level,
                           &dest_cnode_cap, CAPRIGHTS_READ_WRITE);
    if (err_is_fail(err)) {
        return SYSRET(err_push(err, SYS_ERR_DEST_CNODE_LOOKUP));
    }

    /* Perform copy */
    if (dest_cnode_cap->cap.type == ObjType_L1CNode ||
        dest_cnode_cap->cap.type == ObjType_L2CNode)
    {
        return SYSRET(caps_copy_to_cnode(dest_cnode_cap, dest_slot, src_cap,
                                         mint, param1, param2));
    } else {
        return SYSRET(SYS_ERR_DEST_TYPE_INVALID);
    }
}

struct sysret
sys_map(struct capability *ptable, cslot_t slot, capaddr_t source_root_cptr,
        capaddr_t source_cptr, uint8_t source_level, uintptr_t flags,
        uintptr_t offset, uintptr_t pte_count, capaddr_t mapping_crootptr,
        capaddr_t mapping_cnptr, uint8_t mapping_cn_level, cslot_t mapping_slot)
{
    assert (type_is_vnode(ptable->type));

    errval_t err;

    /* XXX: TODO: make root explicit argument for sys_map() */
    struct capability *root = &dcb_current->cspace.cap;

    if (!(ptable->rights & CAPRIGHTS_WRITE)) {
        return SYSRET(SYS_ERR_DEST_CAP_RIGHTS);
    }

    /* Lookup source root cn cap in own cspace */
    struct capability *src_root;
    err = caps_lookup_cap(root, source_root_cptr, source_level, &src_root,
                          CAPRIGHTS_READ);
    if (err_is_fail(err)) {
        return SYSRET(err_push(err, SYS_ERR_SOURCE_ROOTCN_LOOKUP));
    }
    if (src_root->type != ObjType_L1CNode) {
        return SYSRET(SYS_ERR_CNODE_NOT_ROOT);
    }
    /* Lookup source cap in source cspace */
    struct cte *src_cte;
    err = caps_lookup_slot(src_root, source_cptr, source_level, &src_cte,
                           CAPRIGHTS_READ);
    if (err_is_fail(err)) {
        return SYSRET(err_push(err, SYS_ERR_SOURCE_CAP_LOOKUP));
    }

    /* Lookup mapping cspace root in our cspace */
    struct capability *mapping_croot;
    err = caps_lookup_cap(root, mapping_crootptr, 2, &mapping_croot,
                          CAPRIGHTS_READ_WRITE);
    if (err_is_fail(err)) {
        return SYSRET(err_push(err, SYS_ERR_DEST_ROOTCN_LOOKUP));
    }

    /* Lookup mapping slot in dest cspace */
    struct cte *mapping_cnode_cte;
    err = caps_lookup_slot(mapping_croot, mapping_cnptr, mapping_cn_level,
                           &mapping_cnode_cte, CAPRIGHTS_READ_WRITE);
    if (err_is_fail(err)) {
        return SYSRET(err_push(err, SYS_ERR_DEST_CNODE_LOOKUP));
    }

    if (mapping_cnode_cte->cap.type != ObjType_L2CNode) {
        return SYSRET(SYS_ERR_DEST_TYPE_INVALID);
    }

    struct cte *mapping_cte = caps_locate_slot(get_address(&mapping_cnode_cte->cap),
                                               mapping_slot);
    if (mapping_cte->cap.type != ObjType_Null) {
        return SYSRET(SYS_ERR_SLOT_IN_USE);
    }

    /* Perform map */
    // XXX: this does not check if we do have CAPRIGHTS_READ_WRITE on
    // the destination cap (the page table we're inserting into)
    return SYSRET(caps_copy_to_vnode(cte_for_cap(ptable), slot, src_cte, flags,
                                     offset, pte_count, mapping_cte));
}

struct sysret
sys_copy_remap(struct capability *ptable, cslot_t slot, capaddr_t source_cptr,
               int source_level, uintptr_t flags, uintptr_t offset,
               uintptr_t pte_count, capaddr_t mapping_cnptr,
               uint8_t mapping_cn_level, cslot_t mapping_slot)
{
    assert (type_is_vnode(ptable->type));

    errval_t err;

    /* Lookup source cap */
    struct capability *root = &dcb_current->cspace.cap;
    struct cte *src_cte;
    err = caps_lookup_slot(root, source_cptr, source_level, &src_cte,
                           CAPRIGHTS_READ);
    if (err_is_fail(err)) {
        return SYSRET(err_push(err, SYS_ERR_SOURCE_CAP_LOOKUP));
    }

    /* Lookup slot for mapping in our cspace */
    struct cte *mapping_cnode_cte;
    err = caps_lookup_slot(root, mapping_cnptr, mapping_cn_level,
                           &mapping_cnode_cte, CAPRIGHTS_READ_WRITE);
    if (err_is_fail(err)) {
        return SYSRET(err_push(err, SYS_ERR_DEST_CNODE_LOOKUP));
    }

    if (mapping_cnode_cte->cap.type != ObjType_L2CNode) {
        return SYSRET(SYS_ERR_DEST_TYPE_INVALID);
    }

    struct cte *mapping_cte = caps_locate_slot(get_address(&mapping_cnode_cte->cap),
                                               mapping_slot);
    if (mapping_cte->cap.type != ObjType_Null) {
        return SYSRET(SYS_ERR_SLOT_IN_USE);
    }

    /* Perform map */
    // XXX: this does not check if we do have CAPRIGHTS_READ_WRITE on
    // the destination cap (the page table we're inserting into)
    return SYSRET(paging_copy_remap(cte_for_cap(ptable), slot, src_cte, flags,
                                    offset, pte_count, mapping_cte));
}

struct sysret sys_delete(struct capability *root, capaddr_t cptr, uint8_t level)
{
    errval_t err;
    struct cte *slot;
    err = caps_lookup_slot(root, cptr, level, &slot, CAPRIGHTS_READ_WRITE);
    if (err_is_fail(err)) {
        return SYSRET(err);
    }

    err = caps_delete(slot);
    return SYSRET(err);
}

struct sysret sys_revoke(struct capability *root, capaddr_t cptr, uint8_t level)
{
    errval_t err;
    struct cte *slot;
    err = caps_lookup_slot(root, cptr, level, &slot, CAPRIGHTS_READ_WRITE);
    if (err_is_fail(err)) {
        return SYSRET(err);
    }

    err = caps_revoke(slot);
    return SYSRET(err);
}

struct sysret sys_get_state(struct capability *root, capaddr_t cptr, uint8_t level)
{
    errval_t err;
    struct cte *slot;
    err = caps_lookup_slot(root, cptr, level, &slot, CAPRIGHTS_READ);
    if (err_is_fail(err)) {
        return SYSRET(err);
    }

    distcap_state_t state = distcap_get_state(slot);
    return (struct sysret) { .error = SYS_ERR_OK, .value = state };
}

struct sysret sys_get_size_l1cnode(struct capability *root)
{
    assert(root->type == ObjType_L1CNode);

    return (struct sysret) { .error = SYS_ERR_OK,
        .value = root->u.l1cnode.allocated_bytes};
}


struct sysret sys_resize_l1cnode(struct capability *root, capaddr_t newroot_cptr,
                                 capaddr_t retcn_cptr, cslot_t retslot)
{
    errval_t err;

    if (root->type != ObjType_L1CNode) {
        return SYSRET(SYS_ERR_RESIZE_NOT_L1);
    }
    assert(root->type == ObjType_L1CNode);

    // Lookup new L1 CNode cap
    struct cte *newroot;
    err = caps_lookup_slot(root, newroot_cptr, 2, &newroot, CAPRIGHTS_ALLRIGHTS);
    if (err_is_fail(err)) {
        return SYSRET(err);
    }
    if (newroot->cap.type != ObjType_L1CNode) {
        return SYSRET(SYS_ERR_INVALID_SOURCE_TYPE);
    }
    // TODO: check size of new CNode

    // Lookup slot for returning RAM of old CNode
    struct capability *retcn;
    err = caps_lookup_cap(root, retcn_cptr, 1, &retcn, CAPRIGHTS_READ_WRITE);
    if (err_is_fail(err)) {
        return SYSRET(err);
    }
    struct cte *ret = caps_locate_slot(get_address(retcn), retslot);
    if (ret->cap.type != ObjType_Null) {
        return SYSRET(SYS_ERR_SLOT_IN_USE);
    }

    // Copy over caps from old root cnode to new root cnode
    cslot_t root_slots = cnode_get_slots(root);
    cslot_t newroot_slots = cnode_get_slots(&newroot->cap);
    for (cslot_t i = 0; i < min(root_slots, newroot_slots); i++) {
        struct cte *src = caps_locate_slot(get_address(root), i);
        if (src->cap.type == ObjType_Null) {
            // skip empty slots in old root cnode
            continue;
        }
        struct cte *dest = caps_locate_slot(get_address(&newroot->cap), i);
        if (dest->cap.type != ObjType_Null) {
            // fail if slot in destination cnode occupied
            return SYSRET(SYS_ERR_SLOT_IN_USE);
        }
        // do proper cap copy
        err = caps_copy_to_cte(dest, src, false, 0, 0);
        if (err_is_fail(err)) {
            return SYSRET(err);
        }
    }

    // Copy old root cnode into ret slot, this way we can delete the copies
    // in the task cnode and the dispatcher that we need to update.
    err = caps_copy_to_cte(ret, cte_for_cap(root), false, 0, 0);
    if (err_is_fail(err)) {
        return SYSRET(err);
    }

    // Set new root cnode in dispatcher
    err = caps_delete(&dcb_current->cspace);
    if (err_is_fail(err)) {
        return SYSRET(err);
    }
    err = caps_copy_to_cte(&dcb_current->cspace, newroot, false, 0, 0);
    if (err_is_fail(err)) {
        return SYSRET(err);
    }

    // Set new root cnode in task cnode
    struct cte *taskcn = caps_locate_slot(get_address(&newroot->cap),
                                          ROOTCN_SLOT_TASKCN);
    struct cte *rootcn_cap = caps_locate_slot(get_address(&taskcn->cap),
                                              TASKCN_SLOT_ROOTCN);
    assert(rootcn_cap == cte_for_cap(root));
    err = caps_delete(rootcn_cap);
    if (err_is_fail(err)) {
        return SYSRET(err);
    }
    err = caps_copy_to_cte(rootcn_cap, newroot, false, 0, 0);
    if (err_is_fail(err)) {
        return SYSRET(err);
    }

    return SYSRET(SYS_ERR_OK);
}

struct sysret sys_yield(capaddr_t target)
{
    dispatcher_handle_t handle = dcb_current->disp;
    struct dispatcher_shared_generic *disp =
        get_dispatcher_shared_generic(handle);


    debug(SUBSYS_DISPATCH, "%.*s yields%s\n", DISP_NAME_LEN, disp->name,
          !disp->haswork && disp->lmp_delivered == disp->lmp_seen
           ? " and is removed from the runq" : "");

    if (dcb_current->disabled == false) {
        printk(LOG_ERR, "SYSCALL_YIELD while enabled\n");
        dump_dispatcher(disp);
        return SYSRET(SYS_ERR_CALLER_ENABLED);
    }

    struct capability *yield_to = NULL;
    if (target != CPTR_NULL) {
        errval_t err;

        /* directed yield */
        err = caps_lookup_cap(&dcb_current->cspace.cap, target, 2,
                              &yield_to, CAPRIGHTS_READ);
        if (err_is_fail(err)) {
            return SYSRET(err);
        } else if (yield_to == NULL ||
                   (yield_to->type != ObjType_EndPointLMP
                    && yield_to->type != ObjType_Dispatcher)) {
            return SYSRET(SYS_ERR_INVALID_YIELD_TARGET);
        }
        /* FIXME: check rights? */
    }

    // Since we've done a yield, we explicitly ensure that the
    // dispatcher is upcalled the next time (on the understanding that
    // this is what the dispatcher wants), otherwise why call yield?
    dcb_current->disabled = false;

    // Remove from queue when no work and no more messages and no missed wakeup
    systime_t wakeup = disp->wakeup;
    if (!disp->haswork && disp->lmp_delivered == disp->lmp_seen
        && (wakeup == 0 || wakeup > (systime_now() + kcb_current->kernel_off))) {

        trace_event(TRACE_SUBSYS_NNET, TRACE_EVENT_NNET_SCHED_REMOVE,
            (uint32_t)(lvaddr_t)dcb_current & 0xFFFFFFFF);
        trace_event(TRACE_SUBSYS_KERNEL, TRACE_EVENT_KERNEL_SCHED_REMOVE,
                151);

        scheduler_remove(dcb_current);
        if (wakeup != 0) {
            wakeup_set(dcb_current, wakeup);
        }
    } else {
        // Otherwise yield for the timeslice
        scheduler_yield(dcb_current);
    }

    if (yield_to != NULL) {
        struct dcb *target_dcb = NULL;
        if (yield_to->type == ObjType_EndPointLMP) {
            target_dcb = yield_to->u.endpointlmp.listener;
        } else if (yield_to->type == ObjType_Dispatcher) {
            target_dcb = yield_to->u.dispatcher.dcb;
        } else {
            panic("invalid type in yield cap");
        }

        trace_event(TRACE_SUBSYS_NNET, TRACE_EVENT_NNET_YIELD,
            (uint32_t)(lvaddr_t)target_dcb & 0xFFFFFFFF);
        make_runnable(target_dcb);
        dispatch(target_dcb);
    } else {
//        trace_event(TRACE_SUBSYS_BNET, TRACE_EVENT_BNET_YIELD,
//            0);

        /* undirected yield */
        dispatch(schedule());
    }

    panic("Yield returned!");
}

struct sysret sys_suspend(bool do_halt)
{
    dispatcher_handle_t handle = dcb_current->disp;
    struct dispatcher_shared_generic *disp =
        get_dispatcher_shared_generic(handle);

    debug(SUBSYS_DISPATCH, "%.*s suspends (halt: %d)\n", DISP_NAME_LEN, disp->name, do_halt);

    if (dcb_current->disabled == false) {
        printk(LOG_ERR, "SYSCALL_SUSPEND while enabled\n");
        return SYSRET(SYS_ERR_CALLER_ENABLED);
    }

    dcb_current->disabled = false;

    if (do_halt) {
        //printf("%s:%s:%d: before halt of core (%"PRIuCOREID")\n",
        //       __FILE__, __FUNCTION__, __LINE__, my_core_id);
        halt();
    } else {
        // Note this only works if we're calling this inside
        // the kcb we're currently running
        printk(LOG_NOTE, "in sys_suspend(<no_halt>)!\n");
        printk(LOG_NOTE, "calling switch_kcb!\n");
        struct kcb *next = kcb_current->next;
        kcb_current->next = NULL;
        switch_kcb(next);
        // enable kcb scheduler
        printk(LOG_NOTE, "enabling kcb scheduler!\n");
        kcb_sched_suspended = false;
        // schedule something in the other kcb
        dispatch(schedule());
    }

    panic("Yield returned!");
}


/**
 * The format of the returned ID is:
 *
 * --------------------------------------------------------------------
 * |             0 (unused) | coreid |         core_local_id          |
 * --------------------------------------------------------------------
 * 63                        39       31                              0 Bit
 *
 */
struct sysret sys_idcap_identify(struct capability *cap, idcap_id_t *id)
{
    STATIC_ASSERT_SIZEOF(coreid_t, 1);

    idcap_id_t coreid = (idcap_id_t) cap->u.id.coreid;
    *id = coreid << 32 | cap->u.id.core_local_id;

    return SYSRET(SYS_ERR_OK);
}

/**
 * Calls correct handler function to spawn an app core.
 *
 * At the moment spawn_core_handlers is set-up per
 * architecture inside text_init() usually found in init.c.
 *
 * \note Generally the x86 terms of BSP and APP core are used
 * throughout Barrelfish to distinguish between bootstrap core (BSP)
 * and application cores (APP).
 *
 * \param  core_id  Identifier of the core which we want to boot
 * \param  cpu_type Architecture of the core.
 * \param  entry    Entry point for code to start execution.
 *
 * \retval SYS_ERR_OK Core successfully booted.
 * \retval SYS_ERR_ARCHITECTURE_NOT_SUPPORTED No handler registered for
 *     the specified cpu_type.
 * \retval SYS_ERR_CORE_NOT_FOUND Core failed to boot.
 */

struct sysret sys_monitor_spawn_core(hwid_t target, enum cpu_type cpu_type,
                                     genvaddr_t entry, genpaddr_t context)
{
    errval_t err;

    assert(cpu_type < CPU_TYPE_NUM);
    // TODO(gz): assert core_id valid
    // TODO(gz): assert entry range?

    if (cpu_type >= CPU_TYPE_NUM) {
        return SYSRET(SYS_ERR_ARCHITECTURE_NOT_SUPPORTED);
    }

    coreboot_start_fn_t start_fn = coreboot_get_spawn_handler(cpu_type);

    if (start_fn == NULL) {
        return SYSRET(SYS_ERR_ARCHITECTURE_NOT_SUPPORTED);
    }

    err = start_fn(target, entry, context);
    if(err_is_fail(err)) {
        err = err_push(err, SYS_ERR_CORE_NOT_FOUND);
    }
    return SYSRET(err);
}

struct sysret sys_kernel_add_kcb(struct kcb *new_kcb)
{
    kcb_add(new_kcb);

    // update kernel_now offset
    new_kcb->kernel_off -= systime_now();
    // reset scheduler statistics
    scheduler_reset_time();
    // update current core id of all domains
    kcb_update_core_id(new_kcb);
    // upcall domains with registered interrupts to tell them to re-register
    irq_table_notify_domains(new_kcb);

    return SYSRET(SYS_ERR_OK);
}

struct sysret sys_kernel_remove_kcb(struct kcb * to_remove)
{
    return SYSRET(kcb_remove(to_remove));
}

struct sysret sys_kernel_suspend_kcb_sched(bool suspend)
{
    printk(LOG_NOTE, "in kernel_suspend_kcb_sched invocation!\n");
    kcb_sched_suspended = suspend;
    return SYSRET(SYS_ERR_OK);
}

struct sysret sys_handle_kcb_identify(struct capability* to, struct frame_identity *fi)
{
    // Return with physical base address of frame
    // XXX: pack size into bottom bits of base address
    assert(to->type == ObjType_KernelControlBlock);
    lvaddr_t vkcb = (lvaddr_t) to->u.kernelcontrolblock.kcb;
    assert((vkcb & BASE_PAGE_MASK) == 0);

    if (!access_ok(ACCESS_WRITE, (lvaddr_t)fi, sizeof(struct frame_identity))) {
        return SYSRET(SYS_ERR_INVALID_USER_BUFFER);
    }

    fi->base = get_address(to);
    fi->bytes = get_size(to);

    return SYSRET(SYS_ERR_OK);
<<<<<<< HEAD
}

struct sysret sys_get_absolute_time(void)
{
    // Return kernel_now.
    // XXX: this may not provide all the properties of absolute time we want,
    // but should be sufficient to implement stuff that needs timing with 1/10
    // of a second accuracy range.
    return (struct sysret) {
        .error = SYS_ERR_OK,
        .value = systime_now() + kcb_current->kernel_off,
    };
}
=======
}
>>>>>>> dde1627a
<|MERGE_RESOLUTION|>--- conflicted
+++ resolved
@@ -897,20 +897,4 @@
     fi->bytes = get_size(to);
 
     return SYSRET(SYS_ERR_OK);
-<<<<<<< HEAD
-}
-
-struct sysret sys_get_absolute_time(void)
-{
-    // Return kernel_now.
-    // XXX: this may not provide all the properties of absolute time we want,
-    // but should be sufficient to implement stuff that needs timing with 1/10
-    // of a second accuracy range.
-    return (struct sysret) {
-        .error = SYS_ERR_OK,
-        .value = systime_now() + kcb_current->kernel_off,
-    };
-}
-=======
-}
->>>>>>> dde1627a
+}