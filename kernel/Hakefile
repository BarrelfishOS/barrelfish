--- conflicted
+++ resolved
@@ -368,7 +368,6 @@
                          "omap/omap_uart", 
                          "omap/omap44xx_id", 
                          "omap/omap44xx_emif",
-<<<<<<< HEAD
                          "omap/omap44xx_gpio",
                          "omap/omap44xx_sysctrl_padconf_core",
                          "omap/omap44xx_sysctrl_padconf_wkup",
@@ -378,13 +377,10 @@
                          "omap/omap44xx_ehci",
                          "omap/omap44xx_ckgen_prm", 
                          "omap/omap44xx_l4per_cm2", 
-                         "omap/omap44xx_l3init_cm2"
-                         ],
-=======
+                         "omap/omap44xx_l3init_cm2",
                          "omap/omap44xx_spinlock",
                          "omap/omap44xx_mmu",
                          "omap/omap44xx_gpio"],
->>>>>>> dd156af2
      addLibraries = [ "elf", "cpio" ]
      },                            
   --
