/**
 * \file
 * \brief Kernel scheduling policy: Rate-Based Earliest Deadline (RBED)
 *
 * The algorithm is described in the paper "Dynamic Integrated
 * Scheduling of Hard Real-Time, Soft Real-Time and Non-Real-Time
 * Processes" by Scott A. Brandt of UC Santa Cruz.
 *
 * Note that while in the paper real number arithmetic is used on some
 * variables, we employ fixed-point integer arithmetic within #SPECTRUM
 * in these cases.
 */

/*
 * Copyright (c) 2007, 2008, 2009, 2010, 2013, ETH Zurich.
 * All rights reserved.
 *
 * This file is distributed under the terms in the attached LICENSE file.
 * If you do not find this file, copies can be found by writing to:
 * ETH Zurich D-INFK, Universitaetstr. 6, CH-8092 Zurich. Attn: Systems Group.
 */

/**
 * Implementation Notes
 *
 * real-time tasks:
 *  the behaviour of real-time tasks is characterized by four parameters: wcet
 *  (worst case execution time), period, deadline, and release_time.  Besides
 *  release_time, the values of these parameters are not changed by the
 *  scheduler. RT tasks are considered to be periodic. Note that the
 *  interpretation of the parameters is a little different than the original RBED
 *  paper.
 *
 *  ->release_time is the time that the task is ready to be scheduled. RT tasks
 *  with ->release_time in the future are not effectively considered to be on
 *  the runqueue and are ignored by the scheduler.  In order to meet its
 *  deadline the task needs to be scheduled no later than ->release_time +
 *  ->deadline. EDF guarantees this property, as long as the utilization rate
 *  is <= 1.
 *
 *  The execution of an rt task for a particular period ends either when: (a)
 *  the task runs outs of budget (->etime >= ->wcet), or (b) the task yields
 *  using scheduler_yield(). When this happens the task's ->etime is reset to
 *  0, while ->release_time is increased by ->period. Note that
 *  scheduler_remove() does not finalize the current period of the task. Also,
 *  note that depending on ->period, there might be a case that an rt task is
 *  not executed, even if the CPU is idle.
 *
 * best-effort tasks:
 *  for best-effort tasks the scheduler is responsible to assigns proper values
 *  the RT parameters. Also, To prioritize between BE tasks, the scheduler uses
 *  ->weight.
 */

#include <limits.h>
#ifndef SCHEDULER_SIMULATOR
#       include <kernel.h>
#       include <dispatch.h>
#       include <trace/trace.h>
#       include <trace_definitions/trace_defs.h>
#       include <timer.h> // update_sched_timer
#endif
#include <kcb.h>

#define SPECTRUM        1000000

/**
 * Minimum resource rate reserved for best-effort processes, in #SPECTRUM.
 * We set this to 10%.
 */
#define BETA            (SPECTRUM / 10)

#define MAX(a, b)       ((a) > (b) ? (a) : (b))
#define MIN(a, b)       ((a) < (b) ? (a) : (b))


// queue_tail has to be global, as its used from assembly
// this is always kept in sync with kcb_current->queue_tail
struct dcb *queue_tail = NULL;

/// Last (currently) scheduled task, for accounting purposes
static struct dcb *lastdisp = NULL;

/**
 * \brief Returns whether dcb is in scheduling queue.
 * \param dcb   Pointer to DCB to check.
 * \return True if in queue, false otherwise.
 */
static inline bool in_queue(struct dcb *dcb)
{
    return dcb->next != NULL || kcb_current->queue_tail == dcb;
}

static inline unsigned int u_target(struct dcb *dcb)
{
    return (dcb->wcet * SPECTRUM) / dcb->period;
}

static inline unsigned int u_actual_srt(struct dcb *dcb)
{
    if(u_target(dcb) != 0) {
        return MIN(u_target(dcb), (1 - BETA - kcb_current->u_hrt) / (kcb_current->u_srt / u_target(dcb)));
    } else {
        return 0;
    }
}

static inline unsigned long deadline(struct dcb *dcb)
{
    return dcb->release_time + dcb->deadline;
}

static void queue_insert(struct dcb *dcb)
{
    // Empty queue case
    if(kcb_current->queue_head == NULL) {
        assert(kcb_current->queue_tail == NULL);
        kcb_current->queue_head = kcb_current->queue_tail = queue_tail = dcb;
        return;
    }

    /* Insert into priority queue (this is doing EDF). We insert at
     * the tail of a train of tasks with equal deadlines, as well as
     * equal release times for best-effort tasks, so that trains of
     * best-effort tasks with equal deadlines (and those released at
     * the same time) get scheduled in a round-robin fashion. The
     * release time equality check is important, as best-effort tasks
     * have lazily allocated deadlines. In some circumstances (like
     * when another task blocks), this might otherwise cause a wrong
     * yielding behavior when old deadlines are encountered.
     */
    struct dcb *prev = NULL;
    for(struct dcb *i = kcb_current->queue_head; i != NULL; prev = i, i = i->next) {
        // Skip over equal, smaller release times if best-effort
        if(dcb->type == TASK_TYPE_BEST_EFFORT &&
           dcb->release_time >= i->release_time) {
            continue;
        }

        // Skip over equal deadlines
        if(deadline(dcb) >= deadline(i)) {
            continue;
        }

        dcb->next = i;
        if(prev == NULL) {      // Insert before head
            kcb_current->queue_head = dcb;
        } else {                // Insert inside queue
            prev->next = dcb;
        }

        return;
    }

    // Insert after queue tail
    kcb_current->queue_tail->next = dcb;
    kcb_current->queue_tail = queue_tail = dcb;
}

/**
 * \brief Remove 'dcb' from scheduler ring.
 *
 * Removes dispatcher 'dcb' from the scheduler ring. If it was not in
 * the ring, this function is a no-op. The postcondition for this
 * function is that dcb is not in the ring.
 *
 * \param dcb   Pointer to DCB to remove.
 */
static void queue_remove(struct dcb *dcb)
{
    // No-op if not in scheduler ring
    if(!in_queue(dcb)) {
        return;
    }

    if(dcb == kcb_current->queue_head) {
        kcb_current->queue_head = dcb->next;
        if(kcb_current->queue_head == NULL) {
            kcb_current->queue_tail = queue_tail =  NULL;
        }

        goto out;
    }

    for(struct dcb *i = kcb_current->queue_head; i != NULL; i = i->next) {
        if(i->next == dcb) {
            i->next = i->next->next;
            if(kcb_current->queue_tail == dcb) {
                kcb_current->queue_tail = queue_tail = i;
            }
            break;
        }
    }

 out:
    dcb->next = NULL;
}

#if 0
/**
 * \brief (Re-)Sort the scheduler priority queue.
 */
static void queue_sort(void)
{
 start_over:
    for(struct dcb *i = queue_head; i != NULL && i->next != NULL; i = i->next) {
        if(deadline(i) > deadline(i->next)) {
            // Gotta re-sort
            queue_remove(i);
            queue_insert(i);
            goto start_over;
        }
    }
}

static void queue_reset(void)
{
    for(struct dcb *i = queue_head; i != NULL; i = i->next) {
        if(i->type == TASK_TYPE_BEST_EFFORT) {
            i->release_time = kernel_now;
        }
    }
}
#endif

/**
 * \brief Allocates resources for tasks.
 *
 * \param dcb   Pointer to dcb to allocate resources for.
 *
 * \return u_actual for 'dcb' in percent.
 */
static unsigned int do_resource_allocation(struct dcb *dcb)
{
    unsigned int u_actual;

    switch(dcb->type) {
    case TASK_TYPE_HARD_REALTIME:
        u_actual = u_target(dcb);
        break;

    case TASK_TYPE_SOFT_REALTIME:
        u_actual = u_actual_srt(dcb);
        break;

    case TASK_TYPE_BEST_EFFORT:
        assert(kcb_current->w_be > 0 && kcb_current->n_be > 0);
        assert(dcb->weight < UINT_MAX / SPECTRUM);
        u_actual = (MAX(BETA, SPECTRUM - kcb_current->u_hrt - kcb_current->u_srt) * dcb->weight) / kcb_current->w_be;
        dcb->deadline = dcb->period = kcb_current->n_be * kernel_timeslice;
        break;

    default:
        panic("Unknown task type %d!", dcb->type);
        break;
    }

    return u_actual;
}

#if 0
// XXX: Don't understand this yet
static void adjust_weights(void)
{
    // No runnable best-effort tasks have a positive weight
    if(w_be == 0) {
        // Re-assign weights
        for(struct dcb *i = queue_head; i != NULL; i = i->next) {
            if(i->type != TASK_TYPE_BEST_EFFORT) {
                continue;
            }

            i->weight = 1;
            w_be++;
        }
    }
}
#endif

static void set_best_effort_wcet(struct dcb *dcb)
{
    unsigned int u_actual = do_resource_allocation(dcb);
    unsigned long wcet_undiv = (kcb_current->n_be * kernel_timeslice * u_actual);

    // Assert we are never overloaded
    assert(kcb_current->u_hrt + kcb_current->u_srt + u_actual <= SPECTRUM);

    // Divide with proper rounding
    dcb->wcet = wcet_undiv / SPECTRUM;
    if(wcet_undiv % SPECTRUM > (SPECTRUM >> 1)) {
        dcb->wcet++;
    }
}

/**
 * \brief Scheduler policy.
 *
 * \return Next DCB to schedule or NULL if wait for interrupts.
 */
struct dcb *schedule(void)
{
    struct dcb *todisp;

    // Assert we are never overloaded
    assert(kcb_current->u_hrt + kcb_current->u_srt + BETA <= SPECTRUM);

    // Update executed time of last dispatched task
    if(lastdisp != NULL) {
        if (lastdisp->last_dispatch > kernel_now) {
            printf("%s:%s:%d: lastdisp->last_dispatch(%lu) <= kernel_now(%zu)\n",
                   __FILE__, __FUNCTION__, __LINE__, lastdisp->last_dispatch, kernel_now);
        }
        assert(lastdisp->last_dispatch <= kernel_now);
        if(lastdisp->release_time <= kernel_now) {
            lastdisp->etime += kernel_now -
                MAX(lastdisp->last_dispatch, lastdisp->release_time);
        }
    }

 start_over:
    todisp = kcb_current->queue_head;

#define PRINT_NAME(d) \
    do { \
        if (!(d) || !(d)->disp) { \
            debug(SUBSYS_DISPATCH, "todisp == NULL\n"); \
            break; \
        } \
        struct dispatcher_shared_generic *dst = \
            get_dispatcher_shared_generic(d->disp); \
        debug(SUBSYS_DISPATCH, "looking at '%s', release_time=%zu, kernel_now=%zu\n", \
                dst->name, d->release_time, kernel_now); \
    }while(0)

    // Skip over all tasks released in the future, they're technically not
    // in the schedule yet. We just have them to reduce book-keeping.
    while(todisp != NULL && todisp->release_time > kernel_now) {
        PRINT_NAME(todisp);
        todisp = todisp->next;
    }
#undef PRINT_NAME

    // nothing to dispatch
    if(todisp == NULL) {
        debug(SUBSYS_DISPATCH, "schedule: no dcb runnable\n");
        lastdisp = NULL;
        return NULL;
    }

    // Lazy resource allocation for best-effort processes
    if(todisp->type == TASK_TYPE_BEST_EFFORT) {
        set_best_effort_wcet(todisp);

        /* We might've shortened the deadline into the past (eg. when
         * another BE task was removed while we already ran well into
         * our timeslice). In that case we need to re-release.
         */
        if(deadline(todisp) < kernel_now) {
            todisp->release_time = kernel_now;
        }
    }

    // Assert we never miss a hard deadline
    if(todisp->type == TASK_TYPE_HARD_REALTIME && kernel_now > deadline(todisp)) {
        panic("Missed hard deadline: now = %zu, deadline = %lu", kernel_now,
              deadline(todisp));
        assert(false && "HRT task missed a dead line!");
    }

    // Deadline's can't be in the past (or EDF wouldn't work properly)
    assert(deadline(todisp) >= kernel_now);

    // Dispatch first guy in schedule if not over budget
    if(todisp->etime < todisp->wcet) {
        todisp->last_dispatch = kernel_now;

        // If nothing changed, run whatever ran last (task might have
        // yielded to another), unless it is blocked
        if(lastdisp == todisp && dcb_current != NULL && in_queue(dcb_current)) {
            /* trace_event(TRACE_SUBSYS_KERNEL, TRACE_EVENT_KERNEL_SCHED_CURRENT, */
            /*             (uint32_t)(lvaddr_t)dcb_current & 0xFFFFFFFF); */
            return dcb_current;
        }

        /* trace_event(TRACE_SUBSYS_KERNEL, TRACE_EVENT_KERNEL_SCHED_SCHEDULE, */
        /*             (uint32_t)(lvaddr_t)todisp & 0xFFFFFFFF); */

        // Remember who we run next
        lastdisp = todisp;
        #ifdef CONFIG_ONESHOT_TIMER
        // we might be able to do better than that...
        // (e.g., check if there is only one task in the queue)
        update_sched_timer(kernel_now + (todisp->wcet - todisp->etime));
        #endif
        return todisp;
    }

    /* we selected a task that is over budget. do the necessary bookkeeping, put
     * it back on the queue and re-select a task */

    // Best-effort task consumed WCET
    // XXX: Don't understand this yet
#if 0
    if(todisp->type == TASK_TYPE_BEST_EFFORT) {
        w_be -= todisp->weight;
        todisp->weight = 0;
        adjust_weights();
    }
#endif

    // Update periodic task and re-sort into run-queue
    struct dcb *dcb = todisp;
    queue_remove(todisp);
    if(dcb->type != TASK_TYPE_BEST_EFFORT) {
        if(kernel_now > dcb->release_time) {
            dcb->release_time += dcb->period;
        }
    } else {
        dcb->release_time = kernel_now;
    }
    dcb->etime = 0;
    queue_insert(dcb);
    lastdisp = NULL;

    goto start_over;
}

void make_runnable(struct dcb *dcb)
{
    // No-Op if already in schedule
    if(in_queue(dcb)) {
        return;
    }

    trace_event(TRACE_SUBSYS_KERNEL, TRACE_EVENT_KERNEL_SCHED_MAKE_RUNNABLE,
                (uint32_t)(lvaddr_t)dcb & 0xFFFFFFFF);

    // Keep counters up to date
    switch(dcb->type) {
    case TASK_TYPE_BEST_EFFORT:
        if(dcb->weight == 0) {
            dcb->weight = 1;
        } else {
            // XXX: Don't understand this yet
#if 0
            // Give blocked processes a boost
            dcb->weight = dcb->weight / 2 + 6;
#endif
        }
        kcb_current->w_be += dcb->weight;
        kcb_current->n_be++;
        dcb->deadline = dcb->period = kcb_current->n_be * kernel_timeslice;
        dcb->release_time = kernel_now;
        /* queue_sort(); */
        break;

    case TASK_TYPE_SOFT_REALTIME:
<<<<<<< HEAD
        //        u_srt +=
=======
        //      kcb_current->u_srt = u_srt +=
>>>>>>> af1bdebb
        panic("Unimplemented!");
        break;

    case TASK_TYPE_HARD_REALTIME:
        kcb_current->u_hrt += u_target(dcb);
        break;

    default:
        panic("Unknown task type %d", dcb->type);
        break;
    }

    // Never overload the scheduler
    if(kcb_current->u_hrt + kcb_current->u_srt + BETA > SPECTRUM) {
        panic("RBED scheduler overload (loaded %d%%)!",
              (kcb_current->u_hrt + kcb_current->u_srt + BETA) / (SPECTRUM / 100));
    }

    if(dcb->release_time < kernel_now) {
        panic("Released in the past! now = %zu, release_time = %lu\n",
              kernel_now, dcb->release_time);
    }
    /* assert(dcb->release_time >= kernel_now); */
    dcb->etime = 0;
    queue_insert(dcb);
}

/**
 * \brief Remove 'dcb' from scheduler ring.
 *
 * Removes dispatcher 'dcb' from the scheduler ring. If it was not in
 * the ring, this function is a no-op. The postcondition for this
 * function is that dcb is not in the ring.
 *
 * \param dcb   Pointer to DCB to remove.
 */
void scheduler_remove(struct dcb *dcb)
{
    // No-Op if not in schedule
    if(!in_queue(dcb)) {
        return;
    }

    queue_remove(dcb);

    trace_event(TRACE_SUBSYS_KERNEL, TRACE_EVENT_KERNEL_SCHED_REMOVE,
                (uint32_t)(lvaddr_t)dcb & 0xFFFFFFFF);

    // Update counters
    switch(dcb->type) {
    case TASK_TYPE_BEST_EFFORT:
        kcb_current->w_be -= dcb->weight;
        kcb_current->n_be--;
        /* queue_sort(); */
        /* adjust_weights(); */
        break;

    case TASK_TYPE_SOFT_REALTIME:
        panic("Unimplemented!");
        break;

    case TASK_TYPE_HARD_REALTIME:
        kcb_current->u_hrt -= u_target(dcb);
        break;
    }
}

/**
 * \brief Yield 'dcb' for the rest of the current timeslice.
 *
 * Re-sorts 'dcb' into the scheduler queue with its release time increased by
 * the timeslice period. It is an error to yield a dispatcher not in the
 * scheduler queue.
 *
 * \param dcb   Pointer to DCB to remove.
 */
void scheduler_yield(struct dcb *dcb)
{
    // For tasks not running yet, yield is a no-op
    if(!in_queue(dcb) || dcb->release_time > kernel_now) {
        return;
    }

    /* trace_event(TRACE_SUBSYS_KERNEL, TRACE_EVENT_KERNEL_SCHED_YIELD, */
    /*             (uint32_t)(lvaddr_t)dcb & 0xFFFFFFFF); */

    queue_remove(dcb);
    switch(dcb->type) {
    case TASK_TYPE_HARD_REALTIME:
    case TASK_TYPE_SOFT_REALTIME:
        dcb->release_time += dcb->period;
        break;

    case TASK_TYPE_BEST_EFFORT:
        // Shuffle us around one time
        dcb->release_time = kernel_now;
        break;
    }
    dcb->etime = 0;
    lastdisp = NULL;    // Don't account for us anymore
    queue_insert(dcb);
}

void scheduler_reset_time(void)
{
    trace_event(TRACE_SUBSYS_KERNEL, TRACE_EVENT_KERNEL_TIMER_SYNC, 0);
    kernel_now = 0;

    // XXX: Currently, we just re-release everything now
    struct kcb *k = kcb_current;
    do {
        printk(LOG_NOTE, "clearing kcb %p\n", k);
        for(struct dcb *i = k->queue_head; i != NULL; i = i->next) {
            i->release_time = 0;
            i->etime = 0;
            i->last_dispatch = 0;
        }
        k = k->next;
    }while(k && k!=kcb_current);

    // Forget all accounting information
    lastdisp = NULL;
}

void scheduler_convert(void)
{
    enum sched_state from = kcb_current->sched;
    switch (from) {
        case SCHED_RBED:
            // do nothing
            break;
        case SCHED_RR:
        {
            // initialize RBED fields
            // make all tasks best effort
            struct dcb *tmp = NULL;
            printf("kcb_current: %p\n", kcb_current);
            printf("kcb_current->ring_current: %p\n", kcb_current->ring_current);
            printf("kcb_current->ring_current->prev: %p\n", kcb_current->ring_current->prev);
            struct dcb *i = kcb_current->ring_current;
            do {
                printf("converting %p\n", i);
                i->type = TASK_TYPE_BEST_EFFORT;
                tmp = i->next;
                i->next = i->prev = NULL;
                make_runnable(i);
                i = tmp;
            } while (i != kcb_current->ring_current);
            for (i = kcb_current->queue_head; i; i=i->next) {
                printf("%p (-> %p)\n", i, i->next);
            }
            break;
        }
        default:
            printf("don't know how to convert %d to RBED state\n", from);
            break;
    }
}

void scheduler_restore_state(void)
{
    // clear time slices
    scheduler_reset_time();
}<|MERGE_RESOLUTION|>--- conflicted
+++ resolved
@@ -455,11 +455,6 @@
         break;
 
     case TASK_TYPE_SOFT_REALTIME:
-<<<<<<< HEAD
-        //        u_srt +=
-=======
-        //      kcb_current->u_srt = u_srt +=
->>>>>>> af1bdebb
         panic("Unimplemented!");
         break;
 
