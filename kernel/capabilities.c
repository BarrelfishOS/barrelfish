/**
 * \file
 * \brief Kernel capability management implementation.
 */

/*
 * Copyright (c) 2007-2012,2015,2016 ETH Zurich.
 * Copyright (c) 2015, 2016 Hewlett Packard Enterprise Development LP.
 * All rights reserved.
 *
 * This file is distributed under the terms in the attached LICENSE file.
 * If you do not find this file, copies can be found by writing to:
 * ETH Zurich D-INFK, Universitaetstr. 6, CH-8092 Zurich. Attn: Systems Group.
 */

#include <stdio.h>
#include <string.h>
#include <kernel.h>
#include <barrelfish_kpi/syscalls.h>
#include <barrelfish_kpi/paging_arch.h>
#include <barrelfish_kpi/lmp.h>
#include <offsets.h>
#include <capabilities.h>
#include <cap_predicates.h>
#include <distcaps.h>
#include <dispatch.h>
#include <kcb.h>
#include <paging_kernel_arch.h>
#include <mdb/mdb.h>
#include <mdb/mdb_tree.h>
#include <trace/trace.h>
#include <trace_definitions/trace_defs.h>
#include <wakeup.h>
#include <bitmacros.h>

// XXX: remove
#pragma GCC diagnostic ignored "-Wsuggest-attribute=noreturn"

#ifdef TRACE_PMEM_CAPS
uint64_t   trace_types_enabled = TRACE_TYPES_ENABLED_INITIAL;
genpaddr_t TRACE_PMEM_BEGIN    = TRACE_PMEM_BEGIN_INITIAL;
gensize_t  TRACE_PMEM_SIZE     = TRACE_PMEM_SIZE_INITIAL;

void caps_trace_ctrl(uint64_t types, genpaddr_t start, gensize_t size)
{
    if (types) {
        trace_types_enabled = types;
        TRACE_PMEM_BEGIN = start;
        TRACE_PMEM_SIZE = size;
    } else {
        trace_types_enabled = 0;
    }
}
#endif

struct capability monitor_ep;

STATIC_ASSERT(50 == ObjType_Num, "Knowledge of all cap types");
int sprint_cap(char *buf, size_t len, struct capability *cap)
{
    char *mappingtype;
    switch (cap->type) {
    case ObjType_PhysAddr:
        return snprintf(buf, len,
                        "physical address range cap (0x%" PRIxGENPADDR ":0x%" PRIxGENSIZE ")",
                        cap->u.physaddr.base, cap->u.physaddr.bytes);

    case ObjType_RAM:
        return snprintf(buf, len, "RAM cap (0x%" PRIxGENPADDR ":0x%" PRIxGENSIZE ")",
                        cap->u.ram.base, cap->u.ram.bytes);

    case ObjType_L1CNode: {
        int ret = snprintf(buf, len, "L1 CNode cap "
                           "(base=%#"PRIxGENPADDR", allocated bytes %#"PRIxGENSIZE
                           ", rights mask %#"PRIxCAPRIGHTS")",
                           get_address(cap), get_size(cap),
                           cap->u.l1cnode.rightsmask);
        return ret;
    }

    case ObjType_L2CNode: {
        int ret = snprintf(buf, len, "L2 CNode cap "
                           "(base=%#"PRIxGENPADDR", rights mask %#"PRIxCAPRIGHTS")",
                           get_address(cap), cap->u.l1cnode.rightsmask);
        return ret;
    }

    case ObjType_Dispatcher:
        return snprintf(buf, len, "Dispatcher cap %p", cap->u.dispatcher.dcb);

    case ObjType_Frame:
        return snprintf(buf, len, "Frame cap (0x%" PRIxGENPADDR ":0x%" PRIxGENSIZE ")",
                        cap->u.frame.base, cap->u.frame.bytes);

    case ObjType_DevFrame:
        return snprintf(buf, len, "Device Frame cap (0x%" PRIxGENPADDR ":0x%" PRIxGENSIZE ")",
                        cap->u.devframe.base, cap->u.devframe.bytes);

    case ObjType_VNode_ARM_l1:
        return snprintf(buf, len, "ARM L1 table at 0x%" PRIxGENPADDR,
                        cap->u.vnode_arm_l1.base);

    case ObjType_VNode_ARM_l2:
        return snprintf(buf, len, "ARM L2 table at 0x%" PRIxGENPADDR,
                        cap->u.vnode_arm_l2.base);

    case ObjType_VNode_AARCH64_l0:
        return snprintf(buf, len, "AARCH64 L0 table at 0x%" PRIxGENPADDR,
                        cap->u.vnode_aarch64_l0.base);

    case ObjType_VNode_AARCH64_l1:
        return snprintf(buf, len, "AARCH64 L1 table at 0x%" PRIxGENPADDR,
                        cap->u.vnode_aarch64_l1.base);

    case ObjType_VNode_AARCH64_l2:
        return snprintf(buf, len, "AARCH64 L2 table at 0x%" PRIxGENPADDR,
                        cap->u.vnode_aarch64_l2.base);

    case ObjType_VNode_AARCH64_l3:
        return snprintf(buf, len, "AARCH64 L3 table at 0x%" PRIxGENPADDR,
                        cap->u.vnode_aarch64_l3.base);

    case ObjType_VNode_x86_32_ptable:
        return snprintf(buf, len, "x86_32 Page table at 0x%" PRIxGENPADDR,
                        cap->u.vnode_x86_32_ptable.base);

    case ObjType_VNode_x86_32_pdir:
        return snprintf(buf, len, "x86_32 Page directory at 0x%" PRIxGENPADDR,
                        cap->u.vnode_x86_32_pdir.base);

    case ObjType_VNode_x86_32_pdpt:
        return snprintf(buf, len, "x86_32 PDPT at 0x%" PRIxGENPADDR,
                        cap->u.vnode_x86_32_pdpt.base);

    case ObjType_VNode_x86_64_ptable:
        return snprintf(buf, len, "x86_64 Page table at 0x%" PRIxGENPADDR,
                        cap->u.vnode_x86_64_ptable.base);

    case ObjType_VNode_x86_64_pdir:
        return snprintf(buf, len, "x86_64 Page directory at 0x%" PRIxGENPADDR,
                        cap->u.vnode_x86_64_pdir.base);

    case ObjType_VNode_x86_64_pdpt:
        return snprintf(buf, len, "x86_64 PDPT at 0x%" PRIxGENPADDR,
                        cap->u.vnode_x86_64_pdpt.base);

    case ObjType_VNode_x86_64_pml4:
        return snprintf(buf, len, "x86_64 PML4 at 0x%" PRIxGENPADDR,
                        cap->u.vnode_x86_64_pml4.base);

    case ObjType_Frame_Mapping:
        mappingtype = "Frame";
        goto ObjType_Mapping;
    case ObjType_DevFrame_Mapping:
        mappingtype = "DevFrame";
        goto ObjType_Mapping;

    case ObjType_VNode_x86_64_pml4_Mapping:
        mappingtype = "x86_64 PML4";
        goto ObjType_Mapping;
    case ObjType_VNode_x86_64_pdpt_Mapping:
        mappingtype = "x86_64 PDPT";
        goto ObjType_Mapping;
    case ObjType_VNode_x86_64_pdir_Mapping:
        mappingtype = "x86_64 PDIR";
        goto ObjType_Mapping;
    case ObjType_VNode_x86_64_ptable_Mapping:
        mappingtype = "x86_64 PTABLE";
        goto ObjType_Mapping;

    case ObjType_VNode_x86_32_pdpt_Mapping:
        mappingtype = "x86_32 PDPT";
        goto ObjType_Mapping;
    case ObjType_VNode_x86_32_pdir_Mapping:
        mappingtype = "x86_32 PDIR";
        goto ObjType_Mapping;
    case ObjType_VNode_x86_32_ptable_Mapping:
        mappingtype = "x86_32 PTABLE";
        goto ObjType_Mapping;

    case ObjType_VNode_ARM_l1_Mapping:
        mappingtype = "ARM l1";
        goto ObjType_Mapping;
    case ObjType_VNode_ARM_l2_Mapping:
        mappingtype = "ARM l2";
        goto ObjType_Mapping;

    case ObjType_VNode_AARCH64_l0_Mapping:
        mappingtype = "AARCH64 l0";
        goto ObjType_Mapping;
    case ObjType_VNode_AARCH64_l1_Mapping:
        mappingtype = "AARCH64 l1";
        goto ObjType_Mapping;
    case ObjType_VNode_AARCH64_l2_Mapping:
        mappingtype = "AARCH64 l2";
        goto ObjType_Mapping;
    case ObjType_VNode_AARCH64_l3_Mapping:
        mappingtype = "AARCH64 l3";
        goto ObjType_Mapping;

ObjType_Mapping:
        return snprintf(buf, len, "%s Mapping (%s cap @%p, "
                                  "ptable cap @0x%p, entry=%hu, pte_count=%hu)",
                                  mappingtype, mappingtype,
                                  cap->u.frame_mapping.cap,
                                  cap->u.frame_mapping.ptable,
                                  cap->u.frame_mapping.entry,
                                  cap->u.frame_mapping.pte_count);

    case ObjType_IRQTable:
        return snprintf(buf, len, "IRQTable cap");

    case ObjType_IRQDest:
        return snprintf(buf, len, "IRQDest cap (vec: %"PRIu64", cpu: %"PRIu64")",
                cap->u.irqdest.vector, cap->u.irqdest.cpu);

    case ObjType_EndPoint:
        return snprintf(buf, len, "EndPoint cap (disp %p offset 0x%" PRIxLVADDR ")",
                        cap->u.endpoint.listener, cap->u.endpoint.epoffset);

    case ObjType_IO:
        return snprintf(buf, len, "IO cap (0x%hx-0x%hx)",
                        cap->u.io.start, cap->u.io.end);

    case ObjType_Kernel:
        return snprintf(buf, len, "Kernel cap");

    case ObjType_KernelControlBlock:
        return snprintf(buf, len, "Kernel control block");

    case ObjType_ID:
        return snprintf(buf, len, "ID capability (coreid 0x%" PRIxCOREID
                        " core_local_id 0x%" PRIx32 ")", cap->u.id.coreid,
                        cap->u.id.core_local_id);
    case ObjType_ProcessManager:
        return snprintf(buf, len, "Process manager capability");

    case ObjType_Domain:
        return snprintf(buf, len, "Domain capability (coreid 0x%" PRIxCOREID
                        " core_local_id 0x%" PRIx32 ")", cap->u.domain.coreid,
                        cap->u.domain.core_local_id);

    case ObjType_PerfMon:
        return snprintf(buf, len, "PerfMon cap");

    case ObjType_Null:
        return snprintf(buf, len, "Null capability (empty slot)");

    case ObjType_IPI:
        return snprintf(buf, len, "IPI cap");

    default:
        return snprintf(buf, len, "UNKNOWN TYPE! (%d)", cap->type);
    }
}

void caps_trace(const char *func, int line, struct cte *cte, const char *msg)
{
    char cap_buf[512];
    sprint_cap(cap_buf, 512, &cte->cap);

    char disp_buf[64];
    if (dcb_current) {
        dispatcher_handle_t handle = dcb_current->disp;
        struct dispatcher_shared_generic *disp =
            get_dispatcher_shared_generic(handle);
        snprintf(disp_buf, 64, "from %.*s", DISP_NAME_LEN, disp->name);
    }
    else {
        strcpy(disp_buf, "no disp");
    }

    printk(LOG_WARN, "%s: %s:%d: %s %p %s"
           " (owner:%" PRIuCOREID ", rc:%d/ra:%d/rd:%d)\n",
           disp_buf, func, line, (msg ? : ""), cte, cap_buf, cte->mdbnode.owner,
           cte->mdbnode.remote_copies, cte->mdbnode.remote_ancs,
           cte->mdbnode.remote_descs);
}

/**
 * ID capability core_local_id counter.
 */
static uint32_t id_cap_counter = 1;

/**
 * Domain capability core_local_id counter.
 */
static uint32_t domain_cap_counter = 1;

/**
 * Tracing sequence number for retypes
 */
static uint64_t retype_seqnum = 0;

/**
 *  Sets #dest equal to #src
 *
 * #dest cannot be in use.
 */
static errval_t set_cap(struct capability *dest, struct capability *src)
{
    /* Parameter checking */
    assert(src  != NULL);
    assert(dest != NULL);

    debug(SUBSYS_CAPS, "Copying cap from %#"PRIxLPADDR" to %#"PRIxLPADDR"\n",
            mem_to_local_phys((lvaddr_t)cte_for_cap(src)),
            mem_to_local_phys((lvaddr_t)cte_for_cap(dest)));

    // Reserved object bits must always be greater/equal to actual object size
    assert((1UL << OBJBITS_CTE) >= sizeof(struct cte));

    // Cannot overwrite an already existing cap
    if (dest->type != ObjType_Null) {
        return SYS_ERR_SLOT_IN_USE;
    }

    memcpy(dest, src, sizeof(struct capability));
    return SYS_ERR_OK;
}

/**
 * \brief Determine how many objects can be created in a specified region.
 *
 * This function computes the number of objects that can be created by a call
 * to caps_create().
 *
 * \param type          Type of objects to create.
 * \param srcsize       Size of memory area in bytes
 * \param objsize       For variable-sized objects, size multiplier
 *
 * \return Number of objects to be created, or zero on error
 */

// If you create more capability types you need to deal with them
// in the table below.
STATIC_ASSERT(50 == ObjType_Num, "Knowledge of all cap types");
static size_t caps_max_numobjs(enum objtype type, gensize_t srcsize, gensize_t objsize)
{
    switch(type) {
    case ObjType_PhysAddr:
    case ObjType_RAM:
    case ObjType_Frame:
    case ObjType_DevFrame:
        if (objsize > srcsize) {
            return 0;
        } else {
            return srcsize / objsize;
        }

    case ObjType_L1CNode:
        if (srcsize < OBJSIZE_L2CNODE || objsize < OBJSIZE_L2CNODE) {
            // disallow L1 CNode to be smaller than 16kB.
            return 0;
        } else {
            return srcsize / objsize;
        }

    case ObjType_L2CNode:
        if (srcsize < OBJSIZE_L2CNODE || objsize != OBJSIZE_L2CNODE) {
            // disallow L2 CNode creation if source too small or objsize wrong
            return 0;
        } else {
            return srcsize / objsize;
        }


    case ObjType_VNode_x86_64_pml4:
    case ObjType_VNode_x86_64_pdpt:
    case ObjType_VNode_x86_64_pdir:
    case ObjType_VNode_x86_64_ptable:
    case ObjType_VNode_x86_32_pdpt:
    case ObjType_VNode_x86_32_pdir:
    case ObjType_VNode_x86_32_ptable:
    case ObjType_VNode_ARM_l1:
    case ObjType_VNode_ARM_l2:
    case ObjType_VNode_AARCH64_l0:
    case ObjType_VNode_AARCH64_l1:
    case ObjType_VNode_AARCH64_l2:
    case ObjType_VNode_AARCH64_l3:
    {
        if (srcsize < vnode_objsize(type)) {
            return 0;
        } else {
            return srcsize / vnode_objsize(type);
        }
    }

    case ObjType_Dispatcher:
        if (srcsize < OBJSIZE_DISPATCHER) {
            return 0;
        } else {
            return srcsize / OBJSIZE_DISPATCHER;
        }

    case ObjType_KernelControlBlock:
        if (srcsize < OBJSIZE_KCB) {
            return 0;
        } else {
            return srcsize / OBJSIZE_KCB;
        }

    case ObjType_Domain:
        return L2_CNODE_SLOTS;

    case ObjType_Kernel:
    case ObjType_IRQTable:
    case ObjType_IRQDest:
    case ObjType_IRQSrc:
    case ObjType_IO:
    case ObjType_EndPoint:
    case ObjType_ID:
    case ObjType_Notify_IPI:
    case ObjType_PerfMon:
    case ObjType_IPI:
    case ObjType_ProcessManager:
    case ObjType_VNode_ARM_l1_Mapping:
    case ObjType_VNode_ARM_l2_Mapping:
    case ObjType_VNode_AARCH64_l0_Mapping:
    case ObjType_VNode_AARCH64_l1_Mapping:
    case ObjType_VNode_AARCH64_l2_Mapping:
    case ObjType_VNode_AARCH64_l3_Mapping:
    case ObjType_VNode_x86_64_pml4_Mapping:
    case ObjType_VNode_x86_64_pdpt_Mapping:
    case ObjType_VNode_x86_64_pdir_Mapping:
    case ObjType_VNode_x86_64_ptable_Mapping:
    case ObjType_VNode_x86_32_pdpt_Mapping:
    case ObjType_VNode_x86_32_pdir_Mapping:
    case ObjType_VNode_x86_32_ptable_Mapping:
    case ObjType_DevFrame_Mapping:
    case ObjType_Frame_Mapping:
        return 1;

    default:
        panic("invalid type");
        return 0;
    }
}

/**
 * \brief Initialize the objects for which local caps are about to be created.
 *
 * For the meaning of the parameters, see the 'caps_create' function.
 */
STATIC_ASSERT(50 == ObjType_Num, "Knowledge of all cap types");

static errval_t caps_zero_objects(enum objtype type, lpaddr_t lpaddr,
                                  gensize_t objsize, size_t count)
{
    TRACE(KERNEL_CAPOPS, ZERO_OBJECTS, retype_seqnum);
    assert(type < ObjType_Num);

    // Virtual address of the memory the kernel object resides in
    // XXX: A better of doing this,
    // this is creating caps that the kernel cannot address.
    // It assumes that the cap is not of the type which will have to zeroed out.
    lvaddr_t lvaddr;
    if(lpaddr < PADDR_SPACE_LIMIT) {
        lvaddr = local_phys_to_mem(lpaddr);
    } else {
        lvaddr = 0;
    }

    switch (type) {

    case ObjType_Frame:
        debug(SUBSYS_CAPS, "Frame: zeroing %zu bytes @%#"PRIxLPADDR"\n",
                (size_t)objsize * count, lpaddr);
        TRACE(KERNEL, BZERO, 1);
        memset((void*)lvaddr, 0, objsize * count);
        TRACE(KERNEL, BZERO, 0);
        break;

    case ObjType_L1CNode:
    case ObjType_L2CNode:
        debug(SUBSYS_CAPS, "L%dCNode: zeroing %zu bytes @%#"PRIxLPADDR"\n",
                type == ObjType_L1CNode ? 1 : 2, (size_t)objsize * count,
                lpaddr);
        TRACE(KERNEL, BZERO, 1);
        memset((void*)lvaddr, 0, objsize * count);
        TRACE(KERNEL, BZERO, 0);
        break;

    case ObjType_VNode_ARM_l1:
    case ObjType_VNode_ARM_l2:
    case ObjType_VNode_AARCH64_l0:
    case ObjType_VNode_AARCH64_l1:
    case ObjType_VNode_AARCH64_l2:
    case ObjType_VNode_AARCH64_l3:
    case ObjType_VNode_x86_32_ptable:
    case ObjType_VNode_x86_32_pdir:
    case ObjType_VNode_x86_32_pdpt:
    case ObjType_VNode_x86_64_ptable:
    case ObjType_VNode_x86_64_pdir:
    case ObjType_VNode_x86_64_pdpt:
    case ObjType_VNode_x86_64_pml4:
        // objsize is size of VNode; but not given as such
        objsize = vnode_objsize(type);
        debug(SUBSYS_CAPS, "VNode: zeroing %zu bytes @%#"PRIxLPADDR"\n",
                (size_t)objsize * count, lpaddr);
        TRACE(KERNEL, BZERO, 1);
        memset((void*)lvaddr, 0, objsize * count);
        TRACE(KERNEL, BZERO, 0);
        break;

    case ObjType_Dispatcher:
        debug(SUBSYS_CAPS, "Dispatcher: zeroing %zu bytes @%#"PRIxLPADDR"\n",
                ((size_t) OBJSIZE_DISPATCHER) * count, lpaddr);
        TRACE(KERNEL, BZERO, 1);
        memset((void*)lvaddr, 0, OBJSIZE_DISPATCHER * count);
        TRACE(KERNEL, BZERO, 0);
        break;

    case ObjType_KernelControlBlock:
        debug(SUBSYS_CAPS, "KCB: zeroing %zu bytes @%#"PRIxLPADDR"\n",
                ((size_t) OBJSIZE_KCB) * count, lpaddr);
        TRACE(KERNEL, BZERO, 1);
        memset((void*)lvaddr, 0, OBJSIZE_KCB * count);
        TRACE(KERNEL, BZERO, 0);
        break;

    default:
        debug(SUBSYS_CAPS, "Not zeroing %zu bytes @%#"PRIxLPADDR" for type %d\n",
                (size_t)objsize * count, lpaddr, (int)type);
        break;

    }

    TRACE(KERNEL_CAPOPS, ZERO_OBJECTS_DONE, retype_seqnum);
    return SYS_ERR_OK;
}

/**
 * \brief Create capabilities to kernel objects.
 *
 * This function creates 'count' kernel objects of 'type' into the memory
 * area, based at 'addr' and of size 'objsize'. For each created kernel
 * object, a capability is created to it and put consecutively into the array
 * of CTEs pointed to by 'caps'. The array needs to have the appropriate size
 * to hold all created caps. Some kernel objects can have a variable size. In
 * that case, 'objsize' should be non-zero. and give the size multiplier. *
 *
 * \param type          Type of objects to create.
 * \param lpaddr        Base address in the local address space.
 * \param size          Size of memory area as bytes.
 * \param objsize       For variable-sized objects, size in bytes.
 * \param count         Number of objects to be created
 *                      (count <= caps_max_numobjs(type, size, objsize))
 * \param dest_caps     Pointer to array of CTEs to hold created caps.
 *
 * \return Error code
 */
// If you create more capability types you need to deal with them
// in the table below.
STATIC_ASSERT(50 == ObjType_Num, "Knowledge of all cap types");

static errval_t caps_create(enum objtype type, lpaddr_t lpaddr, gensize_t size,
                            gensize_t objsize, size_t count, coreid_t owner,
                            struct cte *dest_caps)
{
    errval_t err;

    /* Parameter checking */
    assert(dest_caps != NULL);
    assert(type != ObjType_Null);
    assert(type < ObjType_Num);
    assert(count > 0);
    // objsize is 0 for non-sized types (e.g. VNodes)
    // TODO cleanup semantics for type == CNode
    //assert(objsize % BASE_PAGE_SIZE == 0);
    assert(!type_is_mapping(type));

    genpaddr_t genpaddr = local_phys_to_gen_phys(lpaddr);

    debug(SUBSYS_CAPS, "creating caps for %#"PRIxGENPADDR
                       ", %" PRIuGENSIZE " bytes, objsize=%"PRIuGENSIZE
                       ", count=%zu, owner=%d, type=%d\n",
            genpaddr, size, objsize, count, (int)owner, (int)type);

    // Virtual address of the memory the kernel object resides in
    // XXX: A better of doing this,
    // this is creating caps that the kernel cannot address.
    // It assumes that the cap is not of the type which will have to zeroed out.
    lvaddr_t lvaddr;
    if(lpaddr < PADDR_SPACE_LIMIT) {
        lvaddr = local_phys_to_mem(lpaddr);
    } else {
        lvaddr = 0;
    }

    /* Initialize the created capability */
    struct capability temp_cap;
    memset(&temp_cap, 0, sizeof(struct capability));
    temp_cap.type = type;
    // XXX: Handle rights!
    temp_cap.rights = CAPRIGHTS_ALLRIGHTS;

    debug(SUBSYS_CAPS, "owner = %d, my_core_id = %d\n", owner, my_core_id);
    if (owner == my_core_id) {
        // If we're creating new local objects, they need to be cleared
        err = caps_zero_objects(type, lpaddr, objsize, count);
        if (err_is_fail(err)) {
            return err;
        }
    }

    size_t dest_i = 0;
    err = SYS_ERR_OK;

    /* Set the type specific fields and insert into #dest_caps */
    switch(type) {
    case ObjType_Frame:
        for(dest_i = 0; dest_i < count; dest_i++) {
            // Initialize type specific fields
            temp_cap.u.frame.base = genpaddr + dest_i * objsize;
            temp_cap.u.frame.bytes = objsize;
            assert((get_size(&temp_cap) & BASE_PAGE_MASK) == 0);
            // Insert the capability
            err = set_cap(&dest_caps[dest_i].cap, &temp_cap);
            if (err_is_fail(err)) {
                break;
            }
        }
        break;

    case ObjType_PhysAddr:
        for(dest_i = 0; dest_i < count; dest_i++) {
            // Initialize type specific fields
            temp_cap.u.physaddr.base = genpaddr + dest_i * objsize;
            temp_cap.u.physaddr.bytes = objsize;
            // Insert the capability
            err = set_cap(&dest_caps[dest_i].cap, &temp_cap);
            if (err_is_fail(err)) {
                break;
            }
        }
        break;

    case ObjType_RAM:
        for(dest_i = 0; dest_i < count; dest_i++) {
            // Initialize type specific fields
            temp_cap.u.ram.base = genpaddr + dest_i * objsize;
            temp_cap.u.ram.bytes = objsize;
            // Insert the capabilities
            err = set_cap(&dest_caps[dest_i].cap, &temp_cap);
            if (err_is_fail(err)) {
                break;
            }
        }
        break;

    case ObjType_DevFrame:
        for(dest_i = 0; dest_i < count; dest_i++) {
            // Initialize type specific fields
            temp_cap.u.devframe.base = genpaddr + dest_i * objsize;
            temp_cap.u.devframe.bytes = objsize;
            // Insert the capabilities
            err = set_cap(&dest_caps[dest_i].cap, &temp_cap);
            if (err_is_fail(err)) {
                break;
            }
        }
        break;

    case ObjType_L1CNode:
        for (dest_i = 0; dest_i < count; dest_i++) {
            assert(objsize >= OBJSIZE_L2CNODE);
            assert(objsize % OBJSIZE_L2CNODE == 0);
            temp_cap.u.l1cnode.cnode = lpaddr + dest_i * objsize;
            temp_cap.u.l1cnode.allocated_bytes = objsize;
            // XXX: implement CNode cap rights
            temp_cap.u.l1cnode.rightsmask = CAPRIGHTS_ALLRIGHTS;
            err = set_cap(&dest_caps[dest_i].cap, &temp_cap);
            if (err_is_fail(err)) {
                break;
            }
        }
        break;

    case ObjType_L2CNode:
        for (dest_i = 0; dest_i < count; dest_i++) {
            temp_cap.u.l2cnode.cnode = lpaddr + dest_i * objsize;
            // XXX: implement CNode cap rights
            temp_cap.u.l2cnode.rightsmask = CAPRIGHTS_ALLRIGHTS;
            err = set_cap(&dest_caps[dest_i].cap, &temp_cap);
            if (err_is_fail(err)) {
                break;
            }
        }
        break;

    case ObjType_VNode_ARM_l1:
    {
        size_t objsize_vnode = vnode_objsize(type);

        for(dest_i = 0; dest_i < count; dest_i++) {
            // Initialize type specific fields
            temp_cap.u.vnode_arm_l1.base =
                genpaddr + dest_i * objsize_vnode;


            // Insert the capability
            err = set_cap(&dest_caps[dest_i].cap, &temp_cap);
            if (err_is_fail(err)) {
                break;
            }
        }

        break;
    }

    case ObjType_VNode_ARM_l2:
    {
        size_t objsize_vnode = vnode_objsize(type);

        for(dest_i = 0; dest_i < count; dest_i++) {
            // Initialize type specific fields
            temp_cap.u.vnode_arm_l2.base =
                genpaddr + dest_i * objsize_vnode;

            // Insert the capability
            err = set_cap(&dest_caps[dest_i].cap, &temp_cap);
            if (err_is_fail(err)) {
                break;
            }
        }
        break;
    }

    case ObjType_VNode_AARCH64_l0:
    {
        size_t objsize_vnode = vnode_objsize(type);

        for(dest_i = 0; dest_i < count; dest_i++) {
            // Initialize type specific fields
            temp_cap.u.vnode_aarch64_l0.base =
                genpaddr + dest_i * objsize_vnode;

            // Insert the capability
            err = set_cap(&dest_caps[dest_i].cap, &temp_cap);
            if (err_is_fail(err)) {
                break;
            }
        }

        break;
    }

    case ObjType_VNode_AARCH64_l1:
    {
        size_t objsize_vnode = vnode_objsize(type);

        for(dest_i = 0; dest_i < count; dest_i++) {
            // Initialize type specific fields
            temp_cap.u.vnode_aarch64_l1.base =
                genpaddr + dest_i * objsize_vnode;

            // Insert the capability
            err = set_cap(&dest_caps[dest_i].cap, &temp_cap);
            if (err_is_fail(err)) {
                break;
            }
        }

        break;
    }

    case ObjType_VNode_AARCH64_l2:
    {
        size_t objsize_vnode = vnode_objsize(type);

        for(dest_i = 0; dest_i < count; dest_i++) {
            // Initialize type specific fields
            temp_cap.u.vnode_aarch64_l2.base =
                genpaddr + dest_i * objsize_vnode;

            // Insert the capability
            err = set_cap(&dest_caps[dest_i].cap, &temp_cap);

            if (err_is_fail(err)) {
                break;
            }
        }
        break;
    }

    case ObjType_VNode_AARCH64_l3:
    {
        size_t objsize_vnode = vnode_objsize(type);

        for(dest_i = 0; dest_i < count; dest_i++) {
            // Initialize type specific fields
            temp_cap.u.vnode_aarch64_l3.base =
                genpaddr + dest_i * objsize_vnode;

            // Insert the capability
            err = set_cap(&dest_caps[dest_i].cap, &temp_cap);
            if (err_is_fail(err)) {
                break;
            }
        }
        break;
    }

    case ObjType_VNode_x86_32_ptable:
    {
        size_t objsize_vnode = vnode_objsize(type);

        for(dest_i = 0; dest_i < count; dest_i++) {
            // Initialize type specific fields
            temp_cap.u.vnode_x86_32_ptable.base =
                genpaddr + dest_i * objsize_vnode;

            // Insert the capability
            err = set_cap(&dest_caps[dest_i].cap, &temp_cap);
            if (err_is_fail(err)) {
                break;
            }
        }
        break;
    }

    case ObjType_VNode_x86_32_pdir:
    {
        size_t objsize_vnode = vnode_objsize(type);

        for(dest_i = 0; dest_i < count; dest_i++) {
            // Initialize type specific fields
            temp_cap.u.vnode_x86_32_pdir.base =
                genpaddr + dest_i * objsize_vnode;

#if defined(__i386__) && !defined(CONFIG_PAE)
            // Make it a good PDE by inserting kernel/mem VSpaces
            lpaddr = gen_phys_to_local_phys(temp_cap.u.vnode_x86_32_pdir.base);
            paging_x86_32_make_good_pdir(lpaddr);
#endif

            // Insert the capability
            err = set_cap(&dest_caps[dest_i].cap, &temp_cap);
            if (err_is_fail(err)) {
                break;
            }
        }
        break;
    }

    case ObjType_VNode_x86_32_pdpt:
    {
        size_t objsize_vnode = vnode_objsize(type);

        for(dest_i = 0; dest_i < count; dest_i++) {
            // Initialize type specific fields
            temp_cap.u.vnode_x86_32_pdir.base =
                genpaddr + dest_i * objsize_vnode;

#if defined(__i386__) && defined(CONFIG_PAE)
            // Make it a good PDPTE by inserting kernel/mem VSpaces
            lpaddr_t var =
                gen_phys_to_local_phys(temp_cap.u.vnode_x86_32_pdpt.base);
            paging_x86_32_make_good_pdpte(var);
#endif

            // Insert the capability
            err = set_cap(&dest_caps[dest_i].cap, &temp_cap);
            if (err_is_fail(err)) {
                break;
            }
        }
        break;
    }

    case ObjType_VNode_x86_64_ptable:
    {
        size_t objsize_vnode = vnode_objsize(type);

        for(dest_i = 0; dest_i < count; dest_i++) {
            // Initialize type specific fields
            temp_cap.u.vnode_x86_64_ptable.base =
                genpaddr + dest_i * objsize_vnode;

            // Insert the capability
            err = set_cap(&dest_caps[dest_i].cap, &temp_cap);
            if (err_is_fail(err)) {
                break;
            }
        }
        break;
    }

    case ObjType_VNode_x86_64_pdir:
    {
        size_t objsize_vnode = vnode_objsize(type);

        for(dest_i = 0; dest_i < count; dest_i++) {
            // Initialize type specific fields
            temp_cap.u.vnode_x86_64_pdir.base =
                genpaddr + dest_i * objsize_vnode;

            // Insert the capability
            err = set_cap(&dest_caps[dest_i].cap, &temp_cap);
            if (err_is_fail(err)) {
                break;
            }
        }
        break;
    }

    case ObjType_VNode_x86_64_pdpt:
    {
        size_t objsize_vnode = vnode_objsize(type);

        for(dest_i = 0; dest_i < count; dest_i++) {
            // Initialize type specific fields
            temp_cap.u.vnode_x86_64_pdpt.base =
                genpaddr + dest_i * objsize_vnode;

            // Insert the capability
            err = set_cap(&dest_caps[dest_i].cap, &temp_cap);
            if (err_is_fail(err)) {
                break;
            }
        }
        break;
    }

    case ObjType_VNode_x86_64_pml4:
    {
        size_t objsize_vnode = vnode_objsize(type);

        for(dest_i = 0; dest_i < count; dest_i++) {
            // Initialize type specific fields
            temp_cap.u.vnode_x86_64_pml4.base =
                genpaddr + dest_i * objsize_vnode;

#if defined(__x86_64__) || defined(__k1om__)
            // Make it a good PML4 by inserting kernel/mem VSpaces
            lpaddr_t var = gen_phys_to_local_phys(get_address(&temp_cap));
            paging_x86_64_make_good_pml4(var);
#endif

            // Insert the capability
            err = set_cap(&dest_caps[dest_i].cap, &temp_cap);
            if (err_is_fail(err)) {
                break;
            }
        }

        break;
    }

    case ObjType_Dispatcher:
        assert(OBJSIZE_DISPATCHER >= sizeof(struct dcb));

        for(dest_i = 0; dest_i < count; dest_i++) {
            // Initialize type specific fields
            temp_cap.u.dispatcher.dcb = (struct dcb *)
                (lvaddr + dest_i * OBJSIZE_DISPATCHER);
            // Insert the capability
            err = set_cap(&dest_caps[dest_i].cap, &temp_cap);
            if (err_is_fail(err)) {
                break;
            }
        }
        break;

    case ObjType_ID:
        // ID type does not refer to a kernel object
        assert(lpaddr  == 0);
        assert(size    == 0);
        assert(objsize == 0);
        assert(count   == 1);

        // Prevent wrap around
        if (id_cap_counter >= UINT32_MAX) {
            return SYS_ERR_ID_SPACE_EXHAUSTED;
        }

        // Generate a new ID, core_local_id monotonically increases
        temp_cap.u.id.coreid = my_core_id;
        temp_cap.u.id.core_local_id = id_cap_counter++;

        // Insert the capability
        err = set_cap(&dest_caps->cap, &temp_cap);
        break;

    case ObjType_Domain:
        // Domain type does not refer to a kernel object
        assert(lpaddr  == 0);
        assert(size    == 0);
        assert(objsize == 0);
        assert(count   <= L2_CNODE_SLOTS);

        // Prevent wrap around
        if (domain_cap_counter + count >= UINT32_MAX) {
            return SYS_ERR_DOMAIN_SPACE_EXHAUSTED;
        }

        for(size_t i = 0; i < count; i++) {
            // Initialize type specific fields
            temp_cap.u.domain.coreid = my_core_id;
            temp_cap.u.domain.core_local_id = domain_cap_counter++;
            // Insert the capability
            err = set_cap(&dest_caps[i].cap, &temp_cap);
            if (err_is_fail(err)) {
                break;
            }
        }
        break;
    case ObjType_IO:
        temp_cap.u.io.start = 0;
        temp_cap.u.io.end   = 65535;
        /* fall through */

    case ObjType_IRQSrc:
        /* Caller has to set vec_start and vec_end */
    case ObjType_Kernel:
    case ObjType_IPI:
    case ObjType_IRQTable:
    case ObjType_IRQDest:
    case ObjType_EndPoint:
    case ObjType_Notify_IPI:
    case ObjType_PerfMon:
    case ObjType_ProcessManager:
        // These types do not refer to a kernel object
        assert(lpaddr  == 0);
        assert(size    == 0);
        assert(objsize == 0);
        assert(count   == 1);

        // Insert the capability
        err = set_cap(&dest_caps->cap, &temp_cap);
        if (err_is_ok(err)) {
            dest_i = 1;
        }
        break;

    case ObjType_KernelControlBlock:
        assert(OBJSIZE_KCB >= sizeof(struct kcb));

        for(size_t i = 0; i < count; i++) {
            // Initialize type specific fields
            temp_cap.u.kernelcontrolblock.kcb = (struct kcb *)
                (lvaddr + i * OBJSIZE_KCB);
            // Insert the capability
            err = set_cap(&dest_caps[i].cap, &temp_cap);
            if (err_is_fail(err)) {
                return err;
            }
        }
        return SYS_ERR_OK;

    default:
        panic("Unhandled capability type or capability of this type cannot"
              " be created");
    }

    if (err_is_fail(err)) {
        // Revert the partially initialized caps to zero
        for (size_t i = 0; i < dest_i; i++) {
            memset(&dest_caps[i], 0, sizeof(dest_caps[i]));
        }
        return err;
    }
    else {
        // Set the owner for all the new caps
        for (size_t i = 0; i < dest_i; i++) {
            dest_caps[i].mdbnode.owner = owner;
        }
    }

    return SYS_ERR_OK;
}

/**
 * Look up a capability in two-level cspace rooted at `rootcn`.
 */
errval_t caps_lookup_slot(struct capability *rootcn, capaddr_t cptr,
                          uint8_t level, struct cte **ret, CapRights rights)
{
    TRACE(KERNEL, CAP_LOOKUP_SLOT, 0);

    cslot_t l1index, l2index;
    l1index = (cptr >> L2_CNODE_BITS) & MASK(CPTR_BITS-L2_CNODE_BITS);
    l2index = cptr & MASK(L2_CNODE_BITS);

    assert(ret != NULL);
    assert(rootcn != NULL);

    if (level > 2) {
        debug(SUBSYS_CAPS, "%s called with level=%hhu, from %p\n",
                __FUNCTION__, level,
                (void*)kernel_virt_to_elf_addr(__builtin_return_address(0)));
        TRACE(KERNEL, CAP_LOOKUP_SLOT, 1);
        return SYS_ERR_CAP_LOOKUP_DEPTH;
    }
    assert(level <= 2);

    // level 0 means that we do not do any resolution and just return the cte
    // for rootcn.
    if (level == 0) {
        *ret = cte_for_cap(rootcn);
        TRACE(KERNEL, CAP_LOOKUP_SLOT, 1);
        return SYS_ERR_OK;
    }

    if (rootcn->type != ObjType_L1CNode) {
        debug(SUBSYS_CAPS, "%s: rootcn->type = %d, called from %p\n",
                __FUNCTION__, rootcn->type,
                (void*)kernel_virt_to_elf_addr(__builtin_return_address(0)));
        TRACE(KERNEL, CAP_LOOKUP_SLOT, 1);
        // XXX: think about errors
        return SYS_ERR_CNODE_TYPE;
    }
    assert(rootcn->type == ObjType_L1CNode);

    if (l1index >= cnode_get_slots(rootcn)) {
        TRACE(KERNEL, CAP_LOOKUP_SLOT, 1);
        debug(SUBSYS_CAPS, "%s: l1index = %"PRIuCSLOT", slots= %zu\n",
                __FUNCTION__, l1index, cnode_get_slots(rootcn));
        return SYS_ERR_L1_CNODE_INDEX;
    }

    /* Apply rights to L1 CNode */
    if ((rootcn->rights & rights) != rights) {
        debug(SUBSYS_CAPS, "caps_lookup_slot: Rights mismatch\n"
              "Passed rights = %u, cnode_cap->rights = %u\n",
              rights, rootcn->rights);
        TRACE(KERNEL, CAP_LOOKUP_SLOT, 1);
        return SYS_ERR_CNODE_RIGHTS;
    }

    struct cte *l2cnode = caps_locate_slot(get_address(rootcn), l1index);

    // level == 1 means that we terminate after looking up the slot in the L1
    // cnode.
    if (level == 1) {
        if (l2cnode->cap.type == ObjType_Null) {
            TRACE(KERNEL, CAP_LOOKUP_SLOT, 1);
            return SYS_ERR_CAP_NOT_FOUND;
        }
        *ret = l2cnode;
        TRACE(KERNEL, CAP_LOOKUP_SLOT, 1);
        return SYS_ERR_OK;
    }

    // L2 CNode in given L1 slot does not exist
    if (l2cnode->cap.type == ObjType_Null) {
        TRACE(KERNEL, CAP_LOOKUP_SLOT, 1);
        debug(SUBSYS_CAPS, "%s: l2cnode is NULL\n", __FUNCTION__);
        return SYS_ERR_CNODE_NOT_FOUND;
    }
    if (l2cnode->cap.type != ObjType_L2CNode) {
        TRACE(KERNEL, CAP_LOOKUP_SLOT, 1);
        debug(SUBSYS_CAPS, "%s: l2cnode->type = %d\n", __FUNCTION__,
               l2cnode->cap.type);
        return SYS_ERR_CNODE_TYPE;
    }
    assert(l2cnode->cap.type == ObjType_L2CNode);

    assert(l2index < L2_CNODE_SLOTS);

    /* Apply rights to L2 CNode */
    if ((l2cnode->cap.rights & rights) != rights) {
        debug(SUBSYS_CAPS, "caps_lookup_slot: Rights mismatch\n"
              "Passed rights = %u, cnode_cap->rights = %u\n",
              rights, l2cnode->cap.rights);
        TRACE(KERNEL, CAP_LOOKUP_SLOT, 1);
        return SYS_ERR_CNODE_RIGHTS;
    }

    struct cte *cte = caps_locate_slot(get_address(&l2cnode->cap), l2index);
    if (cte->cap.type == ObjType_Null) {
        TRACE(KERNEL, CAP_LOOKUP_SLOT, 1);
        return SYS_ERR_CAP_NOT_FOUND;
    }

    *ret = cte;

    TRACE(KERNEL, CAP_LOOKUP_SLOT, 1);
    return SYS_ERR_OK;
}

/**
 * Wrapper for caps_lookup_slot returning capability instead of cte.
 */
errval_t caps_lookup_cap(struct capability *cnode_cap, capaddr_t cptr,
                         uint8_t level, struct capability **ret, CapRights rights)
{
    TRACE(KERNEL, CAP_LOOKUP_CAP, 0);

    struct cte *ret_cte;
    errval_t err = caps_lookup_slot(cnode_cap, cptr, level, &ret_cte, rights);
    if (err_is_fail(err)) {
        return err;
    }
    *ret = &ret_cte->cap;
    TRACE(KERNEL, CAP_LOOKUP_CAP, 1);
    return SYS_ERR_OK;
}

/**
 * \brief Create a capability from an existing capability metadata.
 *
 * Used when sending capabilities across cores. The metadata is sent across
 * cores and the receiving monitor can create the new capability on its core.
 *
 * \bug Does not check that supplied owner matches existing copies of cap.
 */
errval_t caps_create_from_existing(struct capability *root, capaddr_t cnode_cptr,
                                   int cnode_level, cslot_t dest_slot, coreid_t owner,
                                   struct capability *src)
{
    TRACE(KERNEL, CAP_CREATE_FROM_EXISTING, 0);
    errval_t err;
    struct capability *cnode;
    err = caps_lookup_cap(root, cnode_cptr, cnode_level, &cnode,
                          CAPRIGHTS_READ_WRITE);
    if (err_is_fail(err)) {
        return err_push(err, SYS_ERR_SLOT_LOOKUP_FAIL);
    }
    if (cnode->type != ObjType_L1CNode &&
        cnode->type != ObjType_L2CNode)
    {
        return SYS_ERR_CNODE_TYPE;
    }

    struct cte *dest = caps_locate_slot(get_address(cnode), dest_slot);

    err = set_cap(&dest->cap, src);
    if (err_is_fail(err)) {
        return err;
    }

    dest->mdbnode.owner = owner;

    err = mdb_insert(dest);
    assert(err_is_ok(err));

    struct cte *neighbour = NULL;
    if (!neighbour
        && (neighbour = mdb_predecessor(dest))
        && !is_copy(&dest->cap, &neighbour->cap))
    {
        neighbour = NULL;
    }
    if (!neighbour
        && (neighbour = mdb_successor(dest))
        && !is_copy(&dest->cap, &neighbour->cap))
    {
        neighbour = NULL;
    }

    if (neighbour) {
        assert(!neighbour->mdbnode.in_delete);
        assert(neighbour->mdbnode.owner == owner);
#define CP_ATTR(a) dest->mdbnode.a = neighbour->mdbnode.a
        CP_ATTR(locked);
        CP_ATTR(remote_copies);
        CP_ATTR(remote_ancs);
        CP_ATTR(remote_descs);
#undef CP_ATTR
    }
    else {
        dest->mdbnode.locked = false;
        if (owner != my_core_id) {
            // For foreign caps it does not really matter if ancestors or
            // descendants exist
            dest->mdbnode.remote_copies = true;
            dest->mdbnode.remote_ancs = false;
            dest->mdbnode.remote_descs = false;
        }
        else {
            // We just created a new copy of a owned capability from nothing.
            // This is either caused by a retype, or by sharing a capability
            // that does not care about locality.
            // XXX: This should probably be done more explicitly -MN
            if (distcap_needs_locality(dest->cap.type)) {
                // Retype, so have ancestors and no descendants
                dest->mdbnode.remote_copies = false;
                dest->mdbnode.remote_ancs = true;
                dest->mdbnode.remote_descs = false;
            }
            else {
                dest->mdbnode.remote_copies = false;
                dest->mdbnode.remote_ancs = false;
                dest->mdbnode.remote_descs = false;
            }
        }
    }

    TRACE_CAP_MSG("created", dest);

    TRACE(KERNEL, CAP_CREATE_FROM_EXISTING, 1);
    return SYS_ERR_OK;
}

//{{{1 Capability creation

/// check arguments, return true iff ok
STATIC_ASSERT(50 == ObjType_Num, "Knowledge of all cap types");
#ifndef NDEBUG
static bool check_caps_create_arguments(enum objtype type,
                                        size_t bytes, size_t objsize,
                                        bool exact)
{
    gensize_t base_mask = BASE_PAGE_MASK;
    if (type_is_vnode(type)) {
        base_mask = vnode_objsize(type) - 1;
    }
    /* mappable types need to be at least BASE_PAGE_SIZEd */
    if (type_is_mappable(type)) {
        /* source size not multiple of or not aligned to BASE_PAGE_SIZE */
        if (bytes & base_mask) {
            debug(SUBSYS_CAPS, "source size not multiple of BASE_PAGE_SIZE\n");
            return false;
        }
        /* objsize > 0 and not multiple of BASE_PAGE_SIZE */
        if (objsize > 0 && objsize & base_mask) {
            debug(SUBSYS_CAPS, "object size not multiple of BASE_PAGE_SIZE\n");
            return false;
        }

        /* check that bytes can be evenly divided into objsize sized chunks */
        if (exact && bytes > 0 && objsize > 0) {
            if (bytes % objsize) {
                debug(SUBSYS_CAPS, "source size cannot be evenly divided into object size-sized chunks\n");
            }
            return bytes % objsize == 0;
        }

        return true;
    }

    if (type == ObjType_L1CNode) {
        /* L1 CNode minimum size is OBJSIZE_L2CNODE */
        if (bytes < OBJSIZE_L2CNODE || objsize < OBJSIZE_L2CNODE) {
            debug(SUBSYS_CAPS, "source size or L1 CNode objsize < OBJSIZE_L2CNODE\n");
            return false;
        }
        /* check that bytes can be evenly divided into L1 CNodes of objsize */
        if (exact && (bytes % objsize != 0)) {
            debug(SUBSYS_CAPS, "source not evenly divisible into L1 CNodes of objsize\n");
            return false;
        }
        /* L1 CNode size must be multiple of 1UL << OBJBITS_CTE */
        return objsize % (1UL << OBJBITS_CTE) == 0;
    }

    if (type == ObjType_L2CNode) {
        /* L2 CNode size must be OBJSIZE_L2CNODE */
        if (bytes < OBJSIZE_L2CNODE || objsize != OBJSIZE_L2CNODE) {
            debug(SUBSYS_CAPS, "source size < or L2 CNode objsize != OBJSIZE_L2CNODE\n");
            return false;
        }
        if (exact && (bytes % objsize != 0)) {
            debug(SUBSYS_CAPS, "source not evenly divisible into L2 CNodes of objsize\n");
            return false;
        }
        return true;
    }

    /* special case Dispatcher which is 1kB right now */
    if (type == ObjType_Dispatcher) {
        if (bytes & (OBJSIZE_DISPATCHER - 1)) {
            return false;
        }
        if (objsize > 0 && objsize != OBJSIZE_DISPATCHER) {
            return false;
        }

        return true;
    }

    // All other types do not need special alignments/offsets
    return true;
}
#else
#define check_caps_create_arguments(a,b,c,d) 0
#endif

/** Create caps to new kernel objects.
 * This takes the size of the memory region in bytes, and the size of
 * individual objects in bytes. The following needs to hold:
 *      bytes % objbytes == 0
 */
errval_t caps_create_new(enum objtype type, lpaddr_t addr, size_t bytes,
                         size_t objsize, coreid_t owner, struct cte *caps)
{
    TRACE(KERNEL, CAP_CREATE_NEW, 0);
    /* Parameter checking */
    assert(type != ObjType_EndPoint); // Cap of this type cannot be created
    debug(SUBSYS_CAPS, "caps_create_new: type = %d, addr = %#"PRIxLPADDR
            ", bytes=%zu, objsize=%zu\n", type, addr, bytes, objsize);

    assert(check_caps_create_arguments(type, bytes, objsize, false));
    assert(addr == 0 || check_caps_create_arguments(type, bytes, objsize, true));

    size_t numobjs = caps_max_numobjs(type, bytes, objsize);
    assert(numobjs > 0);
    // XXX: Dispatcher creation is kind of hacky right now :(
    // Consider allowing non-mappable types to be < BASE_PAGE_SIZE
    //if (type == ObjType_Dispatcher) {
    //    numobjs = 1;
    //}

    /* Create the new capabilities */
    errval_t err = caps_create(type, addr, bytes, objsize, numobjs, owner, caps);
    if (err_is_fail(err)) {
        return err;
    }

    // Handle the mapping database
    set_init_mapping(caps, numobjs);

    TRACE_CAP_MSG("created", &caps[0]);

    TRACE(KERNEL, CAP_CREATE_NEW, 1);
    return SYS_ERR_OK;
}

STATIC_ASSERT(50 == ObjType_Num, "Knowledge of all cap types");
/// Retype caps
/// Create `count` new caps of `type` from `offset` in src, and put them in
/// `dest_cnode` starting at `dest_slot`.
errval_t caps_retype(enum objtype type, gensize_t objsize, size_t count,
                     struct capability *dest_cnode, cslot_t dest_slot,
                     struct cte *src_cte, gensize_t offset,
                     bool from_monitor)
{
    TRACE(KERNEL, CAP_RETYPE, 0);
    TRACE(KERNEL_CAPOPS, RETYPE_ENTER, ++retype_seqnum);
    size_t maxobjs;
    genpaddr_t base = 0;
    gensize_t size = 0;
    errval_t err;
    bool do_range_check = false;
    struct capability *src_cap = &src_cte->cap;

    /* Parameter checking */
    assert(type != ObjType_Null);
    assert(type < ObjType_Num);
    if (type == ObjType_Null || type >= ObjType_Num) {
        TRACE(KERNEL_CAPOPS, RETYPE_DONE, retype_seqnum);
        return SYS_ERR_INVALID_RETYPE;
    }

    debug(SUBSYS_CAPS, "%s: Retyping to type=%d, from offset=%" PRIuGENSIZE
            ", objsize=%" PRIuGENSIZE ", count=%zu\n",
            __FUNCTION__, type, offset, objsize, count);

    /*
     * check that offset into source cap is multiple of destination object
     * size, or base page size, whichever is smaller.
     */
    gensize_t dest_obj_alignment = BASE_PAGE_SIZE;
    if (type_is_vnode(type) && vnode_objsize(type) < BASE_PAGE_SIZE) {
        dest_obj_alignment = vnode_objsize(type);
    } else if (type == ObjType_Dispatcher) {
        dest_obj_alignment = OBJSIZE_DISPATCHER;
    }
    if (src_cap->type != ObjType_IRQSrc && offset % dest_obj_alignment != 0) {
<<<<<<< HEAD
=======
        TRACE(KERNEL_CAPOPS, RETYPE_DONE, retype_seqnum);
>>>>>>> 1b1baa89
        return SYS_ERR_RETYPE_INVALID_OFFSET;
    }
    assert(offset % dest_obj_alignment == 0 || src_cap->type == ObjType_IRQSrc);

    // check that size is multiple of BASE_PAGE_SIZE for mappable types
    gensize_t base_size = BASE_PAGE_SIZE;
    if (type_is_vnode(type)) {
        base_size = vnode_objsize(type);
    }
    if (type_is_mappable(type) && objsize % base_size != 0) {
        debug(SUBSYS_CAPS, "%s: objsize = %"PRIuGENSIZE"\n", __FUNCTION__, objsize);
        TRACE(KERNEL_CAPOPS, RETYPE_DONE, retype_seqnum);
        return SYS_ERR_INVALID_SIZE;
    }
    else if (type == ObjType_L1CNode && objsize % OBJSIZE_L2CNODE != 0)
    {
        printk(LOG_WARN, "%s: CNode: objsize = %" PRIuGENSIZE "\n", __FUNCTION__, objsize);
        TRACE(KERNEL_CAPOPS, RETYPE_DONE, retype_seqnum);
        return SYS_ERR_INVALID_SIZE;
    }
    else if (type == ObjType_L2CNode && objsize != OBJSIZE_L2CNODE)
    {
        printk(LOG_WARN, "%s: L2CNode: objsize = %"PRIuGENSIZE"\n", __FUNCTION__, objsize);
        TRACE(KERNEL_CAPOPS, RETYPE_DONE, retype_seqnum);
        return SYS_ERR_INVALID_SIZE;
    }
    assert((type_is_mappable(type) && objsize % base_size == 0) ||
           (type == ObjType_L1CNode && objsize % OBJSIZE_L2CNODE == 0 &&
            objsize >= OBJSIZE_L2CNODE) ||
           (type == ObjType_L2CNode && objsize == OBJSIZE_L2CNODE) ||
           !type_is_mappable(type));

    /* No explicit retypes to Mapping allowed */
    if (type_is_mapping(type)) {
        TRACE(KERNEL_CAPOPS, RETYPE_DONE, retype_seqnum);
        return SYS_ERR_RETYPE_MAPPING_EXPLICIT;
    }


    TRACE_CAP_MSG("retyping", src_cte);

    TRACE(KERNEL_CAPOPS, RETYPE_IS_RETYPEABLE, retype_seqnum);
    /* Check retypability */
    err = is_retypeable(src_cte, src_cap->type, type, from_monitor);
    if (err_is_fail(err)) {
        if (err_no(err) != SYS_ERR_REVOKE_FIRST) {
            debug(SUBSYS_CAPS, "caps_retype: is_retypeable failed\n");
            TRACE(KERNEL_CAPOPS, RETYPE_DONE, retype_seqnum);
            return err;
        } else {
            debug(SUBSYS_CAPS,
                    "caps_retype: is_retypeable() returned SYS_ERR_REVOKE_FIRST, doing range check\n");
            // We handle err_revoke_first fine-grained checking below, as it
            // might happen for non-overlapping regions.

            // TODO: move the range checking into is_retypeable() or even
            // is_revoked_first(), -SG 2016-04-18
            do_range_check = true;
        }
    }
    TRACE(KERNEL_CAPOPS, RETYPE_IS_RETYPEABLE_DONE, retype_seqnum);
    // from here: src cap type is one of these.
    assert(src_cap->type == ObjType_PhysAddr ||
           src_cap->type == ObjType_RAM ||
           src_cap->type == ObjType_Dispatcher ||
           src_cap->type == ObjType_Frame ||
           src_cap->type == ObjType_DevFrame ||
           src_cap->type == ObjType_IRQSrc ||
           src_cap->type == ObjType_ProcessManager);

    if (src_cap->type != ObjType_Dispatcher && src_cap->type != ObjType_IRQSrc) {
        base = get_address(src_cap);
        size = get_size(src_cap);
    }

    maxobjs = caps_max_numobjs(type, get_size(src_cap), objsize);
    debug(SUBSYS_CAPS, "maximum possible new object count: %zu\n", maxobjs);

    if (maxobjs == 0) {
        debug(SUBSYS_CAPS, "caps_retype: maxobjs == 0\n");
        TRACE(KERNEL_CAPOPS, RETYPE_DONE, retype_seqnum);
        return SYS_ERR_INVALID_SIZE;
    }

    if (count > maxobjs) {
        debug(SUBSYS_CAPS, "caps_retype: maxobjs = %zu, count = %zu\n", maxobjs, count);
        TRACE(KERNEL_CAPOPS, RETYPE_DONE, retype_seqnum);
        return SYS_ERR_RETYPE_INVALID_COUNT;
    }
    // from here: count <= maxobjs
    assert(count <= maxobjs);
    // make sure nobody calls with the old behaviour
    if (count == 0) {
        TRACE(KERNEL_CAPOPS, RETYPE_DONE, retype_seqnum);
        return SYS_ERR_RETYPE_INVALID_COUNT;
    }
    assert(count > 0);

    /* check that we can create `count` objs from `offset` in source, and
     * update base accordingly */
    if (src_cap->type != ObjType_Dispatcher && src_cap->type != ObjType_IRQSrc
            && src_cap->type != ObjType_Domain) {
        // TODO: convince ourselves that this is the only condition on offset
        if (offset + count * objsize > get_size(src_cap)) {
            debug(SUBSYS_CAPS, "caps_retype: cannot create all %zu objects"
                    " of size 0x%" PRIxGENSIZE " from offset 0x%" PRIxGENSIZE "\n",
                    count, objsize, offset);
            TRACE(KERNEL_CAPOPS, RETYPE_DONE, retype_seqnum);
            return SYS_ERR_RETYPE_INVALID_OFFSET;
        }
        // adjust base address for new objects
        base += offset;

        // Check whether we got SYS_ERR_REVOKE_FIRST because of
        // non-overlapping child
        if (do_range_check) {
            TRACE(KERNEL_CAPOPS, RETYPE_RANGE_CHECK, retype_seqnum);
            int find_range_result = 0;
            struct cte *found_cte = NULL;
            err = mdb_find_range(get_type_root(src_cap->type), base, objsize * count,
                    MDB_RANGE_FOUND_SURROUNDING, &found_cte, &find_range_result);
            // this should never return an error unless we mess up the
            // non-user supplied arguments
            if (err_is_fail(err)) {
                printk(LOG_WARN, "mdb_find_range returned: %"PRIuERRV"\n", err);
            }
            assert(err_is_ok(err));
            // return REVOKE_FIRST, if we found a cap inside the region
            // (FOUND_INNER == 2) or overlapping the region (FOUND_PARTIAL == 3)
            if (find_range_result >= MDB_RANGE_FOUND_INNER) {
                debug(SUBSYS_CAPS,
                    "%s: found existing region inside, or overlapping requested region:\n",
                    __FUNCTION__);
                debug(SUBSYS_CAPS, "%s: our region: %#"PRIxGENPADDR"--%#"PRIxGENPADDR"\n",
                        __FUNCTION__, base, base+objsize*count);
                if (found_cte && kernel_loglevel >= LOG_DEBUG &&
                    kernel_log_subsystem_mask & SUBSYS_CAPS)
                {
                    char capbuf[128];
                    sprint_cap(capbuf, 128, &found_cte->cap);
                    printk(LOG_NOTE, "%s: cap=%s\n", __FUNCTION__, capbuf);
                    if (type_is_mapping(found_cte->cap.type)) {
                        sprint_cap(capbuf, 128, found_cte->cap.u.frame_mapping.cap);
                        printk(LOG_NOTE, "%s: ... is mapping for cap=%s\n",
                                __FUNCTION__, capbuf);
                    }
                    assert(get_address(&found_cte->cap) >= base &&
                           get_address(&found_cte->cap) < base+objsize*count);
                }
                TRACE(KERNEL_CAPOPS, RETYPE_DONE, retype_seqnum);
                return SYS_ERR_REVOKE_FIRST;
            }
            // return REVOKE_FIRST, if we found a cap that isn't our source
            // (or a copy of our source) covering the whole requested region.
            else if (find_range_result == MDB_RANGE_FOUND_SURROUNDING &&
                     !is_copy(&found_cte->cap, src_cap))
            {
                debug(SUBSYS_CAPS,
                       "%s: found non source region fully covering requested region\n",
                       __FUNCTION__);
                TRACE(KERNEL_CAPOPS, RETYPE_DONE, retype_seqnum);
                return SYS_ERR_REVOKE_FIRST;
            }
            TRACE(KERNEL_CAPOPS, RETYPE_RANGE_CHECK_DONE, retype_seqnum);
        }
    }

    /* check that destination slots all fit within target cnode */
    if (dest_slot + count > cnode_get_slots(dest_cnode)) {
        debug(SUBSYS_CAPS, "caps_retype: dest slots don't fit in cnode\n");
        TRACE(KERNEL_CAPOPS, RETYPE_DONE, retype_seqnum);
        return SYS_ERR_SLOTS_INVALID;
    }

    /* check that destination slots are all empty */
    debug(SUBSYS_CAPS, "caps_retype: dest cnode is %#" PRIxLPADDR
          " dest_slot %d\n",
          get_address(dest_cnode), (int)dest_slot);
    for (cslot_t i = 0; i < count; i++) {
        if (caps_locate_slot(get_address(dest_cnode), dest_slot + i)->cap.type
            != ObjType_Null) {
            debug(SUBSYS_CAPS, "caps_retype: dest slot %d in use\n",
                  (int)(dest_slot + i));
            TRACE(KERNEL_CAPOPS, RETYPE_DONE, retype_seqnum);
            return SYS_ERR_SLOTS_IN_USE;
        }
    }

    /* Check that L1 CNode is destination when creating L2 CNode */
    if (type == ObjType_L2CNode) {
        debug(SUBSYS_CAPS, "caps_retype: check that dest cnode is L1"
                           " when creating L2 CNodes\n");
        if (dest_cnode->type != ObjType_L1CNode &&
            dest_cnode->type != ObjType_L2CNode)
        {
            panic("L2 CNode can only be created in L1 or L2 CNode\n");
        }
    }

    // IRQSrc specific checks
    uint64_t vec_start_new = offset;
    uint64_t vec_end_new = objsize;
    if(src_cap->type == ObjType_IRQSrc){

        // Check new range is valid
        if(vec_start_new > vec_end_new){
            TRACE(KERNEL_CAPOPS, RETYPE_DONE, retype_seqnum);
            return SYS_ERR_RETYPE_INVALID_OFFSET;
        }
        
        // Check vec_start_new in range
        if(!(src_cap->u.irqsrc.vec_start <= vec_start_new &&
                vec_start_new <= src_cap->u.irqsrc.vec_end)){
            TRACE(KERNEL_CAPOPS, RETYPE_DONE, retype_seqnum);
            return SYS_ERR_RETYPE_INVALID_OFFSET;
        }

        // Check vec_end_new in range
        if(!(src_cap->u.irqsrc.vec_start <= vec_end_new &&
                vec_end_new <= src_cap->u.irqsrc.vec_end)){
            TRACE(KERNEL_CAPOPS, RETYPE_DONE, retype_seqnum);
            return SYS_ERR_RETYPE_INVALID_OBJSIZE;
        }
    }


    TRACE(KERNEL_CAPOPS, RETYPE_CREATE_CAPS, retype_seqnum);
    /* create new caps */
    struct cte *dest_cte =
        caps_locate_slot(get_address(dest_cnode), dest_slot);
    if(type == ObjType_IRQSrc){
        // Pass special arguments
        err = caps_create(type, 0, 0, 0, 1, my_core_id, dest_cte);
        if(err_is_ok(err)){
            dest_cte->cap.u.irqsrc.vec_start = vec_start_new;
            dest_cte->cap.u.irqsrc.vec_end = vec_end_new;
        }
    } else {
        err = caps_create(type, base, size, objsize, count, my_core_id, dest_cte);
    }
    if (err_is_fail(err)) {
        debug(SUBSYS_CAPS, "caps_retype: failed to create a dest cap\n");
        TRACE(KERNEL_CAPOPS, RETYPE_DONE, retype_seqnum);
        return err_push(err, SYS_ERR_RETYPE_CREATE);
    }
    TRACE(KERNEL_CAPOPS, RETYPE_CREATE_CAPS_DONE, retype_seqnum);

    /* special initialisation for endpoint caps */
    if (type == ObjType_EndPoint) {
        assert(src_cap->type == ObjType_Dispatcher);
        assert(count == 1);
        struct capability *dest_cap = &dest_cte->cap;
        dest_cap->u.endpoint.listener = src_cap->u.dispatcher.dcb;
    }

    // XXX: Treat full object retypes to same type as copies as calling
    // is_copy(dst, src) will return true for such retypes.
    if (count == 1 && objsize == get_size(src_cap) && type == src_cap->type) {
        // sanity check: is_copy() really returns true for the two caps
        assert(is_copy(&dest_cte[0].cap, src_cap));
        // If we're not owner, and type needs locality
        if (src_cte->mdbnode.owner != my_core_id &&
            distcap_needs_locality(dest_cte[0].cap.type))
        {
            // fix owner for new cap and set remote_copies bit
            dest_cte[0].mdbnode.owner = src_cte->mdbnode.owner;
            dest_cte[0].mdbnode.remote_copies = true;
        }
    }

    TRACE(KERNEL_CAPOPS, RETYPE_MDB_INSERT, retype_seqnum);
    /* Handle mapping */
    for (size_t i = 0; i < count; i++) {
        mdb_insert(&dest_cte[i]);
    }
    TRACE(KERNEL_CAPOPS, RETYPE_MDB_INSERT_DONE, retype_seqnum);

#ifdef TRACE_PMEM_CAPS
    for (size_t i = 0; i < count; i++) {
        TRACE_CAP_MSG("created", &dest_cte[i]);
    }
#endif

    TRACE(KERNEL, CAP_RETYPE, 1);
    TRACE(KERNEL_CAPOPS, RETYPE_DONE, retype_seqnum);
    return SYS_ERR_OK;
}

/// Check the validity of a retype operation
errval_t is_retypeable(struct cte *src_cte, enum objtype src_type,
                       enum objtype dest_type, bool from_monitor)
{
    if (!is_well_founded(src_type, dest_type)) {
        return SYS_ERR_INVALID_RETYPE;
    } else if (!is_revoked_first(src_cte, src_type)){
        //printf("err_revoke_first: (%p, %d, %d)\n", src_cte, src_type, dest_type);
        return SYS_ERR_REVOKE_FIRST;
    } else if (dest_type == ObjType_EndPoint && src_cte->mdbnode.owner == my_core_id) {
        // XXX: because of the current "multi-retype" hack for endpoints, a
        // dispatcher->endpoint retype can happen irrespective of the existence
        // of descendants on any core.
        // However, we only do this for locally owned caps as the owner should
        // be notified that the cap has remote descendants
        return SYS_ERR_OK;
    } else if (!from_monitor && (src_cte->mdbnode.owner != my_core_id
                                 || src_cte->mdbnode.remote_descs)) {
        return SYS_ERR_RETRY_THROUGH_MONITOR;
    } else {
        return SYS_ERR_OK;
    }
}

/// Create copies to a slot within a cnode
errval_t caps_copy_to_cnode(struct cte *dest_cnode_cte, cslot_t dest_slot,
                            struct cte *src_cte, bool mint, uintptr_t param1,
                            uintptr_t param2)
{
    /* Parameter Checking */
    assert(dest_cnode_cte->cap.type == ObjType_L1CNode ||
           dest_cnode_cte->cap.type == ObjType_L2CNode);

    // only allow L2 CNodes and BSP KCB in L1 CNode
    // XXX: BSPKCB should not be in rootcn...
    if (dest_cnode_cte->cap.type == ObjType_L1CNode &&
        src_cte->cap.type != ObjType_L2CNode &&
        src_cte->cap.type != ObjType_KernelControlBlock)
    {
        printk(LOG_WARN, "trying to copy cap type %d into cap type %d\n",
                src_cte->cap.type, dest_cnode_cte->cap.type);
        return SYS_ERR_DEST_TYPE_INVALID;
    }

    struct cte *dest_cte;
    dest_cte = caps_locate_slot(get_address(&dest_cnode_cte->cap), dest_slot);
    return caps_copy_to_cte(dest_cte, src_cte, mint, param1, param2);

}

/// Create copies to a cte
STATIC_ASSERT(50 == ObjType_Num, "Knowledge of all cap types");
errval_t caps_copy_to_cte(struct cte *dest_cte, struct cte *src_cte, bool mint,
                          uintptr_t param1, uintptr_t param2)
{
    errval_t err;
    /* Parameter checking */
    // Null checking
    assert(dest_cte != NULL);
    assert(src_cte != NULL);

    struct capability *src_cap  = &src_cte->cap;
    struct capability *dest_cap = &dest_cte->cap;
    // NULL caps cannot be copied/minted
    if (src_cap->type == ObjType_Null) {
        return SYS_ERR_CAP_NOT_FOUND;
    }
    // Parameters should be 0 if not minting
    if (!mint) {
        assert(param1 == 0);
        assert(param2 == 0);
    }

    assert(!src_cte->mdbnode.in_delete);

    /* Insert #source_cap into #dest_cap */
    err = set_cap(dest_cap, src_cap);
    if (err_is_fail(err)) {
        return err;
    }

    /* Transfer MDB attributes that must be equal for all copies */
#define CP_ATTR(at) dest_cte->mdbnode.at = src_cte->mdbnode.at
    CP_ATTR(owner);
    CP_ATTR(locked);
    CP_ATTR(remote_copies);
    CP_ATTR(remote_ancs);
    CP_ATTR(remote_descs);
#undef CP_ATTR

    /* Copy is done */
    if(!mint) {
        TRACE_CAP_MSG("copied to", dest_cte);
        // Handle mapping here only for non-mint operations
        // (mint can change eq fields which would make the early insertion
        // invalid in some cases)
        mdb_insert(dest_cte);
        return SYS_ERR_OK;
    }
    else {
        TRACE_CAP_MSG("minting to", dest_cte);
    }

    /* For minting, set the specified parameters */
    // Process source-specific parameters for minting
    // XXX: If failure, revert the insertion
    switch(src_cap->type) {
    case ObjType_EndPoint:
        // XXX: FIXME: check that buffer offset lies wholly within the disp frame
        // can't easily enforce this here, because the dispatcher frame may not
        // yet be setup
/*        if (param1 < sizeof(struct dispatcher) ||
            dest_cap->u.endpoint.listener->disp == NULL ||
            param2 < IDC_RECV_LENGTH ||
            param1 + sizeof(struct idc_endpoint) + param2 * sizeof(uintptr_t) >
            (1UL << dest_cap->u.endpoint.listener->disp_cte.cap.u.frame.bits)) {
            return SYS_ERR_INVALID_EPBUF;
        }*/
        if (param2 < LMP_RECV_HEADER_LENGTH) {
            return SYS_ERR_INVALID_EPLEN;
        }
        dest_cap->u.endpoint.epoffset = param1;
        dest_cap->u.endpoint.epbuflen = param2;
        break;

    case ObjType_IO:
        if(src_cap->u.io.start  <= param1) {
            dest_cap->u.io.start = param1;
        }
        if(src_cap->u.io.end  >= param2) {
            dest_cap->u.io.end = param2;
        }
        break;

    default:
        // Unhandled source type for mint
        return SYS_ERR_INVALID_SOURCE_TYPE;
    }

    // Insert after doing minting operation
    mdb_insert(dest_cte);

    return SYS_ERR_OK;
}<|MERGE_RESOLUTION|>--- conflicted
+++ resolved
@@ -1459,10 +1459,7 @@
         dest_obj_alignment = OBJSIZE_DISPATCHER;
     }
     if (src_cap->type != ObjType_IRQSrc && offset % dest_obj_alignment != 0) {
-<<<<<<< HEAD
-=======
         TRACE(KERNEL_CAPOPS, RETYPE_DONE, retype_seqnum);
->>>>>>> 1b1baa89
         return SYS_ERR_RETYPE_INVALID_OFFSET;
     }
     assert(offset % dest_obj_alignment == 0 || src_cap->type == ObjType_IRQSrc);
