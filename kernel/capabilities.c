/**
 * \file
 * \brief Kernel capability management implementation.
 */

/*
 * Copyright (c) 2007-2012,2015, ETH Zurich.
 * Copyright (c) 2015, Hewlett Packard Enterprise Development LP.
 * All rights reserved.
 *
 * This file is distributed under the terms in the attached LICENSE file.
 * If you do not find this file, copies can be found by writing to:
 * ETH Zurich D-INFK, Universitaetstr. 6, CH-8092 Zurich. Attn: Systems Group.
 */

#include <stdio.h>
#include <string.h>
#include <kernel.h>
#include <barrelfish_kpi/syscalls.h>
#include <barrelfish_kpi/paging_arch.h>
#include <barrelfish_kpi/lmp.h>
#include <offsets.h>
#include <capabilities.h>
#include <cap_predicates.h>
#include <distcaps.h>
#include <dispatch.h>
#include <kcb.h>
#include <paging_kernel_arch.h>
#include <mdb/mdb.h>
#include <mdb/mdb_tree.h>
#include <trace/trace.h>
#include <trace_definitions/trace_defs.h>
#include <wakeup.h>
#include <bitmacros.h>

#ifdef TRACE_PMEM_CAPS
uint64_t   trace_types_enabled = TRACE_TYPES_ENABLED_INITIAL;
genpaddr_t TRACE_PMEM_BEGIN    = TRACE_PMEM_BEGIN_INITIAL;
gensize_t  TRACE_PMEM_SIZE     = TRACE_PMEM_SIZE_INITIAL;

void caps_trace_ctrl(uint64_t types, genpaddr_t start, gensize_t size)
{
    if (types) {
        trace_types_enabled = types;
        TRACE_PMEM_BEGIN = start;
        TRACE_PMEM_SIZE = size;
    } else {
        trace_types_enabled = 0;
    }
}
#endif

struct capability monitor_ep;

STATIC_ASSERT(46 == ObjType_Num, "Knowledge of all cap types");
int sprint_cap(char *buf, size_t len, struct capability *cap)
{
    switch (cap->type) {
    case ObjType_PhysAddr:
        return snprintf(buf, len,
                        "physical address range cap (0x%" PRIxGENPADDR ":0x%zx)",
                        cap->u.physaddr.base, cap->u.physaddr.bytes);

    case ObjType_RAM:
        return snprintf(buf, len, "RAM cap (0x%" PRIxGENPADDR ":0x%zx)",
                        cap->u.ram.base, cap->u.ram.bytes);

    case ObjType_CNode: {
        int ret = snprintf(buf, len, "CNode cap "
                           "(bits %u, rights mask 0x%" PRIxCAPRIGHTS ")",
                           cap->u.cnode.bits, cap->u.cnode.rightsmask);
        if (cap->u.cnode.guard_size != 0 && ret < len) {
            ret += snprintf(&buf[ret], len - ret, " (guard 0x%" PRIxCADDR ":%u)",
                            cap->u.cnode.guard, cap->u.cnode.guard_size);
        }
        return ret;
    }

    case ObjType_Dispatcher:
        return snprintf(buf, len, "Dispatcher cap %p", cap->u.dispatcher.dcb);

    case ObjType_Frame:
        return snprintf(buf, len, "Frame cap (0x%" PRIxGENPADDR ":0x%zx)",
                        cap->u.frame.base, cap->u.frame.bytes);

    case ObjType_DevFrame:
        return snprintf(buf, len, "Device Frame cap (0x%" PRIxGENPADDR ":0x%zx)",
                        cap->u.frame.base, cap->u.devframe.bytes);

    case ObjType_VNode_ARM_l1:
        return snprintf(buf, len, "ARM L1 table at 0x%" PRIxGENPADDR,
                        cap->u.vnode_arm_l1.base);

    case ObjType_VNode_ARM_l2:
        return snprintf(buf, len, "ARM L2 table at 0x%" PRIxGENPADDR,
                        cap->u.vnode_arm_l2.base);

    case ObjType_VNode_AARCH64_l1:
        return snprintf(buf, len, "AARCH64 L1 table at 0x%" PRIxGENPADDR,
                        cap->u.vnode_aarch64_l1.base);

    case ObjType_VNode_AARCH64_l2:
        return snprintf(buf, len, "AARCH64 L2 table at 0x%" PRIxGENPADDR,
                        cap->u.vnode_aarch64_l2.base);

    case ObjType_VNode_AARCH64_l3:
        return snprintf(buf, len, "AARCH64 L3 table at 0x%" PRIxGENPADDR,
                        cap->u.vnode_aarch64_l3.base);

    case ObjType_VNode_x86_32_ptable:
        return snprintf(buf, len, "x86_32 Page table at 0x%" PRIxGENPADDR,
                        cap->u.vnode_x86_32_ptable.base);

    case ObjType_VNode_x86_32_pdir:
        return snprintf(buf, len, "x86_32 Page directory at 0x%" PRIxGENPADDR,
                        cap->u.vnode_x86_32_pdir.base);

    case ObjType_VNode_x86_32_pdpt:
        return snprintf(buf, len, "x86_32 PDPT at 0x%" PRIxGENPADDR,
                        cap->u.vnode_x86_32_pdpt.base);

    case ObjType_VNode_x86_64_ptable:
        return snprintf(buf, len, "x86_64 Page table at 0x%" PRIxGENPADDR,
                        cap->u.vnode_x86_64_ptable.base);

    case ObjType_VNode_x86_64_pdir:
        return snprintf(buf, len, "x86_64 Page directory at 0x%" PRIxGENPADDR,
                        cap->u.vnode_x86_64_pdir.base);

    case ObjType_VNode_x86_64_pdpt:
        return snprintf(buf, len, "x86_64 PDPT at 0x%" PRIxGENPADDR,
                        cap->u.vnode_x86_64_pdpt.base);

    case ObjType_VNode_x86_64_pml4:
        return snprintf(buf, len, "x86_64 PML4 at 0x%" PRIxGENPADDR,
                        cap->u.vnode_x86_64_pml4.base);

    case ObjType_Frame_Mapping:
        return snprintf(buf, len, "Frame Mapping (Frame cap @%p, "
                                  "pte @0x%"PRIxLVADDR", pte_count=%hu)",
                                  cap->u.frame_mapping.frame,
                                  cap->u.frame_mapping.pte,
                                  cap->u.frame_mapping.pte_count);

    case ObjType_DevFrame_Mapping:
        return snprintf(buf, len, "DevFrame Mapping (DevFrame cap @%p, "
                                  "pte @0x%"PRIxLVADDR", pte_count=%hu)",
                                  cap->u.devframe_mapping.frame,
                                  cap->u.devframe_mapping.pte,
                                  cap->u.devframe_mapping.pte_count);

    case ObjType_VNode_x86_64_pml4_Mapping:
        return snprintf(buf, len, "x86_64 PML4 Mapping (x86_64 PML4 cap @%p, "
                                  "pte @0x%"PRIxLVADDR", pte_count=%hu)",
                                  cap->u.vnode_x86_64_pml4_mapping.frame,
                                  cap->u.vnode_x86_64_pml4_mapping.pte,
                                  cap->u.vnode_x86_64_pml4_mapping.pte_count);

    case ObjType_VNode_x86_64_pdpt_Mapping:
        return snprintf(buf, len, "x86_64 PDPT Mapping (x86_64 PDPT cap @%p, "
                                  "pte @0x%"PRIxLVADDR", pte_count=%hu)",
                                  cap->u.vnode_x86_64_pdpt_mapping.frame,
                                  cap->u.vnode_x86_64_pdpt_mapping.pte,
                                  cap->u.vnode_x86_64_pdpt_mapping.pte_count);

    case ObjType_VNode_x86_64_pdir_Mapping:
        return snprintf(buf, len, "x86_64 PDIR Mapping (x86_64 PDIR cap @%p, "
                                  "pte @0x%"PRIxLVADDR", pte_count=%hu)",
                                  cap->u.vnode_x86_64_pdir_mapping.frame,
                                  cap->u.vnode_x86_64_pdir_mapping.pte,
                                  cap->u.vnode_x86_64_pdir_mapping.pte_count);

    case ObjType_VNode_x86_64_ptable_Mapping:
        return snprintf(buf, len, "x86_64 PTABLE Mapping (x86_64 PTABLE cap @%p, "
                                  "pte @0x%"PRIxLVADDR", pte_count=%hu)",
                                  cap->u.vnode_x86_64_ptable_mapping.frame,
                                  cap->u.vnode_x86_64_ptable_mapping.pte,
                                  cap->u.vnode_x86_64_ptable_mapping.pte_count);

    case ObjType_VNode_x86_32_pdpt_Mapping:
        return snprintf(buf, len, "x86_32 PDPT Mapping (x86_32 PDPT cap @%p, "
                                  "pte @0x%"PRIxLVADDR", pte_count=%hu)",
                                  cap->u.vnode_x86_32_pdpt_mapping.frame,
                                  cap->u.vnode_x86_32_pdpt_mapping.pte,
                                  cap->u.vnode_x86_32_pdpt_mapping.pte_count);

    case ObjType_VNode_x86_32_pdir_Mapping:
        return snprintf(buf, len, "x86_32 PDIR Mapping (x86_32 PDIR cap @%p, "
                                  "pte @0x%"PRIxLVADDR", pte_count=%hu)",
                                  cap->u.vnode_x86_32_pdir_mapping.frame,
                                  cap->u.vnode_x86_32_pdir_mapping.pte,
                                  cap->u.vnode_x86_32_pdir_mapping.pte_count);

    case ObjType_VNode_x86_32_ptable_Mapping:
        return snprintf(buf, len, "x86_32 PTABLE Mapping (x86_32 PTABLE cap @%p, "
                                  "pte @0x%"PRIxLVADDR", pte_count=%hu)",
                                  cap->u.vnode_x86_32_ptable_mapping.frame,
                                  cap->u.vnode_x86_32_ptable_mapping.pte,
                                  cap->u.vnode_x86_32_ptable_mapping.pte_count);

    case ObjType_VNode_ARM_l1_Mapping:
        return snprintf(buf, len, "ARM l1 Mapping (ARM l1 cap @%p, "
                                  "pte @0x%"PRIxLVADDR", pte_count=%hu)",
                                  cap->u.vnode_arm_l1_mapping.frame,
                                  cap->u.vnode_arm_l1_mapping.pte,
                                  cap->u.vnode_arm_l1_mapping.pte_count);

    case ObjType_VNode_ARM_l2_Mapping:
        return snprintf(buf, len, "ARM l2 Mapping (ARM l2 cap @%p, "
                                  "pte @0x%"PRIxLVADDR", pte_count=%hu)",
                                  cap->u.vnode_arm_l2_mapping.frame,
                                  cap->u.vnode_arm_l2_mapping.pte,
                                  cap->u.vnode_arm_l2_mapping.pte_count);

    case ObjType_VNode_AARCH64_l1_Mapping:
        return snprintf(buf, len, "AARCH64 l1 Mapping (AARCH64 l1 cap @%p, "
                                  "pte @0x%"PRIxLVADDR", pte_count=%hu)",
                                  cap->u.vnode_aarch64_l1_mapping.frame,
                                  cap->u.vnode_aarch64_l1_mapping.pte,
                                  cap->u.vnode_aarch64_l1_mapping.pte_count);

    case ObjType_VNode_AARCH64_l2_Mapping:
        return snprintf(buf, len, "AARCH64 l2 Mapping (AARCH64 l2 cap @%p, "
                                  "pte @0x%"PRIxLVADDR", pte_count=%hu)",
                                  cap->u.vnode_aarch64_l2_mapping.frame,
                                  cap->u.vnode_aarch64_l2_mapping.pte,
                                  cap->u.vnode_aarch64_l2_mapping.pte_count);

    case ObjType_VNode_AARCH64_l3_Mapping:
        return snprintf(buf, len, "AARCH64 l3 Mapping (AARCH64 l3 cap @%p, "
                                  "pte @0x%"PRIxLVADDR", pte_count=%hu)",
                                  cap->u.vnode_aarch64_l3_mapping.frame,
                                  cap->u.vnode_aarch64_l3_mapping.pte,
                                  cap->u.vnode_aarch64_l3_mapping.pte_count);

    case ObjType_IRQTable:
        return snprintf(buf, len, "IRQTable cap");

    case ObjType_IRQDest:
        return snprintf(buf, len, "IRQDest cap (vec: %"PRIu64", ctrl: %"PRIu64")",
                cap->u.irqdest.vector, cap->u.irqdest.controller);

    case ObjType_EndPoint:
        return snprintf(buf, len, "EndPoint cap (disp %p offset 0x%" PRIxLVADDR ")",
                        cap->u.endpoint.listener, cap->u.endpoint.epoffset);

    case ObjType_IO:
        return snprintf(buf, len, "IO cap (0x%hx-0x%hx)",
                        cap->u.io.start, cap->u.io.end);

    case ObjType_Kernel:
        return snprintf(buf, len, "Kernel cap");

    case ObjType_ID:
        return snprintf(buf, len, "ID capability (coreid 0x%" PRIxCOREID
                        " core_local_id 0x%" PRIx32 ")", cap->u.id.coreid,
                        cap->u.id.core_local_id);

    case ObjType_PerfMon:
        return snprintf(buf, len, "PerfMon cap");

    case ObjType_Null:
        return snprintf(buf, len, "Null capability (empty slot)");

    case ObjType_IPI:
        return snprintf(buf, len, "IPI cap");

    default:
        return snprintf(buf, len, "UNKNOWN TYPE! (%d)", cap->type);
    }
}

void caps_trace(const char *func, int line, struct cte *cte, const char *msg)
{
    char cap_buf[512];
    sprint_cap(cap_buf, 512, &cte->cap);

    char disp_buf[64];
    if (dcb_current) {
        dispatcher_handle_t handle = dcb_current->disp;
        struct dispatcher_shared_generic *disp =
            get_dispatcher_shared_generic(handle);
        snprintf(disp_buf, 64, "from %.*s", DISP_NAME_LEN, disp->name);
    }
    else {
        strcpy(disp_buf, "no disp");
    }

    printk(LOG_WARN, "%s: %s:%d: %s %p %s"
           " (owner:%" PRIuCOREID ", rc:%d/ra:%d/rd:%d)\n",
           disp_buf, func, line, (msg ? : ""), cte, cap_buf, cte->mdbnode.owner,
           cte->mdbnode.remote_copies, cte->mdbnode.remote_ancs,
           cte->mdbnode.remote_descs);
}

/**
 * ID capability core_local_id counter.
 */
static uint32_t id_cap_counter = 1;

/**
 *  Sets #dest equal to #src
 *
 * #dest cannot be in use.
 */
static errval_t set_cap(struct capability *dest, struct capability *src)
{
    /* Parameter checking */
    assert(src  != NULL);
    assert(dest != NULL);

    debug(SUBSYS_CAPS, "Copying cap from %#"PRIxLPADDR" to %#"PRIxLPADDR"\n",
            mem_to_local_phys((lvaddr_t)cte_for_cap(src)),
            mem_to_local_phys((lvaddr_t)cte_for_cap(dest)));

    // Reserved object bits must always be greater/equal to actual object size
    assert((1UL << OBJBITS_CTE) >= sizeof(struct cte));

    // Cannot overwrite an already existing cap
    if (dest->type != ObjType_Null) {
        return SYS_ERR_SLOT_IN_USE;
    }

    memcpy(dest, src, sizeof(struct capability));
    return SYS_ERR_OK;
}

/**
 * \brief Determine how many objects can be created in a specified region.
 *
 * This function computes the number of objects that can be created by a call
 * to caps_create().
 *
 * \param type          Type of objects to create.
 * \param srcsize       Size of memory area in bytes
 * \param objsize       For variable-sized objects, size multiplier
 *
 * \return Number of objects to be created, or zero on error
 */

// If you create more capability types you need to deal with them
// in the table below.
STATIC_ASSERT(46 == ObjType_Num, "Knowledge of all cap types");
<<<<<<< HEAD

static size_t caps_numobjs(enum objtype type, uint8_t bits, uint8_t objbits)
=======
static size_t caps_max_numobjs(enum objtype type, gensize_t srcsize, gensize_t objsize)
>>>>>>> 674da5c8
{
    switch(type) {
    case ObjType_PhysAddr:
    case ObjType_RAM:
    case ObjType_Frame:
    case ObjType_DevFrame:
        if (objsize > srcsize) {
            return 0;
        } else {
            return srcsize / objsize;
        }

    case ObjType_CNode:
        if (srcsize < sizeof(struct cte) || objsize > (srcsize / sizeof(struct cte))) {
            return 0;
        } else {
            return srcsize / objsize / (1UL << OBJBITS_CTE);
        }

    case ObjType_VNode_x86_64_pml4:
    case ObjType_VNode_x86_64_pdpt:
    case ObjType_VNode_x86_64_pdir:
    case ObjType_VNode_x86_64_ptable:
    case ObjType_VNode_x86_32_pdpt:
    case ObjType_VNode_x86_32_pdir:
    case ObjType_VNode_x86_32_ptable:
    case ObjType_VNode_ARM_l1:
    case ObjType_VNode_ARM_l2:
    case ObjType_VNode_AARCH64_l1:
    case ObjType_VNode_AARCH64_l2:
    case ObjType_VNode_AARCH64_l3:
    {
        if (srcsize < vnode_objsize(type)) {
            return 0;
        } else {
            return srcsize / vnode_objsize(type);
        }
    }

    case ObjType_Dispatcher:
        if (srcsize < 1UL << OBJBITS_DISPATCHER) {
            return 0;
        } else {
            return srcsize / (1UL << OBJBITS_DISPATCHER);
        }

    case ObjType_KernelControlBlock:
        if (srcsize < 1UL << OBJBITS_KCB) {
            return 0;
        } else {
            return srcsize / (1UL << OBJBITS_KCB);
        }

    case ObjType_Kernel:
    case ObjType_IRQTable:
    case ObjType_IRQDest:
    case ObjType_IRQSrc:
    case ObjType_IO:
    case ObjType_EndPoint:
    case ObjType_ID:
    case ObjType_Notify_RCK:
    case ObjType_Notify_IPI:
    case ObjType_PerfMon:
    case ObjType_IPI:
    case ObjType_VNode_ARM_l1_Mapping:
    case ObjType_VNode_ARM_l2_Mapping:
    case ObjType_VNode_AARCH64_l1_Mapping:
    case ObjType_VNode_AARCH64_l2_Mapping:
    case ObjType_VNode_AARCH64_l3_Mapping:
    case ObjType_VNode_x86_64_pml4_Mapping:
    case ObjType_VNode_x86_64_pdpt_Mapping:
    case ObjType_VNode_x86_64_pdir_Mapping:
    case ObjType_VNode_x86_64_ptable_Mapping:
    case ObjType_VNode_x86_32_pdpt_Mapping:
    case ObjType_VNode_x86_32_pdir_Mapping:
    case ObjType_VNode_x86_32_ptable_Mapping:
    case ObjType_DevFrame_Mapping:
    case ObjType_Frame_Mapping:
        return 1;

    default:
        panic("invalid type");
        return 0;
    }
}

/**
 * \brief Initialize the objects for which local caps are about to be created.
 *
 * For the meaning of the parameters, see the 'caps_create' function.
 */
STATIC_ASSERT(46 == ObjType_Num, "Knowledge of all cap types");

static errval_t caps_zero_objects(enum objtype type, lpaddr_t lpaddr,
                                  gensize_t objsize, size_t count)
{
    assert(type < ObjType_Num);

    // Virtual address of the memory the kernel object resides in
    // XXX: A better of doing this,
    // this is creating caps that the kernel cannot address.
    // It assumes that the cap is not of the type which will have to zeroed out.
    lvaddr_t lvaddr;
    if(lpaddr < PADDR_SPACE_LIMIT) {
        lvaddr = local_phys_to_mem(lpaddr);
    } else {
        lvaddr = 0;
    }

    switch (type) {

    case ObjType_Frame:
        debug(SUBSYS_CAPS, "Frame: zeroing %zu bytes @%#"PRIxLPADDR"\n",
                (size_t)objsize * count, lpaddr);
        TRACE(KERNEL, BZERO, 1);
        memset((void*)lvaddr, 0, objsize * count);
        TRACE(KERNEL, BZERO, 0);
        break;

    case ObjType_CNode:
        // scale objsize by size of slot for CNodes; objsize for CNodes given
        // in slots.
        objsize *= sizeof(struct cte);
        debug(SUBSYS_CAPS, "CNode: zeroing %zu bytes @%#"PRIxLPADDR"\n",
                (size_t)objsize * count, lpaddr);
        TRACE(KERNEL, BZERO, 1);
        memset((void*)lvaddr, 0, objsize * count);
        TRACE(KERNEL, BZERO, 0);
        break;

    case ObjType_VNode_ARM_l1:
    case ObjType_VNode_ARM_l2:
    case ObjType_VNode_AARCH64_l1:
    case ObjType_VNode_AARCH64_l2:
    case ObjType_VNode_AARCH64_l3:
    case ObjType_VNode_x86_32_ptable:
    case ObjType_VNode_x86_32_pdir:
    case ObjType_VNode_x86_32_pdpt:
    case ObjType_VNode_x86_64_ptable:
    case ObjType_VNode_x86_64_pdir:
    case ObjType_VNode_x86_64_pdpt:
    case ObjType_VNode_x86_64_pml4:
        // objsize is size of VNode; but not given as such
        objsize = vnode_objsize(type);
        debug(SUBSYS_CAPS, "VNode: zeroing %zu bytes @%#"PRIxLPADDR"\n",
                (size_t)objsize * count, lpaddr);
        TRACE(KERNEL, BZERO, 1);
        memset((void*)lvaddr, 0, objsize * count);
        TRACE(KERNEL, BZERO, 0);
        break;

    case ObjType_Dispatcher:
        debug(SUBSYS_CAPS, "Dispatcher: zeroing %zu bytes @%#"PRIxLPADDR"\n",
                ((size_t)1 << OBJBITS_DISPATCHER) * count, lpaddr);
        TRACE(KERNEL, BZERO, 1);
        memset((void*)lvaddr, 0, (1UL << OBJBITS_DISPATCHER) * count);
        TRACE(KERNEL, BZERO, 0);
        break;

    case ObjType_KernelControlBlock:
        debug(SUBSYS_CAPS, "KCB: zeroing %zu bytes @%#"PRIxLPADDR"\n",
                ((size_t)1 << OBJBITS_KCB) * count, lpaddr);
        TRACE(KERNEL, BZERO, 1);
        memset((void*)lvaddr, 0, (1UL << OBJBITS_KCB) * count);
        TRACE(KERNEL, BZERO, 0);
        break;

    default:
        debug(SUBSYS_CAPS, "Not zeroing %zu bytes @%#"PRIxLPADDR" for type %d\n",
                (size_t)objsize * count, lpaddr, (int)type);
        break;

    }

    return SYS_ERR_OK;
}

/**
 * \brief Create capabilities to kernel objects.
 *
 * This function creates 'count' kernel objects of 'type' into the memory
 * area, based at 'addr' and of size 'objsize'. For each created kernel
 * object, a capability is created to it and put consecutively into the array
 * of CTEs pointed to by 'caps'. The array needs to have the appropriate size
 * to hold all created caps. Some kernel objects can have a variable size. In
 * that case, 'objsize' should be non-zero. and give the size multiplier. *
 *
 * \param type          Type of objects to create.
 * \param lpaddr        Base address in the local address space.
 * \param size          Size of memory area as bytes.
 * \param objsize       For variable-sized objects, size in bytes.
 * \param count         Number of objects to be created
 *                      (count <= caps_max_numobjs(type, size, objsize))
 * \param dest_caps     Pointer to array of CTEs to hold created caps.
 *
 * \return Error code
 */
// If you create more capability types you need to deal with them
// in the table below.
STATIC_ASSERT(46 == ObjType_Num, "Knowledge of all cap types");

static errval_t caps_create(enum objtype type, lpaddr_t lpaddr, gensize_t size,
                            gensize_t objsize, size_t count, coreid_t owner,
                            struct cte *dest_caps)
{
    errval_t err;

    /* Parameter checking */
    assert(dest_caps != NULL);
    assert(type != ObjType_Null);
    assert(type < ObjType_Num);
    assert(count > 0);
    // objsize is 0 for non-sized types (e.g. VNodes)
    // TODO cleanup semantics for type == CNode
    //assert(objsize % BASE_PAGE_SIZE == 0);
    assert(!type_is_mapping(type));

    genpaddr_t genpaddr = local_phys_to_gen_phys(lpaddr);

    debug(SUBSYS_CAPS, "creating caps for %#"PRIxGENPADDR
                       ", %zu bytes, objsize=%"PRIuGENSIZE
                       ", count=%zu, owner=%d, type=%d\n",
            genpaddr, size, objsize, count, (int)owner, (int)type);

    // Virtual address of the memory the kernel object resides in
    // XXX: A better of doing this,
    // this is creating caps that the kernel cannot address.
    // It assumes that the cap is not of the type which will have to zeroed out.
    lvaddr_t lvaddr;
    if(lpaddr < PADDR_SPACE_LIMIT) {
        lvaddr = local_phys_to_mem(lpaddr);
    } else {
        lvaddr = 0;
    }

    /* Initialize the created capability */
    struct capability temp_cap;
    memset(&temp_cap, 0, sizeof(struct capability));
    temp_cap.type = type;
    // XXX: Handle rights!
    temp_cap.rights = CAPRIGHTS_ALLRIGHTS;

    debug(SUBSYS_CAPS, "owner = %d, my_core_id = %d\n", owner, my_core_id);
    if (owner == my_core_id) {
        // If we're creating new local objects, they need to be cleared
        err = caps_zero_objects(type, lpaddr, objsize, count);
        if (err_is_fail(err)) {
            return err;
        }
    }

    size_t dest_i = 0;
    err = SYS_ERR_OK;

    /* Set the type specific fields and insert into #dest_caps */
    switch(type) {
    case ObjType_Frame:
        for(dest_i = 0; dest_i < count; dest_i++) {
            // Initialize type specific fields
            temp_cap.u.frame.base = genpaddr + dest_i * objsize;
            temp_cap.u.frame.bytes = objsize;
            assert((get_size(&temp_cap) & BASE_PAGE_MASK) == 0);
            // Insert the capability
            err = set_cap(&dest_caps[dest_i].cap, &temp_cap);
            if (err_is_fail(err)) {
                break;
            }
        }
        break;

    case ObjType_PhysAddr:
        for(dest_i = 0; dest_i < count; dest_i++) {
            // Initialize type specific fields
            temp_cap.u.physaddr.base = genpaddr + dest_i * objsize;
            temp_cap.u.physaddr.bytes = objsize;
            // Insert the capability
            err = set_cap(&dest_caps[dest_i].cap, &temp_cap);
            if (err_is_fail(err)) {
                break;
            }
        }
        break;

    case ObjType_RAM:
        for(dest_i = 0; dest_i < count; dest_i++) {
            // Initialize type specific fields
            temp_cap.u.ram.base = genpaddr + dest_i * objsize;
            temp_cap.u.ram.bytes = objsize;
            // Insert the capabilities
            err = set_cap(&dest_caps[dest_i].cap, &temp_cap);
            if (err_is_fail(err)) {
                break;
            }
        }
        break;

    case ObjType_DevFrame:
        for(dest_i = 0; dest_i < count; dest_i++) {
            // Initialize type specific fields
            temp_cap.u.devframe.base = genpaddr + dest_i * objsize;
            temp_cap.u.devframe.bytes = objsize;
            // Insert the capabilities
            err = set_cap(&dest_caps[dest_i].cap, &temp_cap);
            if (err_is_fail(err)) {
                break;
            }
        }
        break;

    case ObjType_CNode:
        assert((1UL << OBJBITS_CTE) >= sizeof(struct cte));
        // TODO: make CNodes not be power-of-two sized
        // (deferred to new CSpace layout)
        assert((1UL << log2cl(objsize)) == objsize);

        for(dest_i = 0; dest_i < count; dest_i++) {
            // Initialize type specific fields
            temp_cap.u.cnode.cnode =
                lpaddr + dest_i * sizeof(struct cte) * objsize;
            temp_cap.u.cnode.bits = log2cl(objsize);
            temp_cap.u.cnode.guard = 0;
            temp_cap.u.cnode.guard_size = 0;
            // XXX: Handle rights!
            temp_cap.u.cnode.rightsmask = CAPRIGHTS_ALLRIGHTS;
            // Insert the capability
            err = set_cap(&dest_caps[dest_i].cap, &temp_cap);
            if (err_is_fail(err)) {
                break;
            }
        }
        break;

    case ObjType_VNode_ARM_l1:
    {
        size_t objsize_vnode = vnode_objsize(type);

        for(dest_i = 0; dest_i < count; dest_i++) {
            // Initialize type specific fields
            temp_cap.u.vnode_arm_l1.base =
                genpaddr + dest_i * objsize_vnode;

#ifdef __arm__
            // Insert kernel/mem mappings into new table.
            paging_make_good(
                gen_phys_to_local_phys(
                    local_phys_to_mem(temp_cap.u.vnode_arm_l1.base)
                ),
                objsize_vnode
                );
#endif

            // Insert the capability
            err = set_cap(&dest_caps[dest_i].cap, &temp_cap);
            if (err_is_fail(err)) {
                break;
            }
        }

        break;
    }

    case ObjType_VNode_ARM_l2:
    {
        size_t objsize_vnode = vnode_objsize(type);

        for(dest_i = 0; dest_i < count; dest_i++) {
            // Initialize type specific fields
            temp_cap.u.vnode_arm_l2.base =
                genpaddr + dest_i * objsize_vnode;

            // Insert the capability
            err = set_cap(&dest_caps[dest_i].cap, &temp_cap);
            if (err_is_fail(err)) {
                break;
            }
        }
        break;
    }

    case ObjType_VNode_AARCH64_l1:
    {
        size_t objsize_vnode = vnode_objsize(type);

        for(dest_i = 0; dest_i < count; dest_i++) {
            // Initialize type specific fields
            temp_cap.u.vnode_aarch64_l1.base =
                genpaddr + dest_i * objsize_vnode;

#ifdef __aarch64__
            // Insert kernel/mem mappings into new table.
            lpaddr_t var = gen_phys_to_local_phys(temp_cap.u.vnode_aarch64_l1.base);
            paging_make_good(var);
#endif

            // Insert the capability
            err = set_cap(&dest_caps[dest_i].cap, &temp_cap);
            if (err_is_fail(err)) {
                break;
            }
        }

        break;
    }

    case ObjType_VNode_AARCH64_l2:
    {
        size_t objsize_vnode = vnode_objsize(type);

        for(dest_i = 0; dest_i < count; dest_i++) {
            // Initialize type specific fields
            temp_cap.u.vnode_aarch64_l2.base =
                genpaddr + dest_i * objsize_vnode;

            // Insert the capability
            err = set_cap(&dest_caps[dest_i].cap, &temp_cap);

            if (err_is_fail(err)) {
                break;
            }
        }
        break;
    }

    case ObjType_VNode_AARCH64_l3:
    {
        size_t objsize_vnode = vnode_objsize(type);

        for(dest_i = 0; dest_i < count; dest_i++) {
            // Initialize type specific fields
            temp_cap.u.vnode_aarch64_l3.base =
                genpaddr + dest_i * objsize_vnode;

            // Insert the capability
            err = set_cap(&dest_caps[dest_i].cap, &temp_cap);
            if (err_is_fail(err)) {
                break;
            }
        }
        break;
    }

    case ObjType_VNode_x86_32_ptable:
    {
        size_t objsize_vnode = vnode_objsize(type);

        for(dest_i = 0; dest_i < count; dest_i++) {
            // Initialize type specific fields
            temp_cap.u.vnode_x86_32_ptable.base =
                genpaddr + dest_i * objsize_vnode;

            // Insert the capability
            err = set_cap(&dest_caps[dest_i].cap, &temp_cap);
            if (err_is_fail(err)) {
                break;
            }
        }
        break;
    }

    case ObjType_VNode_x86_32_pdir:
    {
        size_t objsize_vnode = vnode_objsize(type);

        for(dest_i = 0; dest_i < count; dest_i++) {
            // Initialize type specific fields
            temp_cap.u.vnode_x86_32_pdir.base =
                genpaddr + dest_i * objsize_vnode;

#if defined(__i386__) && !defined(CONFIG_PAE)
            // Make it a good PDE by inserting kernel/mem VSpaces
            lpaddr = gen_phys_to_local_phys(temp_cap.u.vnode_x86_32_pdir.base);
            paging_x86_32_make_good_pdir(lpaddr);
#endif

            // Insert the capability
            err = set_cap(&dest_caps[dest_i].cap, &temp_cap);
            if (err_is_fail(err)) {
                break;
            }
        }
        break;
    }

    case ObjType_VNode_x86_32_pdpt:
    {
        size_t objsize_vnode = vnode_objsize(type);

        for(dest_i = 0; dest_i < count; dest_i++) {
            // Initialize type specific fields
            temp_cap.u.vnode_x86_32_pdir.base =
                genpaddr + dest_i * objsize_vnode;

#if defined(__i386__) && defined(CONFIG_PAE)
            // Make it a good PDPTE by inserting kernel/mem VSpaces
            lpaddr_t var =
                gen_phys_to_local_phys(temp_cap.u.vnode_x86_32_pdpt.base);
            paging_x86_32_make_good_pdpte(var);
#endif

            // Insert the capability
            err = set_cap(&dest_caps[dest_i].cap, &temp_cap);
            if (err_is_fail(err)) {
                break;
            }
        }
        break;
    }

    case ObjType_VNode_x86_64_ptable:
    {
        size_t objsize_vnode = vnode_objsize(type);

        for(dest_i = 0; dest_i < count; dest_i++) {
            // Initialize type specific fields
            temp_cap.u.vnode_x86_64_ptable.base =
                genpaddr + dest_i * objsize_vnode;

            // Insert the capability
            err = set_cap(&dest_caps[dest_i].cap, &temp_cap);
            if (err_is_fail(err)) {
                break;
            }
        }
        break;
    }

    case ObjType_VNode_x86_64_pdir:
    {
        size_t objsize_vnode = vnode_objsize(type);

        for(dest_i = 0; dest_i < count; dest_i++) {
            // Initialize type specific fields
            temp_cap.u.vnode_x86_64_pdir.base =
                genpaddr + dest_i * objsize_vnode;

            // Insert the capability
            err = set_cap(&dest_caps[dest_i].cap, &temp_cap);
            if (err_is_fail(err)) {
                break;
            }
        }
        break;
    }

    case ObjType_VNode_x86_64_pdpt:
    {
        size_t objsize_vnode = vnode_objsize(type);

        for(dest_i = 0; dest_i < count; dest_i++) {
            // Initialize type specific fields
            temp_cap.u.vnode_x86_64_pdpt.base =
                genpaddr + dest_i * objsize_vnode;

            // Insert the capability
            err = set_cap(&dest_caps[dest_i].cap, &temp_cap);
            if (err_is_fail(err)) {
                break;
            }
        }
        break;
    }

    case ObjType_VNode_x86_64_pml4:
    {
        size_t objsize_vnode = vnode_objsize(type);

        for(dest_i = 0; dest_i < count; dest_i++) {
            // Initialize type specific fields
            temp_cap.u.vnode_x86_64_pml4.base =
                genpaddr + dest_i * objsize_vnode;

#if defined(__x86_64__) || defined(__k1om__)
            // Make it a good PML4 by inserting kernel/mem VSpaces
            lpaddr_t var = gen_phys_to_local_phys(temp_cap.u.vnode_x86_64_pml4.base);
            paging_x86_64_make_good_pml4(var);
#endif

            // Insert the capability
            err = set_cap(&dest_caps[dest_i].cap, &temp_cap);
            if (err_is_fail(err)) {
                break;
            }
        }

        break;
    }

    case ObjType_Dispatcher:
        assert((1UL << OBJBITS_DISPATCHER) >= sizeof(struct dcb));

        for(dest_i = 0; dest_i < count; dest_i++) {
            // Initialize type specific fields
            temp_cap.u.dispatcher.dcb = (struct dcb *)
                (lvaddr + dest_i * (1UL << OBJBITS_DISPATCHER));
            // Insert the capability
            err = set_cap(&dest_caps[dest_i].cap, &temp_cap);
            if (err_is_fail(err)) {
                break;
            }
        }
        break;

    case ObjType_ID:
        // ID type does not refer to a kernel object
        assert(lpaddr  == 0);
        assert(size    == 0);
        assert(objsize == 0);
        assert(count   == 1);

        // Prevent wrap around
        if (id_cap_counter >= UINT32_MAX) {
            return SYS_ERR_ID_SPACE_EXHAUSTED;
        }

        // Generate a new ID, core_local_id monotonically increases
        temp_cap.u.id.coreid = my_core_id;
        temp_cap.u.id.core_local_id = id_cap_counter++;

        // Insert the capability
        err = set_cap(&dest_caps->cap, &temp_cap);
        break;

    case ObjType_IO:
        temp_cap.u.io.start = 0;
        temp_cap.u.io.end   = 65535;
        /* fall through */

    case ObjType_Kernel:
    case ObjType_IPI:
    case ObjType_IRQTable:
    case ObjType_IRQDest:
    case ObjType_IRQSrc:
    case ObjType_EndPoint:
    case ObjType_Notify_RCK:
    case ObjType_Notify_IPI:
    case ObjType_PerfMon:
        // These types do not refer to a kernel object
        assert(lpaddr  == 0);
        assert(size    == 0);
        assert(objsize == 0);
        assert(count   == 1);

        // Insert the capability
        err = set_cap(&dest_caps->cap, &temp_cap);
        if (err_is_ok(err)) {
            dest_i = 1;
        }
        break;

    case ObjType_KernelControlBlock:
        assert((1UL << OBJBITS_KCB) >= sizeof(struct dcb));

        for(size_t i = 0; i < count; i++) {
            // Initialize type specific fields
            temp_cap.u.kernelcontrolblock.kcb = (struct kcb *)
                (lvaddr + i * (1UL << OBJBITS_KCB));
            // Insert the capability
            err = set_cap(&dest_caps[i].cap, &temp_cap);
            if (err_is_fail(err)) {
                return err;
            }
        }
        return SYS_ERR_OK;

    default:
        panic("Unhandled capability type or capability of this type cannot"
              " be created");
    }

    if (err_is_fail(err)) {
        // Revert the partially initialized caps to zero
        for (size_t i = 0; i < dest_i; i++) {
            memset(&dest_caps[i], 0, sizeof(dest_caps[i]));
        }
        return err;
    }
    else {
        // Set the owner for all the new caps
        for (size_t i = 0; i < dest_i; i++) {
            dest_caps[i].mdbnode.owner = owner;
        }
    }

    return SYS_ERR_OK;
}

/**
 * Look up a capability.
 *
 * Starting from #cnode_cap, recursively lookup the capability at #cptr
 * with #vbits.
 *
 * \bug Handle rights
 */
errval_t caps_lookup_slot(struct capability *cnode_cap, capaddr_t cptr,
                          uint8_t vbits, struct cte **ret, CapRights rights)
{
    TRACE(KERNEL, CAP_LOOKUP_SLOT, 0);
    /* parameter checking */
    assert(cnode_cap != NULL);

    /* Can only resolve CNode type */
    if (cnode_cap->type != ObjType_CNode) {
        debug(SUBSYS_CAPS, "caps_lookup_slot: Cap to lookup not of type CNode\n"
              "cnode_cap->type = %u\n", cnode_cap->type);
        TRACE(KERNEL, CAP_LOOKUP_SLOT, 1);
        return SYS_ERR_CNODE_TYPE;
    }

    /* Apply rights to this CNode */
    if ((cnode_cap->rights & rights) != rights) {
        debug(SUBSYS_CAPS, "caps_lookup_slot: Rights mismatch\n"
              "Passed rights = %u, cnode_cap->rights = %u\n",
              rights, cnode_cap->rights);
        TRACE(KERNEL, CAP_LOOKUP_SLOT, 1);
        return SYS_ERR_CNODE_RIGHTS;
    }

    /* Number of bits resolved by this cnode (guard and bits) */
    uint8_t bits_resolved = cnode_cap->u.cnode.bits +
        cnode_cap->u.cnode.guard_size;
    // All CNodes must resolve at least one bit
    assert(bits_resolved > 0);
    // If lookup exceeded expected depth then table is malformed
    if (bits_resolved > vbits) {
        debug(SUBSYS_CAPS, "caps_lookup_slot: Lookup exceeded valid bits\n"
              "Cnode bits = %u, guard size = %u, valid bits = %u, bits_resolved = %u\n",
              cnode_cap->u.cnode.bits, cnode_cap->u.cnode.guard_size,
              vbits, bits_resolved);
        TRACE(KERNEL, CAP_LOOKUP_SLOT, 1);
        return SYS_ERR_DEPTH_EXCEEDED;
    }

    /* Guard-check (bit-mask of guard in cptr must match guard in cnode cap) */
    capaddr_t cptr_guard = (cptr >> (vbits - cnode_cap->u.cnode.guard_size))
        & MASK(cnode_cap->u.cnode.guard_size);
    if (cptr_guard != cnode_cap->u.cnode.guard) {
        debug(SUBSYS_CAPS, "caps_lookup_slot: guard check failed\n"
              "Computed guard = %"PRIuCADDR", "
              "Cnode guard = %"PRIxCADDR", bits = %u\n",
              cptr_guard, cnode_cap->u.cnode.guard,
              cnode_cap->u.cnode.guard_size);
        TRACE(KERNEL, CAP_LOOKUP_SLOT, 1);
        return SYS_ERR_GUARD_MISMATCH;
    }

    /* Locate capability in this cnode */
    // Offset into the cnode
    size_t offset = (cptr >> (vbits - bits_resolved)) &
        MASK(cnode_cap->u.cnode.bits);
    // The capability at the offset
    struct cte *next_slot = caps_locate_slot(cnode_cap->u.cnode.cnode, offset);
    // Do not return NULL type capability
    if (next_slot->cap.type == ObjType_Null) {
        TRACE(KERNEL, CAP_LOOKUP_SLOT, 1);
        return SYS_ERR_CAP_NOT_FOUND;
    }

    /* Number of bits left to resolve */
    int bitsleft = vbits - bits_resolved;
    // If all bits have been resolved, return the capability
    if(bitsleft == 0) {
        *ret = next_slot;
        TRACE(KERNEL, CAP_LOOKUP_SLOT, 1);
        return SYS_ERR_OK;
    }

    /* If next capability is not of type cnode, return it */
    // XXX: Is this consistent?
    if (next_slot->cap.type != ObjType_CNode) {
        *ret = next_slot;
        TRACE(KERNEL, CAP_LOOKUP_SLOT, 1);
        return SYS_ERR_OK;
    }

    /* Descend to next level */
    return caps_lookup_slot(&next_slot->cap, cptr, bitsleft, ret, rights);
}

/**
 * Wrapper for caps_lookup_slot returning capability instead of cte.
 */
errval_t caps_lookup_cap(struct capability *cnode_cap, capaddr_t cptr,
                         uint8_t vbits, struct capability **ret, CapRights rights)
{
    TRACE(KERNEL, CAP_LOOKUP_CAP, 0);
    struct cte *ret_cte;
    errval_t err = caps_lookup_slot(cnode_cap, cptr, vbits, &ret_cte, rights);
    if (err_is_fail(err)) {
        return err;
    }
    *ret = &ret_cte->cap;
    TRACE(KERNEL, CAP_LOOKUP_CAP, 1);
    return SYS_ERR_OK;
}

/**
 * \brief Create a capability from an existing capability metadata.
 *
 * Used when sending capabilities across cores. The metadata is sent across
 * cores and the receiving monitor can create the new capability on its core.
 *
 * \bug Does not check that supplied owner matches existing copies of cap.
 */
errval_t caps_create_from_existing(struct capability *root, capaddr_t cnode_cptr,
                                   int cnode_vbits, cslot_t dest_slot, coreid_t owner,
                                   struct capability *src)
{
    TRACE(KERNEL, CAP_CREATE_FROM_EXISTING, 0);
    errval_t err;
    struct capability *cnode;
    err = caps_lookup_cap(root, cnode_cptr, cnode_vbits, &cnode,
                          CAPRIGHTS_READ_WRITE);
    if (err_is_fail(err)) {
        return err_push(err, SYS_ERR_SLOT_LOOKUP_FAIL);
    }
    if (cnode->type != ObjType_CNode) {
        return SYS_ERR_CNODE_TYPE;
    }

    struct cte *dest = caps_locate_slot(cnode->u.cnode.cnode, dest_slot);

    err = set_cap(&dest->cap, src);
    if (err_is_fail(err)) {
        return err;
    }

    dest->mdbnode.owner = owner;

    err = mdb_insert(dest);
    assert(err_is_ok(err));

    struct cte *neighbour = NULL;
    if (!neighbour
        && (neighbour = mdb_predecessor(dest))
        && !is_copy(&dest->cap, &neighbour->cap))
    {
        neighbour = NULL;
    }
    if (!neighbour
        && (neighbour = mdb_successor(dest))
        && !is_copy(&dest->cap, &neighbour->cap))
    {
        neighbour = NULL;
    }

    if (neighbour) {
        assert(!neighbour->mdbnode.in_delete);
        assert(neighbour->mdbnode.owner == owner);
#define CP_ATTR(a) dest->mdbnode.a = neighbour->mdbnode.a
        CP_ATTR(locked);
        CP_ATTR(remote_copies);
        CP_ATTR(remote_ancs);
        CP_ATTR(remote_descs);
#undef CP_ATTR
    }
    else {
        dest->mdbnode.locked = false;
        if (owner != my_core_id) {
            // For foreign caps it does not really matter if ancestors or
            // descendants exist
            dest->mdbnode.remote_copies = true;
            dest->mdbnode.remote_ancs = false;
            dest->mdbnode.remote_descs = false;
        }
        else {
            // We just created a new copy of a owned capability from nothing.
            // This is either caused by a retype, or by sharing a capability
            // that does not care about locality.
            // XXX: This should probably be done more explicitly -MN
            if (distcap_needs_locality(dest->cap.type)) {
                // Retype, so have ancestors and no descendants
                dest->mdbnode.remote_copies = false;
                dest->mdbnode.remote_ancs = true;
                dest->mdbnode.remote_descs = false;
            }
            else {
                dest->mdbnode.remote_copies = false;
                dest->mdbnode.remote_ancs = false;
                dest->mdbnode.remote_descs = false;
            }
        }
    }

    TRACE_CAP_MSG("created", dest);

    TRACE(KERNEL, CAP_CREATE_FROM_EXISTING, 1);
    return SYS_ERR_OK;
}

//{{{1 Capability creation

/// check arguments, return true iff ok
static bool check_arguments(enum objtype type, size_t bytes, size_t objsize, bool exact)
{
    /* special case Dispatcher which is 1kB right now */
    if (type == ObjType_Dispatcher) {
        if (bytes & 0x3FF) {
            return false;
        }
        if (objsize > 0 && objsize != 1UL << OBJBITS_DISPATCHER) {
            return false;
        }

        if (exact && bytes % (1UL << OBJBITS_DISPATCHER)) {
            return false;
        }

        return true;
    }

    /* Adjust objsize to be in bytes for CNodes */
    if (type == ObjType_CNode) {
        objsize *= sizeof(struct cte);
    }

    /* source size not multiple of BASE_PAGE_SIZE */
    if (bytes & BASE_PAGE_MASK) {
        debug(SUBSYS_CAPS, "source size not multiple of BASE_PAGE_SIZE\n");
        return false;
    }
    /* objsize > 0 and not multiple of BASE_PAGE_SIZE */
    if (objsize > 0 && objsize & BASE_PAGE_MASK) {
        debug(SUBSYS_CAPS, "object size not multiple of BASE_PAGE_SIZE\n");
        return false;
    }

    /* check that bytes can be evenly divided into objsize sized chunks */
    if (exact && bytes > 0 && objsize > 0) {
        if (bytes % objsize) {
            debug(SUBSYS_CAPS, "source size cannot be evenly divided into object size-sized chunks\n");
        }
        return bytes % objsize == 0;
    }

    return true;
}

/** Create caps to new kernel objects.
 * This takes the size of the memory region in bytes, and the size of
 * individual objects in bytes. The following needs to hold:
 *      bytes % objbytes == 0
 */
errval_t caps_create_new(enum objtype type, lpaddr_t addr, size_t bytes,
                         size_t objsize, coreid_t owner, struct cte *caps)
{
    TRACE(KERNEL, CAP_CREATE_NEW, 0);
    /* Parameter checking */
    assert(type != ObjType_EndPoint); // Cap of this type cannot be created
    debug(SUBSYS_CAPS, "caps_create_new: type = %d, addr = %#"PRIxLPADDR
            ", bytes=%zu, objsize=%zu\n", type, addr, bytes, objsize);
    assert(check_arguments(type, bytes, objsize, false));
    assert(addr == 0 || check_arguments(type, bytes, objsize, true));

    size_t numobjs = caps_max_numobjs(type, bytes, objsize);
    assert(numobjs > 0);
    // XXX: Dispatcher creation is kind of hacky right now :(
    // Consider allowing non-mappable types to be < BASE_PAGE_SIZE
    if (type == ObjType_Dispatcher) {
        numobjs = 1;
    }

    /* Create the new capabilities */
    errval_t err = caps_create(type, addr, bytes, objsize, numobjs, owner, caps);
    if (err_is_fail(err)) {
        return err;
    }

    // Handle the mapping database
    set_init_mapping(caps, numobjs);

    TRACE_CAP_MSG("created", &caps[0]);

    TRACE(KERNEL, CAP_CREATE_NEW, 1);
    return SYS_ERR_OK;
}

<<<<<<< HEAD

=======
>>>>>>> 674da5c8
STATIC_ASSERT(46 == ObjType_Num, "Knowledge of all cap types");
/// Retype caps
/// Create `count` new caps of `type` from `offset` in src, and put them in
/// `dest_cnode` starting at `dest_slot`.
/// Note: currently objsize is in slots for type == ObjType_CNode
errval_t caps_retype(enum objtype type, gensize_t objsize, size_t count,
                     struct capability *dest_cnode, cslot_t dest_slot,
                     struct cte *src_cte, gensize_t offset,
                     bool from_monitor)
{
    // TODO List for this:
    //  * do not complain if there's non-overlapping descendants,
    //    only complain about overlapping descendants
    TRACE(KERNEL, CAP_RETYPE, 0);
    size_t maxobjs;
    genpaddr_t base = 0;
    gensize_t size = 0;
    errval_t err;
    bool do_range_check = false;

    /* Parameter checking */
    assert(type != ObjType_Null);
    assert(type < ObjType_Num);
    if (type == ObjType_Null || type >= ObjType_Num) {
        return SYS_ERR_INVALID_RETYPE;
    }

    /* check that offset into source cap is multiple of BASE_PAGE_SIZE */
    if (offset % BASE_PAGE_SIZE != 0) {
        return SYS_ERR_RETYPE_INVALID_OFFSET;
    }
    assert(offset % BASE_PAGE_SIZE == 0);

    // check that size is multiple of BASE_PAGE_SIZE
    // (or zero, for fixed-size types)
    if (type != ObjType_CNode && objsize % BASE_PAGE_SIZE != 0) {
        printk(LOG_WARN, "%s: objsize = %zu\n", __FUNCTION__, objsize);
        return SYS_ERR_INVALID_SIZE;
    } else if ((objsize * sizeof(struct cte)) % BASE_PAGE_SIZE != 0) {
        printk(LOG_WARN, "%s: CNode: objsize = %zu\n", __FUNCTION__, objsize);
        return SYS_ERR_INVALID_SIZE;
    }
    // TODO: clean up semantics for type == ObjType_CNode
    assert((type == ObjType_CNode
            && ((objsize * sizeof(struct cte)) % BASE_PAGE_SIZE == 0)) ||
           (type != ObjType_CNode && objsize % BASE_PAGE_SIZE == 0));

    /* No explicit retypes to Mapping allowed */
    if (type_is_mapping(type)) {
        return SYS_ERR_RETYPE_MAPPING_EXPLICIT;
    }

    struct capability *src_cap = &src_cte->cap;

    TRACE_CAP_MSG("retyping", src_cte);

    /* Check retypability */
    err = is_retypeable(src_cte, src_cap->type, type, from_monitor);
    if (err_is_fail(err)) {
        if (err_no(err) != SYS_ERR_REVOKE_FIRST) {
            printk(LOG_NOTE, "caps_retype: is_retypeable failed: %"PRIuERRV"\n", err);
            debug(SUBSYS_CAPS, "caps_retype: is_retypeable failed\n");
            return err;
        } else {
            debug(SUBSYS_CAPS,
                    "caps_retype: is_retypeable() returned SYS_ERR_REVOKE_FIRST, doing range check\n");
            // We handle err_revoke_first fine-grained checking below, as it
            // might happen for non-overlapping regions.

            // TODO: move the range checking into is_retypeable() or even
            // is_revoked_first(), -SG 2016-04-18
            do_range_check = true;
        }
    }
    // from here: src cap type is one of these.
    assert(src_cap->type == ObjType_PhysAddr ||
           src_cap->type == ObjType_RAM ||
           src_cap->type == ObjType_Dispatcher ||
           src_cap->type == ObjType_Frame ||
           src_cap->type == ObjType_DevFrame);

    if (src_cap->type != ObjType_Dispatcher) {
        base = get_address(src_cap);
        size = get_size(src_cap);
    }

    maxobjs = caps_max_numobjs(type, get_size(src_cap), objsize);
    debug(SUBSYS_CAPS, "maximum possible new object count: %zu\n", maxobjs);

    if (maxobjs == 0) {
        debug(SUBSYS_CAPS, "caps_retype: maxobjs == 0\n");
        return SYS_ERR_INVALID_SIZE;
    }

    if (count > maxobjs) {
        debug(SUBSYS_CAPS, "caps_retype: maxobjs = %zu, count = %zu\n", maxobjs, count);
        return SYS_ERR_RETYPE_INVALID_COUNT;
    }
    // from here: count <= maxobjs
    assert(count <= maxobjs);
    // make sure nobody calls with the old behaviour
    if (count == 0) {
        return SYS_ERR_RETYPE_INVALID_COUNT;
    }
    assert(count > 0);

    /* check that we can create `count` objs from `offset` in source, and
     * update base accordingly */
    if (src_cap->type != ObjType_Dispatcher) {
        // TODO: convince ourselves that this is the only condition on offset
        if (offset + count * objsize > get_size(src_cap)) {
            debug(SUBSYS_CAPS, "caps_retype: cannot create all %zu objects"
                    " of size 0x%zx from offset 0x%zx\n", count, objsize, offset);
            return SYS_ERR_RETYPE_INVALID_OFFSET;
        }
        // adjust base address for new objects
        base += offset;

        // Check whether we got SYS_ERR_REVOKE_FIRST because of
        // non-overlapping child
        if (do_range_check) {
            int find_range_result = 0;
            struct cte *found_cte = NULL;
            err = mdb_find_range(get_type_root(src_cap->type), base, objsize * count,
                    MDB_RANGE_FOUND_SURROUNDING, &found_cte, &find_range_result);
            // this should never return an error unless we mess up the
            // non-user supplied arguments
            if (err_is_fail(err)) {
                printk(LOG_WARN, "mdb_find_range returned: %"PRIuERRV"\n", err);
            }
            assert(err_is_ok(err));
            // return REVOKE_FIRST, if we found a cap inside the region
            // (FOUND_INNER == 2) or overlapping the region (FOUND_PARTIAL == 3)
            if (find_range_result >= MDB_RANGE_FOUND_INNER) {
                printf("found existing region inside, or overlapping requested region\n");
                return SYS_ERR_REVOKE_FIRST;
            }
            // return REVOKE_FIRST, if we found a cap that isn't our source
            // (or a copy of our source) covering the whole requested region.
            else if (find_range_result == MDB_RANGE_FOUND_SURROUNDING &&
                     !is_copy(&found_cte->cap, src_cap))
            {
                printf("found non source region fully covering requested region");
                return SYS_ERR_REVOKE_FIRST;
            }
        }
    }

    /* check that destination slots all fit within target cnode */
    // TODO: fix this with new cspace layout (should be easier)
    if (dest_slot + count > (1UL << dest_cnode->u.cnode.bits)) {
        debug(SUBSYS_CAPS, "caps_retype: dest slots don't fit in cnode\n");
        return SYS_ERR_SLOTS_INVALID;
    }

    /* check that destination slots are all empty */
    debug(SUBSYS_CAPS, "caps_retype: dest cnode is %#" PRIxLPADDR
          " dest_slot %d\n",
          dest_cnode->u.cnode.cnode, (int)dest_slot);
    for (cslot_t i = 0; i < count; i++) {
        if (caps_locate_slot(dest_cnode->u.cnode.cnode, dest_slot + i)->cap.type
            != ObjType_Null) {
            debug(SUBSYS_CAPS, "caps_retype: dest slot %d in use\n",
                  (int)(dest_slot + i));
            return SYS_ERR_SLOTS_IN_USE;
        }
    }

    /* create new caps */
    struct cte *dest_cte =
        caps_locate_slot(dest_cnode->u.cnode.cnode, dest_slot);
    err = caps_create(type, base, size, objsize, count, my_core_id, dest_cte);
    if (err_is_fail(err)) {
        debug(SUBSYS_CAPS, "caps_retype: failed to create a dest cap\n");
        return err_push(err, SYS_ERR_RETYPE_CREATE);
    }

    /* special initialisation for endpoint caps */
    if (type == ObjType_EndPoint) {
        assert(src_cap->type == ObjType_Dispatcher);
        assert(count == 1);
        struct capability *dest_cap = &dest_cte->cap;
        dest_cap->u.endpoint.listener = src_cap->u.dispatcher.dcb;
    }

    /* Handle mapping */
    for (size_t i = 0; i < count; i++) {
        mdb_insert(&dest_cte[i]);
    }

#ifdef TRACE_PMEM_CAPS
    for (size_t i = 0; i < count; i++) {
        TRACE_CAP_MSG("created", &dest_cte[i]);
    }
#endif

    TRACE(KERNEL, CAP_RETYPE, 1);
    return SYS_ERR_OK;
}


/// Check the validity of a retype operation
errval_t is_retypeable(struct cte *src_cte, enum objtype src_type,
                       enum objtype dest_type, bool from_monitor)
{
    if (!is_well_founded(src_type, dest_type)) {
        return SYS_ERR_INVALID_RETYPE;
    } else if (!is_revoked_first(src_cte, src_type)){
        //printf("err_revoke_first: (%p, %d, %d)\n", src_cte, src_type, dest_type);
        return SYS_ERR_REVOKE_FIRST;
    } else if (dest_type == ObjType_EndPoint && src_cte->mdbnode.owner == my_core_id) {
        // XXX: because of the current "multi-retype" hack for endpoints, a
        // dispatcher->endpoint retype can happen irrespective of the existence
        // of descendants on any core.
        // However, we only do this for locally owned caps as the owner should
        // be notified that the cap has remote descendants
        return SYS_ERR_OK;
    } else if (!from_monitor && (src_cte->mdbnode.owner != my_core_id
                                 || src_cte->mdbnode.remote_descs)) {
        return SYS_ERR_RETRY_THROUGH_MONITOR;
    } else {
        return SYS_ERR_OK;
    }
}

/// Create copies to a slot within a cnode
errval_t caps_copy_to_cnode(struct cte *dest_cnode_cte, cslot_t dest_slot,
                            struct cte *src_cte, bool mint, uintptr_t param1,
                            uintptr_t param2)
{
    /* Parameter Checking */
    assert(dest_cnode_cte->cap.type == ObjType_CNode);

    struct cte *dest_cte;
    dest_cte = caps_locate_slot(dest_cnode_cte->cap.u.cnode.cnode, dest_slot);
    return caps_copy_to_cte(dest_cte, src_cte, mint, param1, param2);

}

/// Create copies to a cte
errval_t caps_copy_to_cte(struct cte *dest_cte, struct cte *src_cte, bool mint,
                          uintptr_t param1, uintptr_t param2)
{
    errval_t err;
    /* Parameter checking */
    // Null checking
    assert(dest_cte != NULL);
    assert(src_cte != NULL);

    struct capability *src_cap  = &src_cte->cap;
    struct capability *dest_cap = &dest_cte->cap;
    // NULL caps cannot be copied/minted
    if (src_cap->type == ObjType_Null) {
        return SYS_ERR_CAP_NOT_FOUND;
    }
    // Parameters should be 0 if not minting
    if (!mint) {
        assert(param1 == 0);
        assert(param2 == 0);
    }

    assert(!src_cte->mdbnode.in_delete);

    /* Insert #source_cap into #dest_cap */
    err = set_cap(dest_cap, src_cap);
    if (err_is_fail(err)) {
        return err;
    }

    /* Transfer MDB attributes that must be equal for all copies */
#define CP_ATTR(at) dest_cte->mdbnode.at = src_cte->mdbnode.at
    CP_ATTR(owner);
    CP_ATTR(locked);
    CP_ATTR(remote_copies);
    CP_ATTR(remote_ancs);
    CP_ATTR(remote_descs);
#undef CP_ATTR

    /* Copy is done */
    if(!mint) {
        TRACE_CAP_MSG("copied to", dest_cte);
        // Handle mapping here only for non-mint operations
        // (mint can change eq fields which would make the early insertion
        // invalid in some cases)
        mdb_insert(dest_cte);
        return SYS_ERR_OK;
    }
    else {
        TRACE_CAP_MSG("minting to", dest_cte);
    }

    /* For minting, set the specified parameters */
    // Process source-specific parameters for minting
    // XXX: If failure, revert the insertion
    switch(src_cap->type) {
    case ObjType_CNode:
        if (param2 > CPTR_BITS) {
            return SYS_ERR_GUARD_SIZE_OVERFLOW;
        }
        dest_cap->u.cnode.guard      = param1;
        dest_cap->u.cnode.guard_size = param2;
        break;

    case ObjType_EndPoint:
        // XXX: FIXME: check that buffer offset lies wholly within the disp frame
        // can't easily enforce this here, because the dispatcher frame may not
        // yet be setup
/*        if (param1 < sizeof(struct dispatcher) ||
            dest_cap->u.endpoint.listener->disp == NULL ||
            param2 < IDC_RECV_LENGTH ||
            param1 + sizeof(struct idc_endpoint) + param2 * sizeof(uintptr_t) >
            (1UL << dest_cap->u.endpoint.listener->disp_cte.cap.u.frame.bits)) {
            return SYS_ERR_INVALID_EPBUF;
        }*/
        if (param2 < LMP_RECV_HEADER_LENGTH) {
            return SYS_ERR_INVALID_EPLEN;
        }
        dest_cap->u.endpoint.epoffset = param1;
        dest_cap->u.endpoint.epbuflen = param2;
        break;

    case ObjType_IO:
        if(src_cap->u.io.start  <= param1) {
            dest_cap->u.io.start = param1;
        }
        if(src_cap->u.io.end  >= param2) {
            dest_cap->u.io.end = param2;
        }
        break;

    default:
        // Unhandled source type for mint
        return SYS_ERR_INVALID_SOURCE_TYPE;
    }

    // Insert after doing minting operation
    mdb_insert(dest_cte);

    return SYS_ERR_OK;
}<|MERGE_RESOLUTION|>--- conflicted
+++ resolved
@@ -341,12 +341,7 @@
 // If you create more capability types you need to deal with them
 // in the table below.
 STATIC_ASSERT(46 == ObjType_Num, "Knowledge of all cap types");
-<<<<<<< HEAD
-
-static size_t caps_numobjs(enum objtype type, uint8_t bits, uint8_t objbits)
-=======
 static size_t caps_max_numobjs(enum objtype type, gensize_t srcsize, gensize_t objsize)
->>>>>>> 674da5c8
 {
     switch(type) {
     case ObjType_PhysAddr:
@@ -1324,10 +1319,6 @@
     return SYS_ERR_OK;
 }
 
-<<<<<<< HEAD
-
-=======
->>>>>>> 674da5c8
 STATIC_ASSERT(46 == ObjType_Num, "Knowledge of all cap types");
 /// Retype caps
 /// Create `count` new caps of `type` from `offset` in src, and put them in
