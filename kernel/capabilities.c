/**
 * \file
 * \brief Kernel capability management implementation.
 */

/*
 * Copyright (c) 2007-2012,2015, ETH Zurich.
 * Copyright (c) 2015, 2016 Hewlett Packard Enterprise Development LP.
 * All rights reserved.
 *
 * This file is distributed under the terms in the attached LICENSE file.
 * If you do not find this file, copies can be found by writing to:
 * ETH Zurich D-INFK, Universitaetstr. 6, CH-8092 Zurich. Attn: Systems Group.
 */

#include <stdio.h>
#include <string.h>
#include <kernel.h>
#include <barrelfish_kpi/syscalls.h>
#include <barrelfish_kpi/paging_arch.h>
#include <barrelfish_kpi/lmp.h>
#include <offsets.h>
#include <capabilities.h>
#include <cap_predicates.h>
#include <distcaps.h>
#include <dispatch.h>
#include <kcb.h>
#include <paging_kernel_arch.h>
#include <mdb/mdb.h>
#include <mdb/mdb_tree.h>
#include <trace/trace.h>
#include <trace_definitions/trace_defs.h>
#include <wakeup.h>
#include <bitmacros.h>

#ifdef TRACE_PMEM_CAPS
uint64_t   trace_types_enabled = TRACE_TYPES_ENABLED_INITIAL;
genpaddr_t TRACE_PMEM_BEGIN    = TRACE_PMEM_BEGIN_INITIAL;
gensize_t  TRACE_PMEM_SIZE     = TRACE_PMEM_SIZE_INITIAL;

void caps_trace_ctrl(uint64_t types, genpaddr_t start, gensize_t size)
{
    if (types) {
        trace_types_enabled = types;
        TRACE_PMEM_BEGIN = start;
        TRACE_PMEM_SIZE = size;
    } else {
        trace_types_enabled = 0;
    }
}
#endif

struct capability monitor_ep;

STATIC_ASSERT(48 == ObjType_Num, "Knowledge of all cap types");
int sprint_cap(char *buf, size_t len, struct capability *cap)
{
    switch (cap->type) {
    case ObjType_PhysAddr:
        return snprintf(buf, len,
                        "physical address range cap (0x%" PRIxGENPADDR ":0x%zx)",
                        cap->u.physaddr.base, cap->u.physaddr.bytes);

    case ObjType_RAM:
        return snprintf(buf, len, "RAM cap (0x%" PRIxGENPADDR ":0x%zx)",
                        cap->u.ram.base, cap->u.ram.bytes);

    case ObjType_CNode: {
        int ret = snprintf(buf, len, "CNode cap "
                           "(bits %u, rights mask 0x%" PRIxCAPRIGHTS ")",
                           cap->u.cnode.bits, cap->u.cnode.rightsmask);
        if (cap->u.cnode.guard_size != 0 && ret < len) {
            ret += snprintf(&buf[ret], len - ret, " (guard 0x%" PRIxCADDR ":%u)",
                            cap->u.cnode.guard, cap->u.cnode.guard_size);
        }
        return ret;
    }

    case ObjType_Dispatcher:
        return snprintf(buf, len, "Dispatcher cap %p", cap->u.dispatcher.dcb);

    case ObjType_Frame:
        return snprintf(buf, len, "Frame cap (0x%" PRIxGENPADDR ":0x%zx)",
                        cap->u.frame.base, cap->u.frame.bytes);

    case ObjType_DevFrame:
        return snprintf(buf, len, "Device Frame cap (0x%" PRIxGENPADDR ":0x%zx)",
                        cap->u.frame.base, cap->u.devframe.bytes);

    case ObjType_VNode_ARM_l1:
        return snprintf(buf, len, "ARM L1 table at 0x%" PRIxGENPADDR,
                        cap->u.vnode_arm_l1.base);

    case ObjType_VNode_ARM_l2:
        return snprintf(buf, len, "ARM L2 table at 0x%" PRIxGENPADDR,
                        cap->u.vnode_arm_l2.base);

    case ObjType_VNode_AARCH64_l0:
        return snprintf(buf, len, "AARCH64 L0 table at 0x%" PRIxGENPADDR,
                        cap->u.vnode_aarch64_l0.base);

    case ObjType_VNode_AARCH64_l1:
        return snprintf(buf, len, "AARCH64 L1 table at 0x%" PRIxGENPADDR,
                        cap->u.vnode_aarch64_l1.base);

    case ObjType_VNode_AARCH64_l2:
        return snprintf(buf, len, "AARCH64 L2 table at 0x%" PRIxGENPADDR,
                        cap->u.vnode_aarch64_l2.base);

    case ObjType_VNode_AARCH64_l3:
        return snprintf(buf, len, "AARCH64 L3 table at 0x%" PRIxGENPADDR,
                        cap->u.vnode_aarch64_l3.base);

    case ObjType_VNode_x86_32_ptable:
        return snprintf(buf, len, "x86_32 Page table at 0x%" PRIxGENPADDR,
                        cap->u.vnode_x86_32_ptable.base);

    case ObjType_VNode_x86_32_pdir:
        return snprintf(buf, len, "x86_32 Page directory at 0x%" PRIxGENPADDR,
                        cap->u.vnode_x86_32_pdir.base);

    case ObjType_VNode_x86_32_pdpt:
        return snprintf(buf, len, "x86_32 PDPT at 0x%" PRIxGENPADDR,
                        cap->u.vnode_x86_32_pdpt.base);

    case ObjType_VNode_x86_64_ptable:
        return snprintf(buf, len, "x86_64 Page table at 0x%" PRIxGENPADDR,
                        cap->u.vnode_x86_64_ptable.base);

    case ObjType_VNode_x86_64_pdir:
        return snprintf(buf, len, "x86_64 Page directory at 0x%" PRIxGENPADDR,
                        cap->u.vnode_x86_64_pdir.base);

    case ObjType_VNode_x86_64_pdpt:
        return snprintf(buf, len, "x86_64 PDPT at 0x%" PRIxGENPADDR,
                        cap->u.vnode_x86_64_pdpt.base);

    case ObjType_VNode_x86_64_pml4:
        return snprintf(buf, len, "x86_64 PML4 at 0x%" PRIxGENPADDR,
                        cap->u.vnode_x86_64_pml4.base);

    case ObjType_Frame_Mapping:
        return snprintf(buf, len, "Frame Mapping (Frame cap @%p, "
                                  "pte @0x%"PRIxLVADDR", pte_count=%hu)",
                                  cap->u.frame_mapping.frame,
                                  cap->u.frame_mapping.pte,
                                  cap->u.frame_mapping.pte_count);

    case ObjType_DevFrame_Mapping:
        return snprintf(buf, len, "DevFrame Mapping (DevFrame cap @%p, "
                                  "pte @0x%"PRIxLVADDR", pte_count=%hu)",
                                  cap->u.devframe_mapping.frame,
                                  cap->u.devframe_mapping.pte,
                                  cap->u.devframe_mapping.pte_count);

    case ObjType_VNode_x86_64_pml4_Mapping:
        return snprintf(buf, len, "x86_64 PML4 Mapping (x86_64 PML4 cap @%p, "
                                  "pte @0x%"PRIxLVADDR", pte_count=%hu)",
                                  cap->u.vnode_x86_64_pml4_mapping.frame,
                                  cap->u.vnode_x86_64_pml4_mapping.pte,
                                  cap->u.vnode_x86_64_pml4_mapping.pte_count);

    case ObjType_VNode_x86_64_pdpt_Mapping:
        return snprintf(buf, len, "x86_64 PDPT Mapping (x86_64 PDPT cap @%p, "
                                  "pte @0x%"PRIxLVADDR", pte_count=%hu)",
                                  cap->u.vnode_x86_64_pdpt_mapping.frame,
                                  cap->u.vnode_x86_64_pdpt_mapping.pte,
                                  cap->u.vnode_x86_64_pdpt_mapping.pte_count);

    case ObjType_VNode_x86_64_pdir_Mapping:
        return snprintf(buf, len, "x86_64 PDIR Mapping (x86_64 PDIR cap @%p, "
                                  "pte @0x%"PRIxLVADDR", pte_count=%hu)",
                                  cap->u.vnode_x86_64_pdir_mapping.frame,
                                  cap->u.vnode_x86_64_pdir_mapping.pte,
                                  cap->u.vnode_x86_64_pdir_mapping.pte_count);

    case ObjType_VNode_x86_64_ptable_Mapping:
        return snprintf(buf, len, "x86_64 PTABLE Mapping (x86_64 PTABLE cap @%p, "
                                  "pte @0x%"PRIxLVADDR", pte_count=%hu)",
                                  cap->u.vnode_x86_64_ptable_mapping.frame,
                                  cap->u.vnode_x86_64_ptable_mapping.pte,
                                  cap->u.vnode_x86_64_ptable_mapping.pte_count);

    case ObjType_VNode_x86_32_pdpt_Mapping:
        return snprintf(buf, len, "x86_32 PDPT Mapping (x86_32 PDPT cap @%p, "
                                  "pte @0x%"PRIxLVADDR", pte_count=%hu)",
                                  cap->u.vnode_x86_32_pdpt_mapping.frame,
                                  cap->u.vnode_x86_32_pdpt_mapping.pte,
                                  cap->u.vnode_x86_32_pdpt_mapping.pte_count);

    case ObjType_VNode_x86_32_pdir_Mapping:
        return snprintf(buf, len, "x86_32 PDIR Mapping (x86_32 PDIR cap @%p, "
                                  "pte @0x%"PRIxLVADDR", pte_count=%hu)",
                                  cap->u.vnode_x86_32_pdir_mapping.frame,
                                  cap->u.vnode_x86_32_pdir_mapping.pte,
                                  cap->u.vnode_x86_32_pdir_mapping.pte_count);

    case ObjType_VNode_x86_32_ptable_Mapping:
        return snprintf(buf, len, "x86_32 PTABLE Mapping (x86_32 PTABLE cap @%p, "
                                  "pte @0x%"PRIxLVADDR", pte_count=%hu)",
                                  cap->u.vnode_x86_32_ptable_mapping.frame,
                                  cap->u.vnode_x86_32_ptable_mapping.pte,
                                  cap->u.vnode_x86_32_ptable_mapping.pte_count);

    case ObjType_VNode_ARM_l1_Mapping:
        return snprintf(buf, len, "ARM l1 Mapping (ARM l1 cap @%p, "
                                  "pte @0x%"PRIxLVADDR", pte_count=%hu)",
                                  cap->u.vnode_arm_l1_mapping.frame,
                                  cap->u.vnode_arm_l1_mapping.pte,
                                  cap->u.vnode_arm_l1_mapping.pte_count);

    case ObjType_VNode_ARM_l2_Mapping:
        return snprintf(buf, len, "ARM l2 Mapping (ARM l2 cap @%p, "
                                  "pte @0x%"PRIxLVADDR", pte_count=%hu)",
                                  cap->u.vnode_arm_l2_mapping.frame,
                                  cap->u.vnode_arm_l2_mapping.pte,
                                  cap->u.vnode_arm_l2_mapping.pte_count);

    case ObjType_VNode_AARCH64_l0_Mapping:
        return snprintf(buf, len, "AARCH64 l0 Mapping (AARCH64 l0 cap @%p, "
                                  "pte @0x%"PRIxLVADDR", pte_count=%hu)",
                                  cap->u.vnode_aarch64_l0_mapping.frame,
                                  cap->u.vnode_aarch64_l0_mapping.pte,
                                  cap->u.vnode_aarch64_l0_mapping.pte_count);

    case ObjType_VNode_AARCH64_l1_Mapping:
        return snprintf(buf, len, "AARCH64 l1 Mapping (AARCH64 l1 cap @%p, "
                                  "pte @0x%"PRIxLVADDR", pte_count=%hu)",
                                  cap->u.vnode_aarch64_l1_mapping.frame,
                                  cap->u.vnode_aarch64_l1_mapping.pte,
                                  cap->u.vnode_aarch64_l1_mapping.pte_count);

    case ObjType_VNode_AARCH64_l2_Mapping:
        return snprintf(buf, len, "AARCH64 l2 Mapping (AARCH64 l2 cap @%p, "
                                  "pte @0x%"PRIxLVADDR", pte_count=%hu)",
                                  cap->u.vnode_aarch64_l2_mapping.frame,
                                  cap->u.vnode_aarch64_l2_mapping.pte,
                                  cap->u.vnode_aarch64_l2_mapping.pte_count);

    case ObjType_VNode_AARCH64_l3_Mapping:
        return snprintf(buf, len, "AARCH64 l3 Mapping (AARCH64 l3 cap @%p, "
                                  "pte @0x%"PRIxLVADDR", pte_count=%hu)",
                                  cap->u.vnode_aarch64_l3_mapping.frame,
                                  cap->u.vnode_aarch64_l3_mapping.pte,
                                  cap->u.vnode_aarch64_l3_mapping.pte_count);

    case ObjType_IRQTable:
        return snprintf(buf, len, "IRQTable cap");

    case ObjType_IRQDest:
        return snprintf(buf, len, "IRQDest cap (vec: %"PRIu64", ctrl: %"PRIu64")",
                cap->u.irqdest.vector, cap->u.irqdest.controller);

    case ObjType_EndPoint:
        return snprintf(buf, len, "EndPoint cap (disp %p offset 0x%" PRIxLVADDR ")",
                        cap->u.endpoint.listener, cap->u.endpoint.epoffset);

    case ObjType_IO:
        return snprintf(buf, len, "IO cap (0x%hx-0x%hx)",
                        cap->u.io.start, cap->u.io.end);

    case ObjType_Kernel:
        return snprintf(buf, len, "Kernel cap");

    case ObjType_ID:
        return snprintf(buf, len, "ID capability (coreid 0x%" PRIxCOREID
                        " core_local_id 0x%" PRIx32 ")", cap->u.id.coreid,
                        cap->u.id.core_local_id);

    case ObjType_PerfMon:
        return snprintf(buf, len, "PerfMon cap");

    case ObjType_Null:
        return snprintf(buf, len, "Null capability (empty slot)");

    case ObjType_IPI:
        return snprintf(buf, len, "IPI cap");

    default:
        return snprintf(buf, len, "UNKNOWN TYPE! (%d)", cap->type);
    }
}

void caps_trace(const char *func, int line, struct cte *cte, const char *msg)
{
    char cap_buf[512];
    sprint_cap(cap_buf, 512, &cte->cap);

    char disp_buf[64];
    if (dcb_current) {
        dispatcher_handle_t handle = dcb_current->disp;
        struct dispatcher_shared_generic *disp =
            get_dispatcher_shared_generic(handle);
        snprintf(disp_buf, 64, "from %.*s", DISP_NAME_LEN, disp->name);
    }
    else {
        strcpy(disp_buf, "no disp");
    }

    printk(LOG_WARN, "%s: %s:%d: %s %p %s"
           " (owner:%" PRIuCOREID ", rc:%d/ra:%d/rd:%d)\n",
           disp_buf, func, line, (msg ? : ""), cte, cap_buf, cte->mdbnode.owner,
           cte->mdbnode.remote_copies, cte->mdbnode.remote_ancs,
           cte->mdbnode.remote_descs);
}

/**
 * ID capability core_local_id counter.
 */
static uint32_t id_cap_counter = 1;

/**
 *  Sets #dest equal to #src
 *
 * #dest cannot be in use.
 */
static errval_t set_cap(struct capability *dest, struct capability *src)
{
    /* Parameter checking */
    assert(src  != NULL);
    assert(dest != NULL);

    debug(SUBSYS_CAPS, "Copying cap from %#"PRIxLPADDR" to %#"PRIxLPADDR"\n",
            mem_to_local_phys((lvaddr_t)cte_for_cap(src)),
            mem_to_local_phys((lvaddr_t)cte_for_cap(dest)));

    // Reserved object bits must always be greater/equal to actual object size
    assert((1UL << OBJBITS_CTE) >= sizeof(struct cte));

    // Cannot overwrite an already existing cap
    if (dest->type != ObjType_Null) {
        return SYS_ERR_SLOT_IN_USE;
    }

    memcpy(dest, src, sizeof(struct capability));
    return SYS_ERR_OK;
}

/**
 * \brief Determine how many objects can be created in a specified region.
 *
 * This function computes the number of objects that can be created by a call
 * to caps_create().
 *
 * \param type          Type of objects to create.
 * \param srcsize       Size of memory area in bytes
 * \param objsize       For variable-sized objects, size multiplier
 *
 * \return Number of objects to be created, or zero on error
 */

// If you create more capability types you need to deal with them
// in the table below.
<<<<<<< HEAD
STATIC_ASSERT(48 == ObjType_Num, "Knowledge of all cap types");

static size_t caps_numobjs(enum objtype type, uint8_t bits, uint8_t objbits)
=======
STATIC_ASSERT(46 == ObjType_Num, "Knowledge of all cap types");
static size_t caps_max_numobjs(enum objtype type, gensize_t srcsize, gensize_t objsize)
>>>>>>> 3d472df4
{
    switch(type) {
    case ObjType_PhysAddr:
    case ObjType_RAM:
    case ObjType_Frame:
    case ObjType_DevFrame:
        if (objsize > srcsize) {
            return 0;
        } else {
            return srcsize / objsize;
        }

    case ObjType_CNode:
        if (srcsize < sizeof(struct cte) || objsize > (srcsize / sizeof(struct cte))) {
            return 0;
        } else {
            return srcsize / objsize / (1UL << OBJBITS_CTE);
        }

    case ObjType_VNode_x86_64_pml4:
    case ObjType_VNode_x86_64_pdpt:
    case ObjType_VNode_x86_64_pdir:
    case ObjType_VNode_x86_64_ptable:
    case ObjType_VNode_x86_32_pdpt:
    case ObjType_VNode_x86_32_pdir:
    case ObjType_VNode_x86_32_ptable:
    case ObjType_VNode_ARM_l1:
    case ObjType_VNode_ARM_l2:
    case ObjType_VNode_AARCH64_l0:
    case ObjType_VNode_AARCH64_l1:
    case ObjType_VNode_AARCH64_l2:
    case ObjType_VNode_AARCH64_l3:
    {
        if (srcsize < vnode_objsize(type)) {
            return 0;
        } else {
            return srcsize / vnode_objsize(type);
        }
    }

    case ObjType_Dispatcher:
        if (srcsize < 1UL << OBJBITS_DISPATCHER) {
            return 0;
        } else {
            return srcsize / (1UL << OBJBITS_DISPATCHER);
        }

    case ObjType_KernelControlBlock:
        if (srcsize < 1UL << OBJBITS_KCB) {
            return 0;
        } else {
            return srcsize / (1UL << OBJBITS_KCB);
        }

    case ObjType_Kernel:
    case ObjType_IRQTable:
    case ObjType_IRQDest:
    case ObjType_IRQSrc:
    case ObjType_IO:
    case ObjType_EndPoint:
    case ObjType_ID:
    case ObjType_Notify_RCK:
    case ObjType_Notify_IPI:
    case ObjType_PerfMon:
    case ObjType_IPI:
    case ObjType_VNode_ARM_l1_Mapping:
    case ObjType_VNode_ARM_l2_Mapping:
    case ObjType_VNode_AARCH64_l0_Mapping:
    case ObjType_VNode_AARCH64_l1_Mapping:
    case ObjType_VNode_AARCH64_l2_Mapping:
    case ObjType_VNode_AARCH64_l3_Mapping:
    case ObjType_VNode_x86_64_pml4_Mapping:
    case ObjType_VNode_x86_64_pdpt_Mapping:
    case ObjType_VNode_x86_64_pdir_Mapping:
    case ObjType_VNode_x86_64_ptable_Mapping:
    case ObjType_VNode_x86_32_pdpt_Mapping:
    case ObjType_VNode_x86_32_pdir_Mapping:
    case ObjType_VNode_x86_32_ptable_Mapping:
    case ObjType_DevFrame_Mapping:
    case ObjType_Frame_Mapping:
        return 1;

    default:
        panic("invalid type");
        return 0;
    }
}

/**
 * \brief Initialize the objects for which local caps are about to be created.
 *
 * For the meaning of the parameters, see the 'caps_create' function.
 */
STATIC_ASSERT(48 == ObjType_Num, "Knowledge of all cap types");

static errval_t caps_zero_objects(enum objtype type, lpaddr_t lpaddr,
                                  gensize_t objsize, size_t count)
{
    assert(type < ObjType_Num);

    // Virtual address of the memory the kernel object resides in
    // XXX: A better of doing this,
    // this is creating caps that the kernel cannot address.
    // It assumes that the cap is not of the type which will have to zeroed out.
    lvaddr_t lvaddr;
    if(lpaddr < PADDR_SPACE_LIMIT) {
        lvaddr = local_phys_to_mem(lpaddr);
    } else {
        lvaddr = 0;
    }

    switch (type) {

    case ObjType_Frame:
        debug(SUBSYS_CAPS, "Frame: zeroing %zu bytes @%#"PRIxLPADDR"\n",
                (size_t)objsize * count, lpaddr);
        TRACE(KERNEL, BZERO, 1);
        memset((void*)lvaddr, 0, objsize * count);
        TRACE(KERNEL, BZERO, 0);
        break;

    case ObjType_CNode:
        // scale objsize by size of slot for CNodes; objsize for CNodes given
        // in slots.
        objsize *= sizeof(struct cte);
        debug(SUBSYS_CAPS, "CNode: zeroing %zu bytes @%#"PRIxLPADDR"\n",
                (size_t)objsize * count, lpaddr);
        TRACE(KERNEL, BZERO, 1);
        memset((void*)lvaddr, 0, objsize * count);
        TRACE(KERNEL, BZERO, 0);
        break;

    case ObjType_VNode_ARM_l1:
    case ObjType_VNode_ARM_l2:
    case ObjType_VNode_AARCH64_l0:
    case ObjType_VNode_AARCH64_l1:
    case ObjType_VNode_AARCH64_l2:
    case ObjType_VNode_AARCH64_l3:
    case ObjType_VNode_x86_32_ptable:
    case ObjType_VNode_x86_32_pdir:
    case ObjType_VNode_x86_32_pdpt:
    case ObjType_VNode_x86_64_ptable:
    case ObjType_VNode_x86_64_pdir:
    case ObjType_VNode_x86_64_pdpt:
    case ObjType_VNode_x86_64_pml4:
        // objsize is size of VNode; but not given as such
        objsize = vnode_objsize(type);
        debug(SUBSYS_CAPS, "VNode: zeroing %zu bytes @%#"PRIxLPADDR"\n",
                (size_t)objsize * count, lpaddr);
        TRACE(KERNEL, BZERO, 1);
        memset((void*)lvaddr, 0, objsize * count);
        TRACE(KERNEL, BZERO, 0);
        break;

    case ObjType_Dispatcher:
        debug(SUBSYS_CAPS, "Dispatcher: zeroing %zu bytes @%#"PRIxLPADDR"\n",
                ((size_t)1 << OBJBITS_DISPATCHER) * count, lpaddr);
        TRACE(KERNEL, BZERO, 1);
        memset((void*)lvaddr, 0, (1UL << OBJBITS_DISPATCHER) * count);
        TRACE(KERNEL, BZERO, 0);
        break;

    case ObjType_KernelControlBlock:
        debug(SUBSYS_CAPS, "KCB: zeroing %zu bytes @%#"PRIxLPADDR"\n",
                ((size_t)1 << OBJBITS_KCB) * count, lpaddr);
        TRACE(KERNEL, BZERO, 1);
        memset((void*)lvaddr, 0, (1UL << OBJBITS_KCB) * count);
        TRACE(KERNEL, BZERO, 0);
        break;

    default:
        debug(SUBSYS_CAPS, "Not zeroing %zu bytes @%#"PRIxLPADDR" for type %d\n",
                (size_t)objsize * count, lpaddr, (int)type);
        break;

    }

    return SYS_ERR_OK;
}

/**
 * \brief Create capabilities to kernel objects.
 *
 * This function creates 'count' kernel objects of 'type' into the memory
 * area, based at 'addr' and of size 'objsize'. For each created kernel
 * object, a capability is created to it and put consecutively into the array
 * of CTEs pointed to by 'caps'. The array needs to have the appropriate size
 * to hold all created caps. Some kernel objects can have a variable size. In
 * that case, 'objsize' should be non-zero. and give the size multiplier. *
 *
 * \param type          Type of objects to create.
 * \param lpaddr        Base address in the local address space.
 * \param size          Size of memory area as bytes.
 * \param objsize       For variable-sized objects, size in bytes.
 * \param count         Number of objects to be created
 *                      (count <= caps_max_numobjs(type, size, objsize))
 * \param dest_caps     Pointer to array of CTEs to hold created caps.
 *
 * \return Error code
 */
// If you create more capability types you need to deal with them
// in the table below.
STATIC_ASSERT(48 == ObjType_Num, "Knowledge of all cap types");

static errval_t caps_create(enum objtype type, lpaddr_t lpaddr, gensize_t size,
                            gensize_t objsize, size_t count, coreid_t owner,
                            struct cte *dest_caps)
{
    errval_t err;

    /* Parameter checking */
    assert(dest_caps != NULL);
    assert(type != ObjType_Null);
    assert(type < ObjType_Num);
    assert(count > 0);
    // objsize is 0 for non-sized types (e.g. VNodes)
    // TODO cleanup semantics for type == CNode
    //assert(objsize % BASE_PAGE_SIZE == 0);
    assert(!type_is_mapping(type));

    genpaddr_t genpaddr = local_phys_to_gen_phys(lpaddr);

    debug(SUBSYS_CAPS, "creating caps for %#"PRIxGENPADDR
                       ", %zu bytes, objsize=%"PRIuGENSIZE
                       ", count=%zu, owner=%d, type=%d\n",
            genpaddr, size, objsize, count, (int)owner, (int)type);

    // Virtual address of the memory the kernel object resides in
    // XXX: A better of doing this,
    // this is creating caps that the kernel cannot address.
    // It assumes that the cap is not of the type which will have to zeroed out.
    lvaddr_t lvaddr;
    if(lpaddr < PADDR_SPACE_LIMIT) {
        lvaddr = local_phys_to_mem(lpaddr);
    } else {
        lvaddr = 0;
    }

    /* Initialize the created capability */
    struct capability temp_cap;
    memset(&temp_cap, 0, sizeof(struct capability));
    temp_cap.type = type;
    // XXX: Handle rights!
    temp_cap.rights = CAPRIGHTS_ALLRIGHTS;

    debug(SUBSYS_CAPS, "owner = %d, my_core_id = %d\n", owner, my_core_id);
    if (owner == my_core_id) {
        // If we're creating new local objects, they need to be cleared
        err = caps_zero_objects(type, lpaddr, objsize, count);
        if (err_is_fail(err)) {
            return err;
        }
    }

    size_t dest_i = 0;
    err = SYS_ERR_OK;

    /* Set the type specific fields and insert into #dest_caps */
    switch(type) {
    case ObjType_Frame:
        for(dest_i = 0; dest_i < count; dest_i++) {
            // Initialize type specific fields
            temp_cap.u.frame.base = genpaddr + dest_i * objsize;
            temp_cap.u.frame.bytes = objsize;
            assert((get_size(&temp_cap) & BASE_PAGE_MASK) == 0);
            // Insert the capability
            err = set_cap(&dest_caps[dest_i].cap, &temp_cap);
            if (err_is_fail(err)) {
                break;
            }
        }
        break;

    case ObjType_PhysAddr:
        for(dest_i = 0; dest_i < count; dest_i++) {
            // Initialize type specific fields
            temp_cap.u.physaddr.base = genpaddr + dest_i * objsize;
            temp_cap.u.physaddr.bytes = objsize;
            // Insert the capability
            err = set_cap(&dest_caps[dest_i].cap, &temp_cap);
            if (err_is_fail(err)) {
                break;
            }
        }
        break;

    case ObjType_RAM:
        for(dest_i = 0; dest_i < count; dest_i++) {
            // Initialize type specific fields
            temp_cap.u.ram.base = genpaddr + dest_i * objsize;
            temp_cap.u.ram.bytes = objsize;
            // Insert the capabilities
            err = set_cap(&dest_caps[dest_i].cap, &temp_cap);
            if (err_is_fail(err)) {
                break;
            }
        }
        break;

    case ObjType_DevFrame:
        for(dest_i = 0; dest_i < count; dest_i++) {
            // Initialize type specific fields
            temp_cap.u.devframe.base = genpaddr + dest_i * objsize;
            temp_cap.u.devframe.bytes = objsize;
            // Insert the capabilities
            err = set_cap(&dest_caps[dest_i].cap, &temp_cap);
            if (err_is_fail(err)) {
                break;
            }
        }
        break;

    case ObjType_CNode:
        assert((1UL << OBJBITS_CTE) >= sizeof(struct cte));
        // TODO: make CNodes not be power-of-two sized
        // (deferred to new CSpace layout)
        assert((1UL << log2cl(objsize)) == objsize);

        for(dest_i = 0; dest_i < count; dest_i++) {
            // Initialize type specific fields
            temp_cap.u.cnode.cnode =
                lpaddr + dest_i * sizeof(struct cte) * objsize;
            temp_cap.u.cnode.bits = log2cl(objsize);
            temp_cap.u.cnode.guard = 0;
            temp_cap.u.cnode.guard_size = 0;
            // XXX: Handle rights!
            temp_cap.u.cnode.rightsmask = CAPRIGHTS_ALLRIGHTS;
            // Insert the capability
            err = set_cap(&dest_caps[dest_i].cap, &temp_cap);
            if (err_is_fail(err)) {
                break;
            }
        }
        break;

    case ObjType_VNode_ARM_l1:
    {
        size_t objsize_vnode = vnode_objsize(type);

        for(dest_i = 0; dest_i < count; dest_i++) {
            // Initialize type specific fields
            temp_cap.u.vnode_arm_l1.base =
                genpaddr + dest_i * objsize_vnode;

#ifdef __arm__
            // Insert kernel/mem mappings into new table.
            paging_make_good(
                gen_phys_to_local_phys(
                    local_phys_to_mem(temp_cap.u.vnode_arm_l1.base)
                ),
                objsize_vnode
                );
#endif

            // Insert the capability
            err = set_cap(&dest_caps[dest_i].cap, &temp_cap);
            if (err_is_fail(err)) {
                break;
            }
        }

        break;
    }

    case ObjType_VNode_ARM_l2:
    {
        size_t objsize_vnode = vnode_objsize(type);

        for(dest_i = 0; dest_i < count; dest_i++) {
            // Initialize type specific fields
            temp_cap.u.vnode_arm_l2.base =
                genpaddr + dest_i * objsize_vnode;

            // Insert the capability
            err = set_cap(&dest_caps[dest_i].cap, &temp_cap);
            if (err_is_fail(err)) {
                break;
            }
        }
        break;
    }

    case ObjType_VNode_AARCH64_l0:
    {
        size_t objbits_vnode = vnode_objbits(type);

        TRACE(KERNEL, BZERO, 1);
        memset((void*)lvaddr, 0, 1UL << bits);
        TRACE(KERNEL, BZERO, 0);

        for(dest_i = 0; dest_i < numobjs; dest_i++) {
            // Initialize type specific fields
            src_cap.u.vnode_aarch64_l0.base =
                genpaddr + dest_i * ((genpaddr_t)1 << objbits_vnode);

            // Insert the capability
            err = set_cap(&dest_caps[dest_i].cap, &src_cap);
            if (err_is_fail(err)) {
                break;
            }
        }

        break;
    }

    case ObjType_VNode_AARCH64_l1:
    {
        size_t objsize_vnode = vnode_objsize(type);

        for(dest_i = 0; dest_i < count; dest_i++) {
            // Initialize type specific fields
            temp_cap.u.vnode_aarch64_l1.base =
                genpaddr + dest_i * objsize_vnode;

<<<<<<< HEAD
=======
#ifdef __aarch64__
            // Insert kernel/mem mappings into new table.
            lpaddr_t var = gen_phys_to_local_phys(temp_cap.u.vnode_aarch64_l1.base);
            paging_make_good(var);
#endif

>>>>>>> 3d472df4
            // Insert the capability
            err = set_cap(&dest_caps[dest_i].cap, &temp_cap);
            if (err_is_fail(err)) {
                break;
            }
        }

        break;
    }

    case ObjType_VNode_AARCH64_l2:
    {
        size_t objsize_vnode = vnode_objsize(type);

        for(dest_i = 0; dest_i < count; dest_i++) {
            // Initialize type specific fields
            temp_cap.u.vnode_aarch64_l2.base =
                genpaddr + dest_i * objsize_vnode;

            // Insert the capability
            err = set_cap(&dest_caps[dest_i].cap, &temp_cap);

            if (err_is_fail(err)) {
                break;
            }
        }
        break;
    }

    case ObjType_VNode_AARCH64_l3:
    {
        size_t objsize_vnode = vnode_objsize(type);

        for(dest_i = 0; dest_i < count; dest_i++) {
            // Initialize type specific fields
            temp_cap.u.vnode_aarch64_l3.base =
                genpaddr + dest_i * objsize_vnode;

            // Insert the capability
            err = set_cap(&dest_caps[dest_i].cap, &temp_cap);
            if (err_is_fail(err)) {
                break;
            }
        }
        break;
    }

    case ObjType_VNode_x86_32_ptable:
    {
        size_t objsize_vnode = vnode_objsize(type);

        for(dest_i = 0; dest_i < count; dest_i++) {
            // Initialize type specific fields
            temp_cap.u.vnode_x86_32_ptable.base =
                genpaddr + dest_i * objsize_vnode;

            // Insert the capability
            err = set_cap(&dest_caps[dest_i].cap, &temp_cap);
            if (err_is_fail(err)) {
                break;
            }
        }
        break;
    }

    case ObjType_VNode_x86_32_pdir:
    {
        size_t objsize_vnode = vnode_objsize(type);

        for(dest_i = 0; dest_i < count; dest_i++) {
            // Initialize type specific fields
            temp_cap.u.vnode_x86_32_pdir.base =
                genpaddr + dest_i * objsize_vnode;

#if defined(__i386__) && !defined(CONFIG_PAE)
            // Make it a good PDE by inserting kernel/mem VSpaces
            lpaddr = gen_phys_to_local_phys(temp_cap.u.vnode_x86_32_pdir.base);
            paging_x86_32_make_good_pdir(lpaddr);
#endif

            // Insert the capability
            err = set_cap(&dest_caps[dest_i].cap, &temp_cap);
            if (err_is_fail(err)) {
                break;
            }
        }
        break;
    }

    case ObjType_VNode_x86_32_pdpt:
    {
        size_t objsize_vnode = vnode_objsize(type);

        for(dest_i = 0; dest_i < count; dest_i++) {
            // Initialize type specific fields
            temp_cap.u.vnode_x86_32_pdir.base =
                genpaddr + dest_i * objsize_vnode;

#if defined(__i386__) && defined(CONFIG_PAE)
            // Make it a good PDPTE by inserting kernel/mem VSpaces
            lpaddr_t var =
                gen_phys_to_local_phys(temp_cap.u.vnode_x86_32_pdpt.base);
            paging_x86_32_make_good_pdpte(var);
#endif

            // Insert the capability
            err = set_cap(&dest_caps[dest_i].cap, &temp_cap);
            if (err_is_fail(err)) {
                break;
            }
        }
        break;
    }

    case ObjType_VNode_x86_64_ptable:
    {
        size_t objsize_vnode = vnode_objsize(type);

        for(dest_i = 0; dest_i < count; dest_i++) {
            // Initialize type specific fields
            temp_cap.u.vnode_x86_64_ptable.base =
                genpaddr + dest_i * objsize_vnode;

            // Insert the capability
            err = set_cap(&dest_caps[dest_i].cap, &temp_cap);
            if (err_is_fail(err)) {
                break;
            }
        }
        break;
    }

    case ObjType_VNode_x86_64_pdir:
    {
        size_t objsize_vnode = vnode_objsize(type);

        for(dest_i = 0; dest_i < count; dest_i++) {
            // Initialize type specific fields
            temp_cap.u.vnode_x86_64_pdir.base =
                genpaddr + dest_i * objsize_vnode;

            // Insert the capability
            err = set_cap(&dest_caps[dest_i].cap, &temp_cap);
            if (err_is_fail(err)) {
                break;
            }
        }
        break;
    }

    case ObjType_VNode_x86_64_pdpt:
    {
        size_t objsize_vnode = vnode_objsize(type);

        for(dest_i = 0; dest_i < count; dest_i++) {
            // Initialize type specific fields
            temp_cap.u.vnode_x86_64_pdpt.base =
                genpaddr + dest_i * objsize_vnode;

            // Insert the capability
            err = set_cap(&dest_caps[dest_i].cap, &temp_cap);
            if (err_is_fail(err)) {
                break;
            }
        }
        break;
    }

    case ObjType_VNode_x86_64_pml4:
    {
        size_t objsize_vnode = vnode_objsize(type);

        for(dest_i = 0; dest_i < count; dest_i++) {
            // Initialize type specific fields
            temp_cap.u.vnode_x86_64_pml4.base =
                genpaddr + dest_i * objsize_vnode;

#if defined(__x86_64__) || defined(__k1om__)
            // Make it a good PML4 by inserting kernel/mem VSpaces
            lpaddr_t var = gen_phys_to_local_phys(temp_cap.u.vnode_x86_64_pml4.base);
            paging_x86_64_make_good_pml4(var);
#endif

            // Insert the capability
            err = set_cap(&dest_caps[dest_i].cap, &temp_cap);
            if (err_is_fail(err)) {
                break;
            }
        }

        break;
    }

    case ObjType_Dispatcher:
        assert((1UL << OBJBITS_DISPATCHER) >= sizeof(struct dcb));

        for(dest_i = 0; dest_i < count; dest_i++) {
            // Initialize type specific fields
            temp_cap.u.dispatcher.dcb = (struct dcb *)
                (lvaddr + dest_i * (1UL << OBJBITS_DISPATCHER));
            // Insert the capability
            err = set_cap(&dest_caps[dest_i].cap, &temp_cap);
            if (err_is_fail(err)) {
                break;
            }
        }
        break;

    case ObjType_ID:
        // ID type does not refer to a kernel object
        assert(lpaddr  == 0);
        assert(size    == 0);
        assert(objsize == 0);
        assert(count   == 1);

        // Prevent wrap around
        if (id_cap_counter >= UINT32_MAX) {
            return SYS_ERR_ID_SPACE_EXHAUSTED;
        }

        // Generate a new ID, core_local_id monotonically increases
        temp_cap.u.id.coreid = my_core_id;
        temp_cap.u.id.core_local_id = id_cap_counter++;

        // Insert the capability
        err = set_cap(&dest_caps->cap, &temp_cap);
        break;

    case ObjType_IO:
        temp_cap.u.io.start = 0;
        temp_cap.u.io.end   = 65535;
        /* fall through */

    case ObjType_Kernel:
    case ObjType_IPI:
    case ObjType_IRQTable:
    case ObjType_IRQDest:
    case ObjType_IRQSrc:
    case ObjType_EndPoint:
    case ObjType_Notify_RCK:
    case ObjType_Notify_IPI:
    case ObjType_PerfMon:
        // These types do not refer to a kernel object
        assert(lpaddr  == 0);
        assert(size    == 0);
        assert(objsize == 0);
        assert(count   == 1);

        // Insert the capability
        err = set_cap(&dest_caps->cap, &temp_cap);
        if (err_is_ok(err)) {
            dest_i = 1;
        }
        break;

    case ObjType_KernelControlBlock:
        assert((1UL << OBJBITS_KCB) >= sizeof(struct dcb));

        for(size_t i = 0; i < count; i++) {
            // Initialize type specific fields
            temp_cap.u.kernelcontrolblock.kcb = (struct kcb *)
                (lvaddr + i * (1UL << OBJBITS_KCB));
            // Insert the capability
            err = set_cap(&dest_caps[i].cap, &temp_cap);
            if (err_is_fail(err)) {
                return err;
            }
        }
        return SYS_ERR_OK;

    default:
        panic("Unhandled capability type or capability of this type cannot"
              " be created");
    }

    if (err_is_fail(err)) {
        // Revert the partially initialized caps to zero
        for (size_t i = 0; i < dest_i; i++) {
            memset(&dest_caps[i], 0, sizeof(dest_caps[i]));
        }
        return err;
    }
    else {
        // Set the owner for all the new caps
        for (size_t i = 0; i < dest_i; i++) {
            dest_caps[i].mdbnode.owner = owner;
        }
    }

    return SYS_ERR_OK;
}

/**
 * Look up a capability.
 *
 * Starting from #cnode_cap, recursively lookup the capability at #cptr
 * with #vbits.
 *
 * \bug Handle rights
 */
errval_t caps_lookup_slot(struct capability *cnode_cap, capaddr_t cptr,
                          uint8_t vbits, struct cte **ret, CapRights rights)
{
    TRACE(KERNEL, CAP_LOOKUP_SLOT, 0);
    /* parameter checking */
    assert(cnode_cap != NULL);

    /* Can only resolve CNode type */
    if (cnode_cap->type != ObjType_CNode) {
        debug(SUBSYS_CAPS, "caps_lookup_slot: Cap to lookup not of type CNode\n"
              "cnode_cap->type = %u\n", cnode_cap->type);
        TRACE(KERNEL, CAP_LOOKUP_SLOT, 1);
        return SYS_ERR_CNODE_TYPE;
    }

    /* Apply rights to this CNode */
    if ((cnode_cap->rights & rights) != rights) {
        debug(SUBSYS_CAPS, "caps_lookup_slot: Rights mismatch\n"
              "Passed rights = %u, cnode_cap->rights = %u\n",
              rights, cnode_cap->rights);
        TRACE(KERNEL, CAP_LOOKUP_SLOT, 1);
        return SYS_ERR_CNODE_RIGHTS;
    }

    /* Number of bits resolved by this cnode (guard and bits) */
    uint8_t bits_resolved = cnode_cap->u.cnode.bits +
        cnode_cap->u.cnode.guard_size;
    // All CNodes must resolve at least one bit
    assert(bits_resolved > 0);
    // If lookup exceeded expected depth then table is malformed
    if (bits_resolved > vbits) {
        debug(SUBSYS_CAPS, "caps_lookup_slot: Lookup exceeded valid bits\n"
              "Cnode bits = %u, guard size = %u, valid bits = %u, bits_resolved = %u\n",
              cnode_cap->u.cnode.bits, cnode_cap->u.cnode.guard_size,
              vbits, bits_resolved);
        TRACE(KERNEL, CAP_LOOKUP_SLOT, 1);
        return SYS_ERR_DEPTH_EXCEEDED;
    }

    /* Guard-check (bit-mask of guard in cptr must match guard in cnode cap) */
    capaddr_t cptr_guard = (cptr >> (vbits - cnode_cap->u.cnode.guard_size))
        & MASK(cnode_cap->u.cnode.guard_size);
    if (cptr_guard != cnode_cap->u.cnode.guard) {
        debug(SUBSYS_CAPS, "caps_lookup_slot: guard check failed\n"
              "Computed guard = %"PRIuCADDR", "
              "Cnode guard = %"PRIxCADDR", bits = %u\n",
              cptr_guard, cnode_cap->u.cnode.guard,
              cnode_cap->u.cnode.guard_size);
        TRACE(KERNEL, CAP_LOOKUP_SLOT, 1);
        return SYS_ERR_GUARD_MISMATCH;
    }

    /* Locate capability in this cnode */
    // Offset into the cnode
    size_t offset = (cptr >> (vbits - bits_resolved)) &
        MASK(cnode_cap->u.cnode.bits);
    // The capability at the offset
    struct cte *next_slot = caps_locate_slot(cnode_cap->u.cnode.cnode, offset);
    // Do not return NULL type capability
    if (next_slot->cap.type == ObjType_Null) {
        TRACE(KERNEL, CAP_LOOKUP_SLOT, 1);
        return SYS_ERR_CAP_NOT_FOUND;
    }

    /* Number of bits left to resolve */
    int bitsleft = vbits - bits_resolved;
    // If all bits have been resolved, return the capability
    if(bitsleft == 0) {
        *ret = next_slot;
        TRACE(KERNEL, CAP_LOOKUP_SLOT, 1);
        return SYS_ERR_OK;
    }

    /* If next capability is not of type cnode, return it */
    // XXX: Is this consistent?
    if (next_slot->cap.type != ObjType_CNode) {
        *ret = next_slot;
        TRACE(KERNEL, CAP_LOOKUP_SLOT, 1);
        return SYS_ERR_OK;
    }

    /* Descend to next level */
    return caps_lookup_slot(&next_slot->cap, cptr, bitsleft, ret, rights);
}

/**
 * Wrapper for caps_lookup_slot returning capability instead of cte.
 */
errval_t caps_lookup_cap(struct capability *cnode_cap, capaddr_t cptr,
                         uint8_t vbits, struct capability **ret, CapRights rights)
{
    TRACE(KERNEL, CAP_LOOKUP_CAP, 0);
    struct cte *ret_cte;
    errval_t err = caps_lookup_slot(cnode_cap, cptr, vbits, &ret_cte, rights);
    if (err_is_fail(err)) {
        return err;
    }
    *ret = &ret_cte->cap;
    TRACE(KERNEL, CAP_LOOKUP_CAP, 1);
    return SYS_ERR_OK;
}

/**
 * \brief Create a capability from an existing capability metadata.
 *
 * Used when sending capabilities across cores. The metadata is sent across
 * cores and the receiving monitor can create the new capability on its core.
 *
 * \bug Does not check that supplied owner matches existing copies of cap.
 */
errval_t caps_create_from_existing(struct capability *root, capaddr_t cnode_cptr,
                                   int cnode_vbits, cslot_t dest_slot, coreid_t owner,
                                   struct capability *src)
{
    TRACE(KERNEL, CAP_CREATE_FROM_EXISTING, 0);
    errval_t err;
    struct capability *cnode;
    err = caps_lookup_cap(root, cnode_cptr, cnode_vbits, &cnode,
                          CAPRIGHTS_READ_WRITE);
    if (err_is_fail(err)) {
        return err_push(err, SYS_ERR_SLOT_LOOKUP_FAIL);
    }
    if (cnode->type != ObjType_CNode) {
        return SYS_ERR_CNODE_TYPE;
    }

    struct cte *dest = caps_locate_slot(cnode->u.cnode.cnode, dest_slot);

    err = set_cap(&dest->cap, src);
    if (err_is_fail(err)) {
        return err;
    }

    dest->mdbnode.owner = owner;

    err = mdb_insert(dest);
    assert(err_is_ok(err));

    struct cte *neighbour = NULL;
    if (!neighbour
        && (neighbour = mdb_predecessor(dest))
        && !is_copy(&dest->cap, &neighbour->cap))
    {
        neighbour = NULL;
    }
    if (!neighbour
        && (neighbour = mdb_successor(dest))
        && !is_copy(&dest->cap, &neighbour->cap))
    {
        neighbour = NULL;
    }

    if (neighbour) {
        assert(!neighbour->mdbnode.in_delete);
        assert(neighbour->mdbnode.owner == owner);
#define CP_ATTR(a) dest->mdbnode.a = neighbour->mdbnode.a
        CP_ATTR(locked);
        CP_ATTR(remote_copies);
        CP_ATTR(remote_ancs);
        CP_ATTR(remote_descs);
#undef CP_ATTR
    }
    else {
        dest->mdbnode.locked = false;
        if (owner != my_core_id) {
            // For foreign caps it does not really matter if ancestors or
            // descendants exist
            dest->mdbnode.remote_copies = true;
            dest->mdbnode.remote_ancs = false;
            dest->mdbnode.remote_descs = false;
        }
        else {
            // We just created a new copy of a owned capability from nothing.
            // This is either caused by a retype, or by sharing a capability
            // that does not care about locality.
            // XXX: This should probably be done more explicitly -MN
            if (distcap_needs_locality(dest->cap.type)) {
                // Retype, so have ancestors and no descendants
                dest->mdbnode.remote_copies = false;
                dest->mdbnode.remote_ancs = true;
                dest->mdbnode.remote_descs = false;
            }
            else {
                dest->mdbnode.remote_copies = false;
                dest->mdbnode.remote_ancs = false;
                dest->mdbnode.remote_descs = false;
            }
        }
    }

    TRACE_CAP_MSG("created", dest);

    TRACE(KERNEL, CAP_CREATE_FROM_EXISTING, 1);
    return SYS_ERR_OK;
}

//{{{1 Capability creation

/// check arguments, return true iff ok
static bool check_arguments(enum objtype type, size_t bytes, size_t objsize, bool exact)
{
    /* special case Dispatcher which is 1kB right now */
    if (type == ObjType_Dispatcher) {
        if (bytes & 0x3FF) {
            return false;
        }
        if (objsize > 0 && objsize != 1UL << OBJBITS_DISPATCHER) {
            return false;
        }

        if (exact && bytes % (1UL << OBJBITS_DISPATCHER)) {
            return false;
        }

        return true;
    }

    /* Adjust objsize to be in bytes for CNodes */
    if (type == ObjType_CNode) {
        objsize *= sizeof(struct cte);
    }

    /* source size not multiple of BASE_PAGE_SIZE */
    if (bytes & BASE_PAGE_MASK) {
        debug(SUBSYS_CAPS, "source size not multiple of BASE_PAGE_SIZE\n");
        return false;
    }
    /* objsize > 0 and not multiple of BASE_PAGE_SIZE */
    if (objsize > 0 && objsize & BASE_PAGE_MASK) {
        debug(SUBSYS_CAPS, "object size not multiple of BASE_PAGE_SIZE\n");
        return false;
    }

    /* check that bytes can be evenly divided into objsize sized chunks */
    if (exact && bytes > 0 && objsize > 0) {
        if (bytes % objsize) {
            debug(SUBSYS_CAPS, "source size cannot be evenly divided into object size-sized chunks\n");
        }
        return bytes % objsize == 0;
    }

    return true;
}

/** Create caps to new kernel objects.
 * This takes the size of the memory region in bytes, and the size of
 * individual objects in bytes. The following needs to hold:
 *      bytes % objbytes == 0
 */
errval_t caps_create_new(enum objtype type, lpaddr_t addr, size_t bytes,
                         size_t objsize, coreid_t owner, struct cte *caps)
{
    TRACE(KERNEL, CAP_CREATE_NEW, 0);
    /* Parameter checking */
    assert(type != ObjType_EndPoint); // Cap of this type cannot be created
    debug(SUBSYS_CAPS, "caps_create_new: type = %d, addr = %#"PRIxLPADDR
            ", bytes=%zu, objsize=%zu\n", type, addr, bytes, objsize);
    assert(check_arguments(type, bytes, objsize, false));
    assert(addr == 0 || check_arguments(type, bytes, objsize, true));

    size_t numobjs = caps_max_numobjs(type, bytes, objsize);
    assert(numobjs > 0);
    // XXX: Dispatcher creation is kind of hacky right now :(
    // Consider allowing non-mappable types to be < BASE_PAGE_SIZE
    if (type == ObjType_Dispatcher) {
        numobjs = 1;
    }

    /* Create the new capabilities */
    errval_t err = caps_create(type, addr, bytes, objsize, numobjs, owner, caps);
    if (err_is_fail(err)) {
        return err;
    }

    // Handle the mapping database
    set_init_mapping(caps, numobjs);

    TRACE_CAP_MSG("created", &caps[0]);

    TRACE(KERNEL, CAP_CREATE_NEW, 1);
    return SYS_ERR_OK;
}

<<<<<<< HEAD

STATIC_ASSERT(48 == ObjType_Num, "Knowledge of all cap types");
=======
STATIC_ASSERT(46 == ObjType_Num, "Knowledge of all cap types");
>>>>>>> 3d472df4
/// Retype caps
/// Create `count` new caps of `type` from `offset` in src, and put them in
/// `dest_cnode` starting at `dest_slot`.
/// Note: currently objsize is in slots for type == ObjType_CNode
errval_t caps_retype(enum objtype type, gensize_t objsize, size_t count,
                     struct capability *dest_cnode, cslot_t dest_slot,
                     struct cte *src_cte, gensize_t offset,
                     bool from_monitor)
{
    // TODO List for this:
    //  * do not complain if there's non-overlapping descendants,
    //    only complain about overlapping descendants
    TRACE(KERNEL, CAP_RETYPE, 0);
    size_t maxobjs;
    genpaddr_t base = 0;
    gensize_t size = 0;
    errval_t err;
    bool do_range_check = false;

    /* Parameter checking */
    assert(type != ObjType_Null);
    assert(type < ObjType_Num);
    if (type == ObjType_Null || type >= ObjType_Num) {
        return SYS_ERR_INVALID_RETYPE;
    }

    /* check that offset into source cap is multiple of BASE_PAGE_SIZE */
    if (offset % BASE_PAGE_SIZE != 0) {
        return SYS_ERR_RETYPE_INVALID_OFFSET;
    }
    assert(offset % BASE_PAGE_SIZE == 0);

    // check that size is multiple of BASE_PAGE_SIZE
    // (or zero, for fixed-size types)
    if (type != ObjType_CNode && objsize % BASE_PAGE_SIZE != 0) {
        printk(LOG_WARN, "%s: objsize = %zu\n", __FUNCTION__, objsize);
        return SYS_ERR_INVALID_SIZE;
    } else if ((objsize * sizeof(struct cte)) % BASE_PAGE_SIZE != 0) {
        printk(LOG_WARN, "%s: CNode: objsize = %zu\n", __FUNCTION__, objsize);
        return SYS_ERR_INVALID_SIZE;
    }
    // TODO: clean up semantics for type == ObjType_CNode
    assert((type == ObjType_CNode
            && ((objsize * sizeof(struct cte)) % BASE_PAGE_SIZE == 0)) ||
           (type != ObjType_CNode && objsize % BASE_PAGE_SIZE == 0));

    /* No explicit retypes to Mapping allowed */
    if (type_is_mapping(type)) {
        return SYS_ERR_RETYPE_MAPPING_EXPLICIT;
    }

    struct capability *src_cap = &src_cte->cap;

    TRACE_CAP_MSG("retyping", src_cte);

    /* Check retypability */
    err = is_retypeable(src_cte, src_cap->type, type, from_monitor);
    if (err_is_fail(err)) {
        if (err_no(err) != SYS_ERR_REVOKE_FIRST) {
            printk(LOG_NOTE, "caps_retype: is_retypeable failed: %"PRIuERRV"\n", err);
            debug(SUBSYS_CAPS, "caps_retype: is_retypeable failed\n");
            return err;
        } else {
            debug(SUBSYS_CAPS,
                    "caps_retype: is_retypeable() returned SYS_ERR_REVOKE_FIRST, doing range check\n");
            // We handle err_revoke_first fine-grained checking below, as it
            // might happen for non-overlapping regions.

            // TODO: move the range checking into is_retypeable() or even
            // is_revoked_first(), -SG 2016-04-18
            do_range_check = true;
        }
    }
    // from here: src cap type is one of these.
    assert(src_cap->type == ObjType_PhysAddr ||
           src_cap->type == ObjType_RAM ||
           src_cap->type == ObjType_Dispatcher ||
           src_cap->type == ObjType_Frame ||
           src_cap->type == ObjType_DevFrame);

    if (src_cap->type != ObjType_Dispatcher) {
        base = get_address(src_cap);
        size = get_size(src_cap);
    }

    maxobjs = caps_max_numobjs(type, get_size(src_cap), objsize);
    debug(SUBSYS_CAPS, "maximum possible new object count: %zu\n", maxobjs);

    if (maxobjs == 0) {
        debug(SUBSYS_CAPS, "caps_retype: maxobjs == 0\n");
        return SYS_ERR_INVALID_SIZE;
    }

    if (count > maxobjs) {
        debug(SUBSYS_CAPS, "caps_retype: maxobjs = %zu, count = %zu\n", maxobjs, count);
        return SYS_ERR_RETYPE_INVALID_COUNT;
    }
    // from here: count <= maxobjs
    assert(count <= maxobjs);
    // make sure nobody calls with the old behaviour
    if (count == 0) {
        return SYS_ERR_RETYPE_INVALID_COUNT;
    }
    assert(count > 0);

    /* check that we can create `count` objs from `offset` in source, and
     * update base accordingly */
    if (src_cap->type != ObjType_Dispatcher) {
        // TODO: convince ourselves that this is the only condition on offset
        if (offset + count * objsize > get_size(src_cap)) {
            debug(SUBSYS_CAPS, "caps_retype: cannot create all %zu objects"
                    " of size 0x%zx from offset 0x%zx\n", count, objsize, offset);
            return SYS_ERR_RETYPE_INVALID_OFFSET;
        }
        // adjust base address for new objects
        base += offset;

        // Check whether we got SYS_ERR_REVOKE_FIRST because of
        // non-overlapping child
        if (do_range_check) {
            int find_range_result = 0;
            struct cte *found_cte = NULL;
            err = mdb_find_range(get_type_root(src_cap->type), base, objsize * count,
                    MDB_RANGE_FOUND_SURROUNDING, &found_cte, &find_range_result);
            // this should never return an error unless we mess up the
            // non-user supplied arguments
            if (err_is_fail(err)) {
                printk(LOG_WARN, "mdb_find_range returned: %"PRIuERRV"\n", err);
            }
            assert(err_is_ok(err));
            // return REVOKE_FIRST, if we found a cap inside the region
            // (FOUND_INNER == 2) or overlapping the region (FOUND_PARTIAL == 3)
            if (find_range_result >= MDB_RANGE_FOUND_INNER) {
                printf("found existing region inside, or overlapping requested region\n");
                return SYS_ERR_REVOKE_FIRST;
            }
            // return REVOKE_FIRST, if we found a cap that isn't our source
            // (or a copy of our source) covering the whole requested region.
            else if (find_range_result == MDB_RANGE_FOUND_SURROUNDING &&
                     !is_copy(&found_cte->cap, src_cap))
            {
                printf("found non source region fully covering requested region");
                return SYS_ERR_REVOKE_FIRST;
            }
        }
    }

    /* check that destination slots all fit within target cnode */
    // TODO: fix this with new cspace layout (should be easier)
    if (dest_slot + count > (1UL << dest_cnode->u.cnode.bits)) {
        debug(SUBSYS_CAPS, "caps_retype: dest slots don't fit in cnode\n");
        return SYS_ERR_SLOTS_INVALID;
    }

    /* check that destination slots are all empty */
    debug(SUBSYS_CAPS, "caps_retype: dest cnode is %#" PRIxLPADDR
          " dest_slot %d\n",
          dest_cnode->u.cnode.cnode, (int)dest_slot);
    for (cslot_t i = 0; i < count; i++) {
        if (caps_locate_slot(dest_cnode->u.cnode.cnode, dest_slot + i)->cap.type
            != ObjType_Null) {
            debug(SUBSYS_CAPS, "caps_retype: dest slot %d in use\n",
                  (int)(dest_slot + i));
            return SYS_ERR_SLOTS_IN_USE;
        }
    }

    /* create new caps */
    struct cte *dest_cte =
        caps_locate_slot(dest_cnode->u.cnode.cnode, dest_slot);
    err = caps_create(type, base, size, objsize, count, my_core_id, dest_cte);
    if (err_is_fail(err)) {
        debug(SUBSYS_CAPS, "caps_retype: failed to create a dest cap\n");
        return err_push(err, SYS_ERR_RETYPE_CREATE);
    }

    /* special initialisation for endpoint caps */
    if (type == ObjType_EndPoint) {
        assert(src_cap->type == ObjType_Dispatcher);
        assert(count == 1);
        struct capability *dest_cap = &dest_cte->cap;
        dest_cap->u.endpoint.listener = src_cap->u.dispatcher.dcb;
    }

    /* Handle mapping */
    for (size_t i = 0; i < count; i++) {
        mdb_insert(&dest_cte[i]);
    }

#ifdef TRACE_PMEM_CAPS
    for (size_t i = 0; i < count; i++) {
        TRACE_CAP_MSG("created", &dest_cte[i]);
    }
#endif

    TRACE(KERNEL, CAP_RETYPE, 1);
    return SYS_ERR_OK;
}


/// Check the validity of a retype operation
errval_t is_retypeable(struct cte *src_cte, enum objtype src_type,
                       enum objtype dest_type, bool from_monitor)
{
    if (!is_well_founded(src_type, dest_type)) {
        return SYS_ERR_INVALID_RETYPE;
    } else if (!is_revoked_first(src_cte, src_type)){
        //printf("err_revoke_first: (%p, %d, %d)\n", src_cte, src_type, dest_type);
        return SYS_ERR_REVOKE_FIRST;
    } else if (dest_type == ObjType_EndPoint && src_cte->mdbnode.owner == my_core_id) {
        // XXX: because of the current "multi-retype" hack for endpoints, a
        // dispatcher->endpoint retype can happen irrespective of the existence
        // of descendants on any core.
        // However, we only do this for locally owned caps as the owner should
        // be notified that the cap has remote descendants
        return SYS_ERR_OK;
    } else if (!from_monitor && (src_cte->mdbnode.owner != my_core_id
                                 || src_cte->mdbnode.remote_descs)) {
        return SYS_ERR_RETRY_THROUGH_MONITOR;
    } else {
        return SYS_ERR_OK;
    }
}

/// Create copies to a slot within a cnode
errval_t caps_copy_to_cnode(struct cte *dest_cnode_cte, cslot_t dest_slot,
                            struct cte *src_cte, bool mint, uintptr_t param1,
                            uintptr_t param2)
{
    /* Parameter Checking */
    assert(dest_cnode_cte->cap.type == ObjType_CNode);

    struct cte *dest_cte;
    dest_cte = caps_locate_slot(dest_cnode_cte->cap.u.cnode.cnode, dest_slot);
    return caps_copy_to_cte(dest_cte, src_cte, mint, param1, param2);

}

/// Create copies to a cte
errval_t caps_copy_to_cte(struct cte *dest_cte, struct cte *src_cte, bool mint,
                          uintptr_t param1, uintptr_t param2)
{
    errval_t err;
    /* Parameter checking */
    // Null checking
    assert(dest_cte != NULL);
    assert(src_cte != NULL);

    struct capability *src_cap  = &src_cte->cap;
    struct capability *dest_cap = &dest_cte->cap;
    // NULL caps cannot be copied/minted
    if (src_cap->type == ObjType_Null) {
        return SYS_ERR_CAP_NOT_FOUND;
    }
    // Parameters should be 0 if not minting
    if (!mint) {
        assert(param1 == 0);
        assert(param2 == 0);
    }

    assert(!src_cte->mdbnode.in_delete);

    /* Insert #source_cap into #dest_cap */
    err = set_cap(dest_cap, src_cap);
    if (err_is_fail(err)) {
        return err;
    }

    /* Transfer MDB attributes that must be equal for all copies */
#define CP_ATTR(at) dest_cte->mdbnode.at = src_cte->mdbnode.at
    CP_ATTR(owner);
    CP_ATTR(locked);
    CP_ATTR(remote_copies);
    CP_ATTR(remote_ancs);
    CP_ATTR(remote_descs);
#undef CP_ATTR

    /* Copy is done */
    if(!mint) {
        TRACE_CAP_MSG("copied to", dest_cte);
        // Handle mapping here only for non-mint operations
        // (mint can change eq fields which would make the early insertion
        // invalid in some cases)
        mdb_insert(dest_cte);
        return SYS_ERR_OK;
    }
    else {
        TRACE_CAP_MSG("minting to", dest_cte);
    }

    /* For minting, set the specified parameters */
    // Process source-specific parameters for minting
    // XXX: If failure, revert the insertion
    switch(src_cap->type) {
    case ObjType_CNode:
        if (param2 > CPTR_BITS) {
            return SYS_ERR_GUARD_SIZE_OVERFLOW;
        }
        dest_cap->u.cnode.guard      = param1;
        dest_cap->u.cnode.guard_size = param2;
        break;

    case ObjType_EndPoint:
        // XXX: FIXME: check that buffer offset lies wholly within the disp frame
        // can't easily enforce this here, because the dispatcher frame may not
        // yet be setup
/*        if (param1 < sizeof(struct dispatcher) ||
            dest_cap->u.endpoint.listener->disp == NULL ||
            param2 < IDC_RECV_LENGTH ||
            param1 + sizeof(struct idc_endpoint) + param2 * sizeof(uintptr_t) >
            (1UL << dest_cap->u.endpoint.listener->disp_cte.cap.u.frame.bits)) {
            return SYS_ERR_INVALID_EPBUF;
        }*/
        if (param2 < LMP_RECV_HEADER_LENGTH) {
            return SYS_ERR_INVALID_EPLEN;
        }
        dest_cap->u.endpoint.epoffset = param1;
        dest_cap->u.endpoint.epbuflen = param2;
        break;

    case ObjType_IO:
        if(src_cap->u.io.start  <= param1) {
            dest_cap->u.io.start = param1;
        }
        if(src_cap->u.io.end  >= param2) {
            dest_cap->u.io.end = param2;
        }
        break;

    default:
        // Unhandled source type for mint
        return SYS_ERR_INVALID_SOURCE_TYPE;
    }

    // Insert after doing minting operation
    mdb_insert(dest_cte);

    return SYS_ERR_OK;
}<|MERGE_RESOLUTION|>--- conflicted
+++ resolved
@@ -351,14 +351,8 @@
 
 // If you create more capability types you need to deal with them
 // in the table below.
-<<<<<<< HEAD
 STATIC_ASSERT(48 == ObjType_Num, "Knowledge of all cap types");
-
-static size_t caps_numobjs(enum objtype type, uint8_t bits, uint8_t objbits)
-=======
-STATIC_ASSERT(46 == ObjType_Num, "Knowledge of all cap types");
 static size_t caps_max_numobjs(enum objtype type, gensize_t srcsize, gensize_t objsize)
->>>>>>> 3d472df4
 {
     switch(type) {
     case ObjType_PhysAddr:
@@ -773,15 +767,6 @@
             temp_cap.u.vnode_aarch64_l1.base =
                 genpaddr + dest_i * objsize_vnode;
 
-<<<<<<< HEAD
-=======
-#ifdef __aarch64__
-            // Insert kernel/mem mappings into new table.
-            lpaddr_t var = gen_phys_to_local_phys(temp_cap.u.vnode_aarch64_l1.base);
-            paging_make_good(var);
-#endif
-
->>>>>>> 3d472df4
             // Insert the capability
             err = set_cap(&dest_caps[dest_i].cap, &temp_cap);
             if (err_is_fail(err)) {
@@ -1365,12 +1350,7 @@
     return SYS_ERR_OK;
 }
 
-<<<<<<< HEAD
-
 STATIC_ASSERT(48 == ObjType_Num, "Knowledge of all cap types");
-=======
-STATIC_ASSERT(46 == ObjType_Num, "Knowledge of all cap types");
->>>>>>> 3d472df4
 /// Retype caps
 /// Create `count` new caps of `type` from `offset` in src, and put them in
 /// `dest_cnode` starting at `dest_slot`.
