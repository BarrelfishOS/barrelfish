--- conflicted
+++ resolved
@@ -184,46 +184,22 @@
         mappingtype = "x86_64 PTABLE";
         goto ObjType_Mapping;
 
+    case ObjType_VNode_x86_64_ept_pml4_Mapping:
+        mappingtype = "x86_64 EPT PML4";
+        goto ObjType_Mapping;
+    case ObjType_VNode_x86_64_ept_pdpt_Mapping:
+        mappingtype = "x86_64 EPT PDPT";
+        goto ObjType_Mapping;
+    case ObjType_VNode_x86_64_ept_pdir_Mapping:
+        mappingtype = "x86_64 EPT PDIR";
+        goto ObjType_Mapping;
+    case ObjType_VNode_x86_64_ept_ptable_Mapping:
+        mappingtype = "x86_64 EPT PTABLE";
+        goto ObjType_Mapping;
+
     case ObjType_VNode_x86_32_pdpt_Mapping:
-<<<<<<< HEAD
         mappingtype = "x86_32 PDPT";
         goto ObjType_Mapping;
-=======
-        return snprintf(buf, len, "x86_32 PDPT Mapping (x86_32 PDPT cap @%p, "
-                                  "pte @0x%"PRIxLVADDR", pte_count=%hu)",
-                                  cap->u.vnode_x86_32_pdpt_mapping.cap,
-                                  cap->u.vnode_x86_32_pdpt_mapping.pte,
-                                  cap->u.vnode_x86_32_pdpt_mapping.pte_count);
-
-    case ObjType_VNode_x86_64_ept_pml4_Mapping:
-        return snprintf(buf, len, "x86_64 EPT PML4 Mapping (x86_64 PML4 cap @%p, "
-                                  "pte @0x%"PRIxLVADDR", pte_count=%hu)",
-                                  cap->u.vnode_x86_64_ept_pml4_mapping.cap,
-                                  cap->u.vnode_x86_64_ept_pml4_mapping.pte,
-                                  cap->u.vnode_x86_64_ept_pml4_mapping.pte_count);
-
-    case ObjType_VNode_x86_64_ept_pdpt_Mapping:
-        return snprintf(buf, len, "x86_64 EPT PDPT Mapping (x86_64 PDPT cap @%p, "
-                                  "pte @0x%"PRIxLVADDR", pte_count=%hu)",
-                                  cap->u.vnode_x86_64_ept_pdpt_mapping.cap,
-                                  cap->u.vnode_x86_64_ept_pdpt_mapping.pte,
-                                  cap->u.vnode_x86_64_ept_pdpt_mapping.pte_count);
-
-    case ObjType_VNode_x86_64_ept_pdir_Mapping:
-        return snprintf(buf, len, "x86_64 EPT PDIR Mapping (x86_64 PDIR cap @%p, "
-                                  "pte @0x%"PRIxLVADDR", pte_count=%hu)",
-                                  cap->u.vnode_x86_64_ept_pdir_mapping.cap,
-                                  cap->u.vnode_x86_64_ept_pdir_mapping.pte,
-                                  cap->u.vnode_x86_64_ept_pdir_mapping.pte_count);
-
-    case ObjType_VNode_x86_64_ept_ptable_Mapping:
-        return snprintf(buf, len, "x86_64 EPT PTABLE Mapping (x86_64 PTABLE cap @%p, "
-                                  "pte @0x%"PRIxLVADDR", pte_count=%hu)",
-                                  cap->u.vnode_x86_64_ept_ptable_mapping.cap,
-                                  cap->u.vnode_x86_64_ept_ptable_mapping.pte,
-                                  cap->u.vnode_x86_64_ept_ptable_mapping.pte_count);
-
->>>>>>> 236aaea4
     case ObjType_VNode_x86_32_pdir_Mapping:
         mappingtype = "x86_32 PDIR";
         goto ObjType_Mapping;
