/**
 * \file
 * \brief Kernel management of dispatchers (implementation).
 */

/*
 * Copyright (c) 2007, 2008, 2009, 2010, 2011, 2013, ETH Zurich.
 * All rights reserved.
 *
 * This file is distributed under the terms in the attached LICENSE file.
 * If you do not find this file, copies can be found by writing to:
 * ETH Zurich D-INFK, Haldeneggsteig 4, CH-8092 Zurich. Attn: Systems Group.
 */

#include <kernel.h>
#include <barrelfish_kpi/cpu.h>
#include <exec.h> /* XXX wait_for_interrupt, resume, execute */
#include <paging_kernel_arch.h>
#include <dispatch.h>
#include <kcb.h>
#include <wakeup.h>
#include <barrelfish_kpi/syscalls.h>
#include <barrelfish_kpi/lmp.h>
#include <trace/trace.h>
#include <trace_definitions/trace_defs.h>
#include <barrelfish_kpi/dispatcher_shared_target.h>
#include <barrelfish_kpi/cpu_arch.h>
#include <barrelfish_kpi/registers_arch.h>

#if defined(__x86_64__) || defined(__i386__)
#  include <arch/x86/apic.h>
#endif

#ifdef __x86_64__
#  include <vmkit.h>
#endif

#ifdef FPU_LAZY_CONTEXT_SWITCH
#  include <fpu.h>
#endif

#define MIN(a,b)        ((a) < (b) ? (a) : (b))

/**
 * \brief The kernel timeslice given in milliseconds.
 */
int kernel_timeslice = CONFIG_TIMESLICE;

/// Counter for number of context switches
uint64_t context_switch_counter = 0;

/// Current execution dispatcher (when in system call or exception)
struct dcb *dcb_current = NULL;

/// Remembered FPU-using DCB (NULL if none)
struct dcb *fpu_dcb = NULL;

/**
 * \brief Switch context to 'dcb'.
 *
 * This is a wrapper function to call the real, hardware-dependent
 * context-switch function to switch to the dispatcher, pointed to by
 * 'dcb'. It also sets 'dcb_current'.
 *
 * \param dcb        Pointer to dispatcher to which to switch context.
 */
static inline void context_switch(struct dcb *dcb)
{
//    printf("Executing the context switch\n");
    assert(dcb != NULL);
    assert(dcb->vspace != 0);

    // VM guests do not have a user space dispatcher
    if (!dcb->is_vm_guest) {
        assert(dcb->disp != 0);
    }

#ifdef FPU_LAZY_CONTEXT_SWITCH
    // XXX: It should be possible to merge this code fragment with the
    // other FPU restore fragment below
    if(fpu_dcb != NULL && !dcb->is_vm_guest) {
        struct dispatcher_shared_generic *disp =
            get_dispatcher_shared_generic(dcb->disp);

        // Switch FPU trap on if we switch away from FPU DCB and target is enabled
        // If target disabled, we eagerly restore the FPU
        if(fpu_dcb != dcb && !dcb->disabled) {
            disp->fpu_trap = 1;
        }

        // Restore FPU trap state
        if(disp->fpu_trap) {
            fpu_trap_on();
        } else {
            fpu_trap_off();
        }
    }
#endif

    paging_context_switch(dcb->vspace);
    context_switch_counter++;

    if (!dcb->is_vm_guest) {
        assert(dcb->disp_cte.cap.type == ObjType_Frame);

        /* FIXME: incomplete clean-up of "thread_register" in progress here.
         * Complain vigorously to AB if he checks this mess in
         */
#if defined(__x86_64__) || defined(__k1om__)  /* Setup new LDT */
        maybe_reload_ldt(dcb, false);
#else
        struct dispatcher_shared_generic *disp =
            get_dispatcher_shared_generic(dcb->disp);

#ifdef FPU_LAZY_CONTEXT_SWITCH
        // Eagerly restore FPU if it was used disabled and set FPU trap accordingly
        if(disp->fpu_used && dcb->disabled) {
            // Context switch if FPU state is stale
            if(fpu_dcb != dcb) {
                // XXX: Need to reset fpu_dcb when that DCB is deleted
                struct dispatcher_shared_generic *dst =
                    get_dispatcher_shared_generic(fpu_dcb->disp);

                fpu_trap_off();

                // Store old FPU state if it was used
                if(fpu_dcb->disabled) {
                    fpu_save(dispatcher_get_disabled_fpu_save_area(fpu_dcb->disp));
		    dst->fpu_used = 1;
                } else {
                    assert(!fpu_dcb->disabled);
                    fpu_save(dispatcher_get_enabled_fpu_save_area(fpu_dcb->disp));
		    dst->fpu_used = 2;
                }

		if(disp->fpu_used == 1) {
		  fpu_restore(dispatcher_get_disabled_fpu_save_area(dcb->disp));
		} else {
		  assert(disp->fpu_used == 2);
		  fpu_restore(dispatcher_get_enabled_fpu_save_area(dcb->disp));
		}

                // Restore trap state once more, since we modified it
                if(disp->fpu_trap) {
                    fpu_trap_on();
                } else {
                    fpu_trap_off();
                }
            }
            fpu_dcb = dcb;
        }
#endif /* FPU_LAZY_CONTEXT_SWITCH */

	/*
	 * The name of the function is somewhat misleading. we need an unused
	 * user register that always stores the pointer to the current
	 * dispatcher. most ABIs define a register for thread-local storage,
	 * and we have been abusing that on x64 for the dispatcher pointer
	 * --arch_set_thread_ register sets this pointer.  Obviously this
	 * needs to change to support thread-local storage using a standard
	 * ABI, so we will have to figure out how to get to the dispatcher
	 * from something like a thread-local variable.  The reason that this
	 * is in the switch path and not in resume/execute is that on x86_64
	 * loading the thread register (fs) is stupidly expensive, so we avoid
	 * doing it unless we switch contexts -- presumably that could be a
	 * local optimisation in the x86_64 dispatch paths rather than the
	 * generic context_switch path/
	 */
        arch_set_thread_register(disp->udisp);
#endif
    }
}

#ifdef __scc__
struct dcb *run_next = NULL;
#endif

#if CONFIG_TRACE && NETWORK_STACK_BENCHMARK
#define TRACE_N_BM 1
#endif // CONFIG_TRACE && NETWORK_STACK_BENCHMARK


void __attribute__ ((noreturn)) dispatch(struct dcb *dcb)
{
#ifdef FPU_LAZY_CONTEXT_SWITCH
    // Save state of FPU trap for this domain (treat it like normal context switched state)
    if(dcb_current != NULL && !dcb_current->is_vm_guest) {
        struct dispatcher_shared_generic *disp =
            get_dispatcher_shared_generic(dcb_current->disp);
        disp->fpu_trap = fpu_trap_get();
    }
#endif

    // XXX FIXME: Why is this null pointer check on the fast path ?
    // If we have nothing to do we should call something other than dispatch
    if (dcb == NULL) {
        dcb_current = NULL;
#if defined(__x86_64__) || defined(__i386__) || defined(__k1om__)
        // Can this be moved into wait_for_interrupt?
        // Or wait_for_nonscheduling_interrupt()?
        if (!wakeup_is_pending()) {
            apic_mask_timer();
        }
#endif
        wait_for_interrupt();
    }

    // XXX: run_next scheduling hack
#ifdef __scc__
    if(run_next != NULL) {
        dcb = run_next;
        run_next = NULL;
    }
#endif

    // Don't context switch if we are current already
    if (dcb_current != dcb) {

#ifdef TRACE_CSWITCH
        trace_event(TRACE_SUBSYS_KERNEL,
                    TRACE_EVENT_KERNEL_CSWITCH,
                    (uint32_t)(lvaddr_t)dcb & 0xFFFFFFFF);
#endif

        context_switch(dcb);
        dcb_current = dcb;
    }

    assert(dcb != NULL);

    dispatcher_handle_t handle = dcb->disp;
    struct dispatcher_shared_generic *disp =
        get_dispatcher_shared_generic(handle);
    arch_registers_state_t *disabled_area =
        dispatcher_get_disabled_save_area(handle);

    assert(disp != NULL);
<<<<<<< HEAD
    disp->systime = kernel_now;
=======
    disp->systime = kernel_now + kcb_current->kernel_off;

>>>>>>> af1bdebb
    if (dcb->disabled) {
        debug(SUBSYS_DISPATCH, "resume %.*s at 0x%" PRIx64 "\n", DISP_NAME_LEN,
              disp->name, (uint64_t)registers_get_ip(disabled_area));
        assert(dispatcher_is_disabled_ip(handle,
                                         registers_get_ip(disabled_area)));
<<<<<<< HEAD
#if defined(__x86_64__) && !defined(__k1om__)
	if(!dcb->is_vm_guest) {
	  resume(disabled_area);

	} else {
	  vmkit_vmenter(dcb);
	}
#else
	  resume(disabled_area);
#endif
=======
        TRACE(KERNEL, SC_YIELD, 1);
        resume(disabled_area);
>>>>>>> af1bdebb
    } else {
        debug(SUBSYS_DISPATCH, "dispatch %.*s\n", DISP_NAME_LEN, disp->name);
        assert(disp->dispatcher_run != 0);
        disp->disabled = 1;
<<<<<<< HEAD
#if defined(__x86_64__) && !defined(__k1om__)
        if(!dcb->is_vm_guest) {
            execute(disp->dispatcher_run);
        } else {
            vmkit_vmexec(dcb, disp->dispatcher_run);
        }
#else
=======
        TRACE(KERNEL, SC_YIELD, 1);
>>>>>>> af1bdebb
        execute(disp->dispatcher_run);
#endif


    }
} // end function: dispatch

/**
 * \brief Transfer cap from 'send' to 'ep', according to 'msg'.
 *
 * Reads the cap transfer spec in the LMP message 'msg' and transfers
 * the cap from CSpace in DCB 'send' accordingly.
 *
 * \param ep    Endpoint capability of destination
 * \param send  Pointer to sending DCB.
 * \param send_cptr Address of capability in sender's cspace
 * \param send_bits Valid bits in #send_cptr
 *
 * \return      Error code
 */
static errval_t lmp_transfer_cap(struct capability *ep, struct dcb *send,
                                 capaddr_t send_cptr, uint8_t send_bits)
{
    errval_t err;
    /* Parameter checking */
    assert(send_cptr != CPTR_NULL);
    assert(send != NULL);
    assert(ep != NULL);
    assert(ep->type == ObjType_EndPoint);
    struct dcb *recv = ep->u.endpoint.listener;
    assert(recv != NULL);
    assert(ep->u.endpoint.epoffset != 0);

    /* Look up the slot receiver can receive caps in */
    struct lmp_endpoint_kern *recv_ep
        = (void *)((uint8_t *)recv->disp + ep->u.endpoint.epoffset);

    // The cnode
    struct capability *recv_cnode_cap;
    err = caps_lookup_cap(&recv->cspace.cap, recv_ep->recv_cptr,
                          recv_ep->recv_bits, &recv_cnode_cap,
                          CAPRIGHTS_READ_WRITE);
    if (err_is_fail(err)) {
        return err_push(err, SYS_ERR_LMP_CAPTRANSFER_DST_CNODE_LOOKUP);
    }
    // Check for cnode type
    if (recv_cnode_cap->type != ObjType_CNode) {
        return SYS_ERR_LMP_CAPTRANSFER_DST_CNODE_INVALID;
    }
    // The slot within the cnode
    struct cte *recv_cte;
    recv_cte = caps_locate_slot(recv_cnode_cap->u.cnode.cnode,
                                recv_ep->recv_slot);

    /* Look up source slot in sender */
    struct cte *send_cte;
    err = caps_lookup_slot(&send->cspace.cap, send_cptr, send_bits, &send_cte,
                           CAPRIGHTS_READ);
    if (err_is_fail(err)) {
        return err_push(err, SYS_ERR_LMP_CAPTRANSFER_SRC_LOOKUP);
    }

    /* Is destination empty */
    if (recv_cte->cap.type != ObjType_Null) {
        return SYS_ERR_LMP_CAPTRANSFER_DST_SLOT_OCCUPIED;
    }

    /* Insert send cap into recv cap */
    err = caps_copy_to_cte(recv_cte, send_cte, false, 0, 0);
    assert(err_is_ok(err)); // Cannot fail after checking that slot is empty

    return SYS_ERR_OK;
}

/**
 * \brief Check if it would be possible to deliver LMP payload, but do not deliver it
 *
 * \param ep     Endpoint capability to send to
 * \param payload_len Length (in number of words) of payload
 */
static errval_t lmp_can_deliver_payload(struct capability *ep,
                                        size_t payload_len)
{
    assert(ep != NULL);
    assert(ep->type == ObjType_EndPoint);
    struct dcb *recv = ep->u.endpoint.listener;
    assert(recv != NULL);

    /* check that receiver exists and has specified an endpoint buffer */
    if (recv->disp == 0 || ep->u.endpoint.epoffset == 0) {
        return SYS_ERR_LMP_NO_TARGET;
    }

    /* locate receiver's endpoint buffer */
    struct lmp_endpoint_kern *recv_ep
        = (void *)((uint8_t *)recv->disp + ep->u.endpoint.epoffset);

    /* check delivered/consumed state */
    uint32_t epbuflen = ep->u.endpoint.epbuflen;
    uint32_t pos = recv_ep->delivered;
    uint32_t consumed = recv_ep->consumed;
    if (pos >= epbuflen || consumed >= epbuflen) {
        return SYS_ERR_LMP_EP_STATE_INVALID;
    }

    /* compute space available in endpoint */
    uint32_t epspace;
    if (pos >= consumed) {
        epspace = epbuflen - (pos - consumed);
    } else {
        epspace = consumed - pos;
    }

    /* Check if there's enough space for another msg.
     * We always keep one word free, to avoid having the special case where
     * delivered == consumed may mean the buffer is both completely full and
     * completely empty */
    if (epspace <= payload_len + LMP_RECV_HEADER_LENGTH) {
        return SYS_ERR_LMP_BUF_OVERFLOW;
    }

    return SYS_ERR_OK;
}

/**
 * \brief Deliver the payload of an LMP message to a dispatcher.
 *
 * \param ep     Endpoint capability to send to
 * \param send   DCB of the sender. Can be NULL for kernel-originated messages
 * \param payload     Message payload
 * \param payload_len Length (in number of words) of payload
 * \param captransfer True iff a cap has also been delivered
 *
 * \return Error code
 */
errval_t lmp_deliver_payload(struct capability *ep, struct dcb *send,
                             uintptr_t *payload, size_t payload_len,
                             bool captransfer)
{
    assert(ep != NULL);
    assert(ep->type == ObjType_EndPoint);
    struct dcb *recv = ep->u.endpoint.listener;
    assert(recv != NULL);
    assert(payload != NULL || payload_len == 0);

    errval_t err;

    err = lmp_can_deliver_payload(ep, payload_len);
    if (err_is_fail(err)) {
        return err;
    }

    /* locate receiver's endpoint buffer */
    struct lmp_endpoint_kern *recv_ep
        = (void *)((uint8_t *)recv->disp + ep->u.endpoint.epoffset);

    /* read current pos and buflen */
    uint32_t epbuflen = ep->u.endpoint.epbuflen;
    uint32_t pos = recv_ep->delivered;

    struct dispatcher_shared_generic *send_disp =
        send ? get_dispatcher_shared_generic(send->disp) : NULL;
    struct dispatcher_shared_generic *recv_disp =
        get_dispatcher_shared_generic(recv->disp);
    debug(SUBSYS_DISPATCH, "LMP %.*s -> %.*s\n",
          DISP_NAME_LEN, send ? send_disp->name : "kernel",
          DISP_NAME_LEN, recv_disp->name);

    // Setup receiver's message flags
    union lmp_recv_header recvheader = { .raw = 0 };
    recvheader.x.flags.captransfer = captransfer;
    recvheader.x.length = payload_len;

    /* Deliver header */
    recv_ep->buf[pos] = recvheader.raw;
    if (++pos == epbuflen) {
        pos = 0;
    }

    /* Transfer the msg */
    for(int i = 0; i < payload_len; i++) {
        recv_ep->buf[pos] = payload[i];
        if (++pos == epbuflen) {
            pos = 0;
        }
    }

    // update the delivered pos
    recv_ep->delivered = pos;

    // tell the dispatcher that it has an outstanding message in one of its EPs
    recv_disp->lmp_delivered += payload_len + LMP_RECV_HEADER_LENGTH;

    // ... and give it a hint which one to look at
    recv_disp->lmp_hint = ep->u.endpoint.epoffset;

    // Make target runnable
    make_runnable(recv);

    return SYS_ERR_OK;
}

/**
 * \brief Deliver an LMP message to a dispatcher.
 *
 * \param ep     Endpoint capability to send to
 * \param send   DCB of the sender. Can be NULL for kernel-originated messages
 * \param payload Buffer containing message payload
 * \param len    Length of message payload, as number of words
 * \param send_cptr Capability to be transferred with LMP
 * \param send_bits Valid bits in #send_cptr
 */
errval_t lmp_deliver(struct capability *ep, struct dcb *send,
                     uintptr_t *payload, size_t len,
                     capaddr_t send_cptr, uint8_t send_bits)
{
    bool captransfer;
    assert(ep != NULL);
    assert(ep->type == ObjType_EndPoint);
    struct dcb *recv = ep->u.endpoint.listener;
    assert(recv != NULL);
    assert(payload != NULL);

    errval_t err;

    /* Is the sender trying to send a cap? */
    if (send_cptr != CPTR_NULL) {
        /* Don't attempt to transfer the cap if we can't send the payload */
        err = lmp_can_deliver_payload(ep, len);
        if (err_is_fail(err)) {
            return err;
        }

        err = lmp_transfer_cap(ep, send, send_cptr, send_bits);
        if (err_is_fail(err)) {
            return err;
        }

        captransfer = true;
    } else {
        captransfer = false;
    }

    /* Send msg */
    err = lmp_deliver_payload(ep, send, payload, len, captransfer);
    // shouldn't fail, if we delivered the cap successfully
    assert(!(captransfer && err_is_fail(err)));
    return err;
}<|MERGE_RESOLUTION|>--- conflicted
+++ resolved
@@ -235,51 +235,36 @@
         dispatcher_get_disabled_save_area(handle);
 
     assert(disp != NULL);
-<<<<<<< HEAD
-    disp->systime = kernel_now;
-=======
     disp->systime = kernel_now + kcb_current->kernel_off;
-
->>>>>>> af1bdebb
+	TRACE(KERNEL, SC_YIELD, 1);
+	
     if (dcb->disabled) {
         debug(SUBSYS_DISPATCH, "resume %.*s at 0x%" PRIx64 "\n", DISP_NAME_LEN,
               disp->name, (uint64_t)registers_get_ip(disabled_area));
         assert(dispatcher_is_disabled_ip(handle,
                                          registers_get_ip(disabled_area)));
-<<<<<<< HEAD
+
 #if defined(__x86_64__) && !defined(__k1om__)
-	if(!dcb->is_vm_guest) {
-	  resume(disabled_area);
-
-	} else {
-	  vmkit_vmenter(dcb);
-	}
+        if(!dcb->is_vm_guest) {
+            resume(disabled_area);
+        } else {
+            vmkit_vmenter(dcb);
+        }
 #else
-	  resume(disabled_area);
-#endif
-=======
-        TRACE(KERNEL, SC_YIELD, 1);
         resume(disabled_area);
->>>>>>> af1bdebb
+#endif
     } else {
         debug(SUBSYS_DISPATCH, "dispatch %.*s\n", DISP_NAME_LEN, disp->name);
         assert(disp->dispatcher_run != 0);
         disp->disabled = 1;
-<<<<<<< HEAD
-#if defined(__x86_64__) && !defined(__k1om__)
         if(!dcb->is_vm_guest) {
             execute(disp->dispatcher_run);
         } else {
             vmkit_vmexec(dcb, disp->dispatcher_run);
         }
 #else
-=======
-        TRACE(KERNEL, SC_YIELD, 1);
->>>>>>> af1bdebb
         execute(disp->dispatcher_run);
 #endif
-
-
     }
 } // end function: dispatch
 
