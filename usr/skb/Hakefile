--- conflicted
+++ resolved
@@ -25,17 +25,10 @@
                         addCFlags = [ "-O2" ],
                         flounderBindings = [ "skb" ],
                         addIncludes = [ "eclipse_kernel/src"],
-<<<<<<< HEAD
                         addLibraries = libDeps [ "eclipse", "shm", "dummies",
                                                  "icsolver", "vfs",
                                                  "posixcompat" ],
-=======
-                        addLibraries = [ "eclipse", "shm", "dummies",
-                                         "posixcompat", "msun",
-                                         "icsolver", "vfs", "nfs", "ahci", "lwip",
-                                         "contmng", "procon", "hashtable"],
->>>>>>> f050c706
-                        architectures = [ arch ]
+                       architectures = [ arch ]
                 }
 in
   [ Rules [build (args arch) | arch <- [ "x86_64", "x86_32" ]],
