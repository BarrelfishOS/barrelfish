% load the decoding net
:- ["decoding_net4_support.pl"].

<<<<<<< HEAD
reset_static_state :- 
    retract_translate(_,_),
    retract_accept(_),
    retract_overlay(_,_),
    retract_configurable(_,_,_).
=======
reset_static_state :-
    (retract_translate(_,_) ; true),
    (retract_accept(_) ; true),
    (retract_overlay(_,_) ; true),
    (retract_configurable(_,_,_) ; true).
>>>>>>> 57e40b33

test_translate_region1 :-
    reset_static_state,
    assert_translate(region(["IN"], block(0, 1000)), name(["OUT"], 400)),
    state_empty(S),
    translate_region(S, region(["IN"], block(0, 1000)), Out),
    writeln(Out).

test_translate_region2 :-
    reset_static_state,
    assert_translate(region(["IN"], block(0, 1000)), name(["OUT"], 400)),
    state_empty(S),
    translate_region(S, In, region(["OUT"], block(400, 1400))),
    writeln(In).

test_translate_region3 :-
    reset_static_state,
    assert_translate(region(["IN"], block(0, 1000)), name(["OUT"], 400)),
    state_empty(S),
    not(translate_region(S, _, region(["OUT"], block(400, 1500)))).

test_translate_region4 :-
    reset_static_state,
    assert_overlay(["IN"], ["OUT"]),
    state_empty(S),
    translate_region(S, In, region(["OUT"], block(400, 1500))),
    writeln(In).

test_decodes_region1 :-
    reset_static_state,
    assert_overlay(["IN"], ["NEXT"]),
    assert_translate(region(["NEXT"], block(0, 1000)), name(["OUT"], 400)),
    state_empty(S),
    decodes_region(S, region(["IN"], block(400, 1000)), Out),
    writeln(Out).

test_decodes_region2 :-
    reset_static_state,
    assert_overlay(["IN"], ["NEXT"]),
    assert_translate(region(["NEXT"], block(0, 1000)), name(["OUT"], 400)),
    state_empty(S),
    decodes_region(S, In, region(["OUT"], block(400, 1500))),
    writeln(In).

test_resolves_region1 :-
    reset_static_state,
    assert_overlay(["IN"], ["NEXT"]),
    assert_translate(region(["NEXT"], block(0, 1000)), name(["OUT"], 400)),
    assert_accept(region(["OUT"], block(0, 10000))),
    state_empty(S),
    resolves_region(S, In, region(["OUT"], block(400, 1500))),
    writeln(In).

test_resolves_region2 :-
    reset_static_state,
    assert_overlay(["IN"], ["NEXT"]),
    assert_translate(region(["NEXT"], block(0, 1000)), name(["OUT"], 400)),
    assert_accept(region(["OUT"], block(0, 700))),
    state_empty(S),
    not(resolves_region(S, _, region(["OUT"], block(400, 1500)))).

:- export test_flat1/0.
test_flat1 :-
    reset_static_state,
    % This example resembles the xeon phi socket on
    assert_translate(region(["SOCKET"], block(1000, 2000)), name(["GDDR"], 0)),
    assert_translate(region(["SOCKET"], block(10000, 11000)), name(["SMPT_IN"], 0)),
    assert_configurable(["SMPT_IN"],34,["SMPT_OUT"]),
    assert_overlay(["SMPT_OUT"],["PCIBUS"]),
    assert_translate(region(["PCIBUS"], block(5000, 6000)), name(["DRAM"], 0)),
    assert_accept(region(["DRAM"], block(0, 1000))),
    assert_accept(region(["GDDR"], block(0, 1000))),
    findall((A,B,C), flat(A,B,C), Li),
    (foreach((A,B,C), Li) do
        printf("flat(%p,%p,%p)\n", [A,B,C])
    ).

:- export test_alloc1/0.
test_alloc1 :-
    reset_static_state,
    % This example resembles the xeon phi socket on
    Size is 512 * 1024 * 1024,
    Size2M is 2 * 1024 * 1024,
    assert_accept(region(["DRAM"], block(0, Size))),
    state_empty(S0),
    state_add_free(S0, ["DRAM"], [block(0,Size)], S1),
    Reg1 = region(["DRAM"],_),
    Reg2 = region(["DRAM"],_),
    alloc(S1, Size2M, Reg1, S2),
    printf("Allocated (1): Reg=%p\nNewState=%p\n", [Reg1,S2]),
    alloc(S2, Size2M, Reg2, S3),
    printf("Allocated (2): Reg=%p\nNewState=%p\n", [Reg2,S3]).

:- export test_alloc2/0.
test_alloc2 :-
    reset_static_state,
    % This example resembles the xeon phi socket on
    Size is 512 * 1024 * 1024,
    Size2M is 2 * 1024 * 1024,
    assert_translate(region(["SOCKET"], block(0, Size)), name(["GDDR"], 0)),
    assert_translate(region(["SOCKET"], block(10000, 11000)), name(["SMPT_IN"], 0)),
    assert_configurable(["SMPT_IN"],34,["SMPT_OUT"]),
    assert_overlay(["SMPT_OUT"],["PCIBUS"]),
    assert_translate(region(["PCIBUS"], block(0, Size)), name(["DRAM"], 0)),
    assert_accept(region(["GDDR"], block(0, Size))),
    assert_accept(region(["DRAM"], block(0, Size))),
    state_empty(S0),
    state_add_free(S0, ["DRAM"], [block(0,Size)], S1),
    state_add_free(S1, ["GDDR"], [block(0,Size)], S2),
    state_add_avail(S2, ["SMPT_IN"], 32, S3),
    Reg1 = region(["GDDR"],_),
    alloc(S3, Size2M, Reg1, ["SOCKET"], S4),
    printf("Allocated (reachable from Socket): Reg=%p\nNewState=%p\n", [Reg1,S4]),
    Reg2 = region(["DRAM"],_),
    alloc(S4, Size2M, Reg2, ["SOCKET"], S5),
    printf("Allocated (reachable from Socket): Reg=%p\nNewState=%p\n", [Reg2,S5]),
    Reg3 = region(["DRAM"],_),
    alloc(S5, Size2M, Reg3, ["SOCKET"], ["PCIBUS"], S6),
    printf("Allocated (reachable from Socket and Pcibus): Reg=%p\nNewState=%p\n", [Reg3,S6]).

test_map1 :-
	% Case without a node reconfiguration necessary
    reset_static_state,
    Size is 512 * 1024 * 1024,
    Size2M is 2 * 1024 * 1024,
    Offset is 16 * 1024 * 1024,
    OffsetLimit is Offset + Size,
    assert_translate(region(["SOCKET"], block(Offset, OffsetLimit)), name(["GDDR"], 0)),
    assert_translate(region(["SOCKET"], block(10000, 11000)), name(["SMPT_IN"], 0)),
    assert_overlay(["SMPT_OUT"],["PCIBUS"]),
    assert_translate(region(["PCIBUS"], block(0, Size)), name(["DRAM"], 0)),
    assert_accept(region(["GDDR"], block(0, Size))),
    assert_accept(region(["DRAM"], block(0, Size))),
    state_empty(S0),
<<<<<<< HEAD
    assert_conf_node(S0, ["SMPT_IN"],["SMPT_OUT"], 34, 32, S1),
    state_add_free(S1, ["DRAM"], [block(0,Size)], S2),
    state_add_free(S2, ["GDDR"], [block(0,Size)], S3),
	
=======
    state_add_free(S0, ["DRAM"], [block(0,Size)], S1),
    state_add_free(S1, ["GDDR"], [block(0,Size)], S2),
    state_add_avail(S2, ["SMPT_IN"], 32, S3),

>>>>>>> 57e40b33
	Limit2M is Size2M - 1,
	SrcRegion = region(["SOCKET"], _),
	DstRegion = region(["GDDR"], block(0, Limit2M)),
	map(S3, SrcRegion, DstRegion, S4),
	printf("Src=%p --> Dst=%p with S1=%p\n", [SrcRegion, DstRegion, S4]).

assert_conf_node(S, InNodeId, OutNodeId, Bits, Slots, NewS) :-
    assert_configurable(InNodeId,Bits,OutNodeId),
    state_add_avail(S, InNodeId, Slots, S1),
    Limit is 2^Bits * Slots,
    state_add_free(S1, InNodeId, [block(0, Limit)], NewS).

test_map2 :-
	% Case with a node configuration necessary, the translated node fits in 
    % the size of the remapped nodes.
    reset_static_state,
    Size is 512 * 1024 * 1024,
    Size2M is 2 * 1024 * 1024,
    Offset is 16 * 1024 * 1024,
    OffsetLimit is Offset + Size,
    %assert_translate(region(["SOCKET"], block(Offset, OffsetLimit)), name(["GDDR"], 0)),
    assert_translate(region(["SOCKET"], block(Offset, OffsetLimit)), name(["SMPT_IN"], 0)),
    assert_overlay(["SMPT_OUT"],["PCIBUS"]),
    assert_translate(region(["PCIBUS"], block(0, Size)), name(["DRAM"], 0)),
    assert_accept(region(["GDDR"], block(0, Size))),
    assert_accept(region(["DRAM"], block(0, Size))),
    state_empty(S0),
    assert_conf_node(S0, ["SMPT_IN"],["SMPT_OUT"], 34, 32, S1),
    state_add_free(S1, ["DRAM"], [block(0,Size)], S2),
    state_add_free(S2, ["GDDR"], [block(0,Size)], S3),
	
	Limit2M is Size2M - 1,
	SrcRegion = region(["SOCKET"], _),
	DstRegion = region(["DRAM"], block(0, Limit2M)),
	map(S3, SrcRegion, DstRegion, S4),
	printf("Src=%p --> Dst=%p with NewS=%p\n", [SrcRegion, DstRegion, S4]).

test_map3 :-
	% Case with a node configuration necessary, the translated node spans  
    % multiple remapped nodes.
    reset_static_state,
    Size is 512 * 1024 * 1024,
    Size2M is 2 * 1024 * 1024,
    Offset is 16 * 1024 * 1024,
    OffsetLimit is Offset + Size,
    assert_accept(region(["DRAM"], block(0, Size))),
    state_empty(S0),
    assert_conf_node(S0, ["MMU"],["DRAM"], 21, 1024, S1),
    state_add_free(S1, ["DRAM"], [block(0,Size)], S2),
	
	Limit8M is 8 * 1024 * 1024,
	SrcRegion = region(["MMU"], _),
	DstRegion = region(["DRAM"], block(0, Limit8M)),
    findall((A,B,C), flat(A,B,C), Li),
    (foreach((A,B,C), Li) do 
        printf("flat(%p,%p,%p)\n", [A,B,C])
    ),
	map(S2, SrcRegion, DstRegion, S3),
	printf("Src=%p --> Dst=%p with NewS=%p\n", [SrcRegion, DstRegion, S3]).


run_test(Test) :-
    (
        printf("Calling Test %p...\n", Test),
        call(Test),
        writeln(" Succeeds!")
    ) ; (
        writeln("#################################################"),
        writeln(" !!! Fails !!!"),
        writeln("#################################################")
    ).

:- export run_all_tests/0.
run_all_tests :-
    run_test(test_translate_region1),
    run_test(test_translate_region2),
    run_test(test_translate_region3),
    run_test(test_translate_region4),
    run_test(test_decodes_region1),
    run_test(test_decodes_region2),
    run_test(test_resolves_region1),
    run_test(test_resolves_region2),
    run_test(test_flat1),
    run_test(test_alloc1),
    run_test(test_alloc2).<|MERGE_RESOLUTION|>--- conflicted
+++ resolved
@@ -1,19 +1,11 @@
 % load the decoding net
 :- ["decoding_net4_support.pl"].
 
-<<<<<<< HEAD
 reset_static_state :- 
     retract_translate(_,_),
     retract_accept(_),
     retract_overlay(_,_),
     retract_configurable(_,_,_).
-=======
-reset_static_state :-
-    (retract_translate(_,_) ; true),
-    (retract_accept(_) ; true),
-    (retract_overlay(_,_) ; true),
-    (retract_configurable(_,_,_) ; true).
->>>>>>> 57e40b33
 
 test_translate_region1 :-
     reset_static_state,
@@ -148,17 +140,9 @@
     assert_accept(region(["GDDR"], block(0, Size))),
     assert_accept(region(["DRAM"], block(0, Size))),
     state_empty(S0),
-<<<<<<< HEAD
     assert_conf_node(S0, ["SMPT_IN"],["SMPT_OUT"], 34, 32, S1),
     state_add_free(S1, ["DRAM"], [block(0,Size)], S2),
     state_add_free(S2, ["GDDR"], [block(0,Size)], S3),
-	
-=======
-    state_add_free(S0, ["DRAM"], [block(0,Size)], S1),
-    state_add_free(S1, ["GDDR"], [block(0,Size)], S2),
-    state_add_avail(S2, ["SMPT_IN"], 32, S3),
-
->>>>>>> 57e40b33
 	Limit2M is Size2M - 1,
 	SrcRegion = region(["SOCKET"], _),
 	DstRegion = region(["GDDR"], block(0, Limit2M)),
