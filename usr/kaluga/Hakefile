--- conflicted
+++ resolved
@@ -21,15 +21,9 @@
                     "driver_domains.c"
                     ] in
 [ build application { target = "kaluga",
-<<<<<<< HEAD
-                      cFiles = (commonCFiles) ++ [ "start_pci.c", "x86.c" , "start_iommu.c"],
+                      cFiles = (commonCFiles) ++ [ "start_pci.c", "x86.c", "start_hpet.c", "start_iommu.c"],
                       flounderDefs = [ "monitor" , "pci", "kaluga"],
                       flounderBindings = [ "octopus" , "pci" , "kaluga"],
-=======
-                      cFiles = (commonCFiles) ++ [ "start_pci.c", "start_hpet.c", "x86.c" ],
-                      flounderDefs = [ "monitor" , "pci"],
-                      flounderBindings = [ "octopus" , "pci" ],
->>>>>>> 0540866c
                       flounderExtraDefs = [ ("monitor_blocking",["rpcclient"]) ],
                       flounderTHCStubs = [ "octopus" ],
                       addLibraries = libDeps [ "skb", "octopus", "vfs",
@@ -40,15 +34,9 @@
 
                       architectures = [ "x86_64", "x86_32" ] },
   build application { target = "kaluga",
-<<<<<<< HEAD
                       cFiles = commonCFiles ++ ["start_pci.c"],
                       flounderDefs = [ "monitor" , "kaluga"],
                       flounderBindings = [ "octopus", "pci" , "kaluga"],
-=======
-                      cFiles = commonCFiles ++ ["start_pci.c","start_hpet.c"],
-                      flounderDefs = [ "monitor" ],
-                      flounderBindings = [ "octopus", "pci" ],
->>>>>>> 0540866c
                       flounderExtraDefs = [ ("monitor_blocking",["rpcclient"]) ],
                       flounderTHCStubs = [ "octopus" ],
                       addLibraries = libDeps [ "skb", "octopus", "vfs_noblockdev",
