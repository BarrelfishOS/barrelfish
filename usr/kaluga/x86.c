--- conflicted
+++ resolved
@@ -182,33 +182,30 @@
         free(record);
     }
 
-    err = watch_for_iommu();
-    if (err_is_fail(err)) {
-        USER_PANIC_ERR(err, "Watching for IOMMUS.");
-    }
-
-    err = watch_for_int_controller();
-    if (err_is_fail(err)) {
-        USER_PANIC_ERR(err, "Watching interrupt controllers.");
-    }
-
-    KALUGA_DEBUG("Kaluga: wait_for_all_spawnds\n");
-
-    err = wait_for_all_spawnds();
-    if (err_is_fail(err)) {
-        USER_PANIC_ERR(err, "Unable to wait for spawnds failed.");
-    }
-
-<<<<<<< HEAD
-    KALUGA_DEBUG("Kaluga: iommus\n");
-
-=======
     KALUGA_DEBUG("Kaluga: ACPI connect...\n");
     err = connect_to_acpi();
     if (err_is_fail(err) && err != KALUGA_ERR_MODULE_NOT_FOUND) {
         USER_PANIC_ERR(err, "start_lpc_timer");
     }
->>>>>>> edda26f5
+
+
+    err = watch_for_iommu();
+    if (err_is_fail(err)) {
+        USER_PANIC_ERR(err, "Watching for IOMMUS.");
+    }
+
+    err = watch_for_int_controller();
+    if (err_is_fail(err)) {
+        USER_PANIC_ERR(err, "Watching interrupt controllers.");
+    }
+
+    KALUGA_DEBUG("Kaluga: wait_for_all_spawnds\n");
+
+    err = wait_for_all_spawnds();
+    if (err_is_fail(err)) {
+        USER_PANIC_ERR(err, "Unable to wait for spawnds failed.");
+    }
+
 
     KALUGA_DEBUG("Kaluga: pci_devices\n");
 
