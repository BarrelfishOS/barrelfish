--- conflicted
+++ resolved
@@ -95,7 +95,6 @@
     }
 };
 
-<<<<<<< HEAD
 static struct allowed_registers uart = {
     .binary = "hw.arm.omap44xx.uart",
     .registers =
@@ -104,13 +103,15 @@
         {OMAP44XX_MAP_L4_PER_UART2,OMAP44XX_MAP_L4_PER_UART2_SIZE},
         {OMAP44XX_MAP_L4_PER_UART3,OMAP44XX_MAP_L4_PER_UART3_SIZE},
         {OMAP44XX_MAP_L4_PER_UART4,OMAP44XX_MAP_L4_PER_UART4_SIZE},
-=======
+        {0x0, 0x0}
+    }
+};
+
 static struct allowed_registers sdma = {
     .binary = "hw.arm.omap44xx.sdma",
     .registers =
     {
         {OMAP44XX_SDMA, 0x1000},
->>>>>>> 5f3304d5
         {0x0, 0x0}
     }
 };
@@ -120,11 +121,8 @@
     &fdif,
     &mmchs,
     &prcm,
-<<<<<<< HEAD
     &uart,
-=======
     &sdma,
->>>>>>> 5f3304d5
     NULL,
 };
 
