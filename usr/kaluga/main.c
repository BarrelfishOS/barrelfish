/**
 * \file
 * \brief Device manager for Barrelfish.
 *
 * Interacts with the SKB / PCI to start cores, drivers etc.
 *
 */

/*
 * Copyright (c) 2007, 2008, 2009, 2010, ETH Zurich.
 * All rights reserved.
 *
 * This file is distributed under the terms in the attached LICENSE file.
 * If you do not find this file, copies can be found by writing to:
 * ETH Zurich D-INFK, Haldeneggsteig 4, CH-8092 Zurich. Attn: Systems Group.
 */

#include <stdlib.h>
#include <stdbool.h>
#include <stdio.h>
#include <assert.h>
#include <string.h>
#include <errors/errno.h>

#include <barrelfish/barrelfish.h>
#include <barrelfish/cpu_arch.h>
#include <barrelfish/nameservice_client.h>

#include <if/monitor_defs.h>

#include <vfs/vfs.h>
#include <octopus/octopus.h>
#include <skb/skb.h>
#include <thc/thc.h>

#include <trace/trace.h>


#include "kaluga.h"

coreid_t my_core_id = 0;  // Core ID
uint32_t my_arch_id = 0;  // APIC ID

static void add_start_function_overrides(void)
{
    set_start_function("e1000n", start_networking);
    set_start_function("rtl8029", start_networking);
    set_start_function("corectrl", start_boot_driver);
}

static void parse_arguments(int argc, char** argv)
{
    for (int i = 1; i < argc; i++) {
        if (strncmp(argv[i], "apicid=", sizeof("apicid")) == 0) {
            my_arch_id = strtol(argv[i] + sizeof("apicid"), NULL, 10);
        } else if (strcmp(argv[i], "boot") == 0) {
            // ignored
        }
    }
}

static inline errval_t wait_for_pci(void)
{
    iref_t iref;
    return nameservice_blocking_lookup("pci_discovery_done", &iref);
}

int main(int argc, char** argv)
{
    vfs_init();
    init_environ();

    errval_t err;

    my_core_id = disp_get_core_id();
    parse_arguments(argc, argv);

    err = oct_init();
    if (err_is_fail(err)) {
        USER_PANIC_ERR(err, "Initialize octopus service.");
    }

    KALUGA_DEBUG("Kaluga: parse boot modules...\n");

    err = init_boot_modules();
    if (err_is_fail(err)) {
        USER_PANIC_ERR(err, "Parse boot modules.");
    }
    add_start_function_overrides();
#ifdef __x86__
    // We need to run on core 0
    // (we are responsible for booting all the other cores)
    assert(my_core_id == BSP_CORE_ID);
    KALUGA_DEBUG("Kaluga running on x86.\n");

    err = skb_client_connect();
    if (err_is_fail(err)) {
        USER_PANIC_ERR(err, "Connect to SKB.");
    }

    // Make sure the driver db is loaded
    err = skb_execute("[device_db].");
    if (err_is_fail(err)) {
        USER_PANIC_ERR(err, "Device DB not loaded.");
    }

    // The current boot protocol needs us to have
    // knowledge about how many CPUs are available at boot
    // time in order to start-up properly.
    char* record = NULL;
    err = oct_barrier_enter("barrier.acpi", &record, 2);

    KALUGA_DEBUG("Kaluga: watch_for_cores\n");

    err = watch_for_cores();
    if (err_is_fail(err)) {
        USER_PANIC_ERR(err, "Watching cores.");
    }

    KALUGA_DEBUG("Kaluga: pci_root_bridge\n");

    err = watch_for_pci_root_bridge();
    if (err_is_fail(err)) {
        USER_PANIC_ERR(err, "Watching PCI root bridges.");
    }

    KALUGA_DEBUG("Kaluga: pci_devices\n");

    err = watch_for_pci_devices();
    if (err_is_fail(err)) {
        USER_PANIC_ERR(err, "Watching PCI devices.");
    }

    KALUGA_DEBUG("Kaluga: wait_for_all_spawnds\n");

    err = wait_for_all_spawnds();
    if (err_is_fail(err)) {
        USER_PANIC_ERR(err, "Unable to wait for spawnds failed.");
    }

#elif __pandaboard__
    debug_printf("Kaluga running on Pandaboard.\n");

    err = init_cap_manager();
    assert(err_is_ok(err));

<<<<<<< HEAD
    // wait for spawnd.0
    err = nameservice_blocking_lookup("spawn.0", NULL);
=======
    err = oct_set("all_spawnds_up { iref: 0 }");
>>>>>>> 2fde9256
    assert(err_is_ok(err));

    struct module_info* mi = find_module("fdif");
    if (mi != NULL) {
        err = mi->start_function(0, mi, "hw.arm.omap44xx.fdif {}");
        assert(err_is_ok(err));
    }
    mi = find_module("mmchs");
    if (mi != NULL) {
        err = mi->start_function(0, mi, "hw.arm.omap44xx.mmchs {}");
        assert(err_is_ok(err));
    }
    mi = find_module("mmchs2");
    if (mi != NULL) {
        err = mi->start_function(0, mi, "hw.arm.omap44xx.mmchs {}");
        assert(err_is_ok(err));
    }
    mi = find_module("prcm");
    if (mi != NULL) {
        err = mi->start_function(0, mi, "hw.arm.omap44xx.prcm {}");
        assert(err_is_ok(err));
    }
    mi = find_module("serial");
    if (mi != NULL) {
        err = mi->start_function(0, mi, "hw.arm.omap44xx.uart {}");
        assert(err_is_ok(err));
    }
    mi = find_module("sdma");
    if (mi != NULL) {
        err = mi->start_function(0, mi, "hw.arm.omap44xx.sdma {}");
        assert(err_is_ok(err));
    }

    mi = find_module("usb_manager");
    if (mi != NULL) {
#define USB_ARM_EHCI_IRQ 109
        char *buf = malloc(255);
        uint8_t offset = 0;
        mi->cmdargs = buf;
        mi->argc = 3;
        mi->argv[0] = mi->cmdargs + 0;

        snprintf(buf + offset, 255 - offset, "ehci\0");
        offset += strlen(mi->argv[0]) + 1;
        mi->argv[1] = mi->cmdargs + offset;
        snprintf(buf + offset, 255 - offset, "%u\0", 0xC00);
        offset += strlen(mi->argv[1]) + 1;
        mi->argv[2] = mi->cmdargs + offset;
        snprintf(buf+offset, 255-offset, "%u\0", USB_ARM_EHCI_IRQ);

        // XXX Use customized start function or add to module info
        err = mi->start_function(0, mi, "hw.arm.omap44xx.usb {}");
        assert(err_is_ok(err));
    }
#endif

    THCFinish();
    return EXIT_SUCCESS;
}
<|MERGE_RESOLUTION|>--- conflicted
+++ resolved
@@ -144,12 +144,7 @@
     err = init_cap_manager();
     assert(err_is_ok(err));
 
-<<<<<<< HEAD
-    // wait for spawnd.0
-    err = nameservice_blocking_lookup("spawn.0", NULL);
-=======
     err = oct_set("all_spawnds_up { iref: 0 }");
->>>>>>> 2fde9256
     assert(err_is_ok(err));
 
     struct module_info* mi = find_module("fdif");
