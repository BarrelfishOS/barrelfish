--- conflicted
+++ resolved
@@ -51,21 +51,18 @@
     set_start_function("net_sockets_server", start_networking);
     set_start_function("rtl8029", start_networking);
     set_start_function("corectrl", start_boot_driver);
-<<<<<<< HEAD
-    set_start_function("iommu", start_iommu_driver);
-=======
+
 
 #ifndef __ARM_ARCH_7A__
     set_start_function("sfn5122f", start_networking_new);
     set_start_function("e1000n", start_networking_new);
     set_start_function("e1000n_irqtest", default_start_function_new);
+    set_start_function("iommu", start_iommu_driver);
+#else
+    set_start_function("driverdomain", default_start_function_new);
 #endif
 
->>>>>>> edda26f5
-#ifdef __ARM_ARCH_7A__
-    set_start_function("driverdomain", newstyle_start_function);
-#endif
-    //set_start_function("driverdomain", default_start_function_new);
+
 }
 
 static void parse_arguments(int argc, char** argv, char ** add_device_db_file, size_t *cpu_count)
