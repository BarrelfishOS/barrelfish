/*
 * Copyright (c) 2016, ETH Zurich.
 * All rights reserved.
 *
 * This file is distributed under the terms in the attached LICENSE file.
 * If you do not find this file, copies can be found by writing to:
 * ETH Zurich D-INFK, Universitaetsstrasse 6, CH-8092 Zurich. Attn: Systems Group.
 */

#include <stdio.h>
#include <string.h>

#include <barrelfish/barrelfish.h>
#include <barrelfish/spawn_client.h>

#include <pci/pci.h> // for pci_address

#ifdef __arm__
#include <if/monitor_blocking_defs.h>
#endif

#ifdef __aarch64__
#include <if/monitor_blocking_defs.h>
#endif

#include "kaluga.h"

#if defined(__x86__) || defined(__ARM_ARCH_8A__)

// Add an argument to argc/argv pair. argv must be mallocd!
static void argv_push(int * argc, char *** argv, char * new_arg){
    int new_size = *argc + 1;
    //char ** argv_old = *argv;
    //*argv = malloc((new_size+1) * sizeof(char*));
    //memcpy(*argv, argv_old, sizeof(char*) * (*argc + 1));
    *argv = realloc(*argv, (new_size+1) * sizeof(char*)); // +1 for last NULL entry.
    if(*argv == NULL){
        USER_PANIC("Could not allocate argv memory");
    }
    *argc = new_size;
    (*argv)[new_size-1] = new_arg;
    (*argv)[new_size] = NULL;
}

errval_t default_start_function(coreid_t where,
                                struct module_info* mi,
                                char* record, struct driver_argument * arg)
{
    assert(mi != NULL);
    errval_t err = SYS_ERR_OK;
    coreid_t core;

    /*
     *  XXX: there may be more device using this driver, so starting it a second time
     *       may be needed.
     */
    if (!can_start(mi)) {
        return KALUGA_ERR_DRIVER_ALREADY_STARTED;
    }

    core = where + get_core_id_offset(mi);

    if (!is_auto_driver(mi)) {
        return KALUGA_ERR_DRIVER_NOT_AUTO;
    }

    // Construct additional command line arguments containing pci-id.
    // We need one extra entry for the new argument.
    char **argv = NULL;
    int argc = mi->argc;
    argv = calloc((argc+1) * sizeof(char *), 1); // +1 for trailing NULL
    assert(argv != NULL);
    memcpy(argv, mi->argv, (argc+1) * sizeof(char *));
    //assert(argv[argc] == NULL);

    uint64_t vendor_id, device_id, bus, dev, fun;
    err = oct_read(record, "_ { bus: %d, device: %d, function: %d, vendor: %d, device_id: %d }",
                    &bus, &dev, &fun, &vendor_id, &device_id);

    char * int_arg_str = NULL;
    if(arg != NULL && arg->int_arg.model != 0){
        // This mallocs int_arg_str
        int_startup_argument_to_string(&(arg->int_arg), &int_arg_str);
        KALUGA_DEBUG("Adding int_arg_str: %s\n", int_arg_str);
        argv_push(&argc, &argv, int_arg_str);
    }

    char * pci_arg_str = NULL;
    if (err_is_ok(err)) {
        // We assume that we're starting a device if the query above succeeds
        // and therefore append the pci vendor and device id to the argument
        // list.
        pci_arg_str = malloc(26);
        // Make sure pci vendor and device id fit into our argument
        assert(vendor_id < 0xFFFF && device_id < 0xFFFF);
        snprintf(pci_arg_str, 26, "%04"PRIx64":%04"PRIx64":%04"PRIx64":%04"
                        PRIx64":%04"PRIx64, vendor_id, device_id, bus, dev, fun);

        argv_push(&argc, &argv, pci_arg_str);
    }


    //err = spawn_program(core, mi->path, argv,
    //                environ, 0, get_did_ptr(mi));

    struct capref arg_cap = NULL_CAP;
    if(arg != NULL){
       arg_cap = arg->arg_caps;
    }
    err = spawn_program_with_caps(core, mi->path, argv,
                    environ, NULL_CAP, arg_cap, 0, get_did_ptr(mi));

    if (err_is_fail(err)) {
        DEBUG_ERR(err, "Spawning %s failed.", mi->path);
    }

    free(argv);
    free(pci_arg_str);
    free(int_arg_str);

    return err;
}

/*
static void handler(void* arg) {
    return ;
}
*/

/**
 * \brief Startup function for new-style drivers.
 *
 * Launches the driver instance in a driver domain instead.
 */
errval_t
default_start_function_new(coreid_t where, struct module_info* mi, char* record,
                           struct driver_argument* arg)
{
    assert(mi != NULL);
    errval_t err;

    // Construct additional command line arguments containing pci-id.
    // We need one extra entry for the new argument.
    char **argv = NULL;
    int argc = mi->argc;
    argv = malloc((argc+1) * sizeof(char *)); // +1 for trailing NULL
    assert(argv != NULL);
    memcpy(argv, mi->argv, (argc+1) * sizeof(char *));
    assert(argv[argc] == NULL);

    struct pci_addr addr;
    struct pci_id id;
    struct pci_class cls = {0, 0, 0};
    static struct domain_instance* inst;

    if (!is_auto_driver(mi)) {
        return KALUGA_ERR_DRIVER_NOT_AUTO;
    }

    char *oct_id;

    // TODO: Determine cls here as well
    {
        int64_t vendor_id, device_id, bus, dev, fun;
        err = oct_read(record, "%s { bus: %d, device: %d, function: %d, vendor: %d, device_id: %d }",
                        &oct_id, &bus, &dev, &fun,
                        &vendor_id, &device_id);

        if(err_is_fail(err)){
            DEBUG_ERR(err, "oct_read");
            return err;
        }
        addr.bus = bus;
        addr.device = dev;
        addr.function = fun;
        id.device = device_id;
        id.vendor = vendor_id;
    }

    // If driver instance not yet started, start. 
    // In case of multi instance, we start a new domain every time
    if (mi->driverinstance == NULL || mi->allow_multi) {
        KALUGA_DEBUG("Creating new driver domain for %s\n", mi->binary);
        inst = instantiate_driver_domain(mi->binary, where);
        if (inst == NULL) {
            return DRIVERKIT_ERR_DRIVER_INIT;
        }

        mi->driverinstance = inst;
        
        while (inst->b == NULL) {
            event_dispatch(get_default_waitset());
        }   

    } else {
        KALUGA_DEBUG("Reusing existing driver domain %s\n", mi->binary);
    }

    char module_name[100];
    sprintf(module_name, "%s_module", mi->binary);

    struct driver_instance* drv = ddomain_create_driver_instance(module_name, oct_id);

    char *args[4] = {NULL, NULL, NULL, NULL};
    int args_len = 0;

    // Build interrupt argument
    char * int_arg_str = NULL;
    if(arg != NULL && arg->int_arg.model != 0){
        // This mallocs int_arg_str
        int_startup_argument_to_string(&(arg->int_arg), &int_arg_str);
        KALUGA_DEBUG("Adding int_arg_str: %s\n", int_arg_str);
        args[args_len++] = int_arg_str;
    }

    // Build PCI address argument
    char * pci_arg_str = malloc(strlen("pci=") + PCI_OCTET_LEN);
    assert(pci_arg_str);
    strcpy(pci_arg_str, "pci=");
    pci_serialize_octet(addr, id, cls, pci_arg_str + strlen("pci="));
    argv_push(&argc, &argv, pci_arg_str);

    args[args_len++] = pci_arg_str;

    drv->args = args;
    drv->caps[0] = arg->arg_caps; // Interrupt cap

    ddomain_instantiate_driver(inst, drv);

    free(int_arg_str);
    return SYS_ERR_OK;
}

/**
 * \brief Startup function for new-style ARMv7 drivers.
 *
 * Launches the driver instance in a driver domain instead.
 */

errval_t start_networking_new(coreid_t where,
                              struct module_info* driver,
                              char* record, struct driver_argument * int_arg)
{
    assert(driver != NULL);
    errval_t err = SYS_ERR_OK;

    if (is_started(driver)) {
        printf("Already started %s\n", driver->binary);
        return KALUGA_ERR_DRIVER_ALREADY_STARTED;
    }

    if (!is_auto_driver(driver)) {
        printf("Not auto %s\n", driver->binary);
        return KALUGA_ERR_DRIVER_NOT_AUTO;
    }

    err = default_start_function_new(where, driver, record, int_arg);
    if (err_is_fail(err)) {
        DEBUG_ERR(err, "Spawning %s failed.", driver->path);
        return err;
    }


    // cards with driver in seperate process TODO might put into same process
    struct module_info* net_sockets = find_module("net_sockets_server");
    if (net_sockets == NULL) {
        printf("Net sockets server not found\n");
        return KALUGA_ERR_DRIVER_NOT_AUTO;
    }

    // TODO: Determine cls here as well
    struct pci_id id;
    struct pci_addr addr;
    struct pci_class cls = {0,0,0};
    int64_t vendor_id, device_id, bus, dev, fun;
    err = oct_read(record, "_ { bus: %d, device: %d, function: %d, vendor: %d, device_id: %d }",
                    &bus, &dev, &fun,
                    &vendor_id, &device_id);

    if(err_is_fail(err)){
        DEBUG_ERR(err, "oct_read");
        return err;
    }
    addr.bus = bus;
    addr.device = dev;
    addr.function = fun;
    id.device = device_id;
    id.vendor = vendor_id;

    char * pci_arg_str = malloc(PCI_OCTET_LEN);
    assert(pci_arg_str);
    pci_serialize_octet(addr, id, cls, pci_arg_str);
    // TODO PCI octet
    // Spawn net_sockets_server
    net_sockets->argv[0] = "net_sockets_server";
    net_sockets->argv[1] = "auto";
    net_sockets->argv[2] = driver->binary;
    net_sockets->argv[3] = pci_arg_str;

    err = spawn_program(where, net_sockets->path, net_sockets->argv, environ, 0,
                        get_did_ptr(net_sockets));

    return err;
}
#endif

errval_t start_networking(coreid_t core,
                          struct module_info* driver,
                          char* record, struct driver_argument * arg)
{
    assert(driver != NULL);
    errval_t err = SYS_ERR_OK;


    /* check if we are using the supplied pci address of eth0 */
    /*
    if (eth0.bus != 0xff || eth0.device != 0xff || eth0.function != 0xff) {
        err = oct_read(record, "_ { bus: %d, device: %d, function: %d, vendor: %d, device_id: %d }",
                            &bus, &dev, &fun, &vendor_id, &device_id);
        assert(err_is_ok(err));

        if ((eth0.bus != (uint8_t)bus)
             | (eth0.device != (uint8_t)dev)
             | (eth0.function != (uint8_t)fun)) {
            printf("start_networking: skipping card %" PRIu64 ":%" PRIu64 ":%"
                    PRIu64"\n", bus, dev, fun);
            printf("eth0 %" PRIu8 ":%" PRIu8 ":%"
                    PRIu8"\n", eth0.bus, eth0.device, eth0.function);
            return KALUGA_ERR_DRIVER_NOT_AUTO;
        }
    }
    */


    if (is_started(driver)) {
        printf("Already started %s\n", driver->binary);
        return KALUGA_ERR_DRIVER_ALREADY_STARTED;
    }

    if (!is_auto_driver(driver)) {
        printf("Not auto %s\n", driver->binary);
        return KALUGA_ERR_DRIVER_NOT_AUTO;
    }


    if (!(strcmp(driver->binary, "net_sockets_server") == 0)) {
        
        driver->allow_multi = 1;
        uint64_t vendor_id, device_id, bus, dev, fun;
        err = oct_read(record, "_ { bus: %d, device: %d, function: %d, vendor: %d, device_id: %d }",
                       &bus, &dev, &fun, &vendor_id, &device_id);

        char* pci_arg_str = malloc(26);
        snprintf(pci_arg_str, 26, "%04"PRIx64":%04"PRIx64":%04"PRIx64":%04"
                        PRIx64":%04"PRIx64, vendor_id, device_id, bus, dev, fun);

        err = default_start_function(core, driver, record, arg);
        if (err_is_fail(err)) {
            DEBUG_ERR(err, "Spawning %s failed.", driver->path);
            return err;
        }

        // cards with driver in seperate process
        struct module_info* net_sockets = find_module("net_sockets_server");
        if (net_sockets == NULL) {
            printf("Net sockets server not found\n");
            return KALUGA_ERR_DRIVER_NOT_AUTO;
        }

        // Spawn net_sockets_server
        net_sockets->argv[0] = "net_sockets_server";
        net_sockets->argv[1] = "auto";
        net_sockets->argv[2] = driver->binary;
        net_sockets->argv[3] = pci_arg_str;

        err = spawn_program(core, net_sockets->path, net_sockets->argv, environ, 0,
                            get_did_ptr(net_sockets));
        free (pci_arg_str);
    } else {
<<<<<<< HEAD
        driver->allow_multi = 1;
        // TODO currently only for e1000 and mlx4, might be other cards that 
=======
        // TODO currently only for mxl4, might be other cards that 
>>>>>>> d48cfd44
        // start the driver by creating a queue
        if (!(driver->argc > 2)) {
<<<<<<< HEAD

            uint64_t vendor_id, device_id, bus, dev, fun;
            err = oct_read(record, "_ { bus: %d, device: %d, function: %d, vendor: %d, device_id: %d }",
                           &bus, &dev, &fun, &vendor_id, &device_id);
            if (err_is_fail(err)) {
                return err;
            }

            if (vendor_id == 0x8086) {
                driver->argv[driver->argc] = "e1000";        
            } else {
                driver->argv[driver->argc] = "mlx4";        
            }
=======
            driver->argv[driver->argc] = "mlx4";        
>>>>>>> d48cfd44
            driver->argc++;
            driver->argv[driver->argc] = NULL;
        }

        // All cards that start the driver by creating a device queue
        err = default_start_function(core, driver, record, arg);
    }

    return err;
}

/* errval_t start_usb_manager(void) */
/* { */

/*     struct module_info* driver = find_module("usb_manager"); */
/*     if (driver == NULL || !is_auto_driver(driver)) { */
/*         KALUGA_DEBUG("NGD_mng not found or not declared as auto."); */
/*         return KALUGA_ERR_DRIVER_NOT_AUTO; */
/*     } */

/*     debug_printf("doing pandaboard related setup...\n"); */
/*     errval_t err; */

/*     struct monitor_binding *cl = get_monitor_blocking_binding(); */
/*     assert(cl != NULL); */

/*     // Request I/O Cap */
/*     struct capref requested_caps; */
/*     errval_t error_code; */

/*     err = cl->rpc_tx_vtbl.get_io_cap(cl, &requested_caps, &error_code); */
/*     assert(err_is_ok(err) && err_is_ok(error_code)); */

/*     // Copy into correct slot */

/*     struct capref device_range_cap = NULL_CAP; */

/*     err = slot_alloc(&device_range_cap); */
/*     if (err_is_fail(err)) { */
/*         printf("slot alloc failed. Step 1\n"); */
/*         return (err); */
/*     } */
/*     struct capref tiler_cap = NULL_CAP; */

/*     err = slot_alloc(&tiler_cap); */
/*     if (err_is_fail(err)) { */
/*         DEBUG_ERR(err, "slot_alloc failed. Step 1\n"); */
/*         return (err); */
/*     } */

/*     err = cap_retype(device_range_cap, requested_caps, ObjType_DevFrame, 29); */

/*     struct capref l3_ocm_ram = NULL_CAP; */

/*     err = slot_alloc(&l3_ocm_ram); */
/*     if (err_is_fail(err)) { */
/*         DEBUG_ERR(err, "slot_alloc failed. Step 2\n"); */
/*         return (err); */
/*     } */

/*     err = cap_retype(l3_ocm_ram, device_range_cap, ObjType_DevFrame, 26); */
/*     if (err_is_fail(err)) { */
/*         DEBUG_ERR(err, "failed to retype the dev cap. Step 3\n"); */
/*         return (err); */
/*     } */

/*     struct capref l3_config_registers_cap; */
/*     err = slot_alloc(&l3_config_registers_cap); */
/*     if (err_is_fail(err)) { */
/*         DEBUG_ERR(err, "slot alloc failed. Step 4\n"); */
/*         return (err); */
/*     } */

/*     struct capref l4_domains_cap; */
/*     err = slot_alloc(&l4_domains_cap); */
/*     if (err_is_fail(err)) { */
/*         DEBUG_ERR(err, "slot_alloc failed. Step 5\n"); */
/*         return (err); */
/*     } */

/*     struct capref emif_registers_cap; */
/*     err = slot_alloc(&emif_registers_cap); */
/*     if (err_is_fail(err)) { */
/*         DEBUG_ERR(err, "slot_alloc failed. Step 6\n"); */
/*         return (err); */
/*     } */

/*     struct capref gpmc_iss_cap; */
/*     err = slot_alloc(&gpmc_iss_cap); */
/*     if (err_is_fail(err)) { */
/*         DEBUG_ERR(err, "slot_alloc failed. Step 7\n"); */
/*         return (err); */
/*     } */

/*     struct capref l3_emu_m3_sgx_cap; */
/*     err = slot_alloc(&l3_emu_m3_sgx_cap); */
/*     if (err_is_fail(err)) { */
/*         DEBUG_ERR(err, "slot_alloc failed. Step 8\n"); */
/*         return (err); */
/*     } */

/*     struct capref display_iva_cap; */
/*     err = slot_alloc(&display_iva_cap); */
/*     if (err_is_fail(err)) { */
/*         DEBUG_ERR(err, "slot_alloc failed. Step 9\n"); */
/*         return (err); */
/*     } */
/*     struct capref tmp_cap = display_iva_cap; */
/*     tmp_cap.slot++; */
/*     cap_delete(tmp_cap); */

/*     struct capref l4_PER_domain_cap; */
/*     err = slot_alloc(&l4_PER_domain_cap); */
/*     if (err_is_fail(err)) { */
/*         DEBUG_ERR(err, "slot_alloc failed. Step 12\n"); */
/*         return (err); */
/*     } */

/*     struct capref l4_ABE_domain_cap; */
/*     err = slot_alloc(&l4_ABE_domain_cap); */
/*     if (err_is_fail(err)) { */
/*         DEBUG_ERR(err, "slot_alloc failed. Step 11\n"); */
/*         return (err); */
/*     } */

/*     struct capref l4_CFG_domain_cap; */
/*     err = slot_alloc(&l4_CFG_domain_cap); */
/*     if (err_is_fail(err)) { */
/*         DEBUG_ERR(err, "slot_alloc failed. Step 12\n"); */
/*         return (err); */
/*     } */

/*     err = cap_retype(l4_PER_domain_cap, l4_domains_cap, ObjType_DevFrame, 24); */
/*     if (err_is_fail(err)) { */
/*         DEBUG_ERR(err, "failed to retype the cap. Step 13\n"); */
/*         return (err); */
/*     } */
/*     tmp_cap = l4_CFG_domain_cap; */
/*     tmp_cap.slot++; */
/*     cap_delete(tmp_cap); */

/*     struct frame_identity frameid;  // = {        0,        0    }; */

/*     err = invoke_frame_identify(l4_CFG_domain_cap, &frameid); */
/*     if (err_is_fail(err)) { */
/*         DEBUG_ERR(err, "could not identify the frame. Step 14\n"); */
/*     } */

/*     // get the 32 bit */
/*     uint32_t last = (uint32_t) (0xFFFFFFFF & (frameid.base)); */
/*     uint32_t size2 = frameid.bits; */

/*     /\* the L4 CFG domain cap must have address 0x4A000000 *\/ */
/*     assert(last == 0x4a000000); */

/*     /\* the size of the L4 CFG domain is 16k *\/ */
/*     assert(((1 << size2) / 1024) == (16 * 1024)); */

/* #define USB_SUBSYSTEM_L4_OFFSET 0x00062000 */
/* //#define USB_OHCI_OFFSET         (0x000A9000-USB_SUBSYSTEM_L4_OFFSET) */
/* #define USB_OHCI_OFFSET         0x00002800 */
/* #define USB_EHCI_OFFSET         0x00002C00 */

/* #define USB_ARM_EHCI_IRQ 109 */

/*     uint32_t tmp = (uint32_t) USB_EHCI_OFFSET + USB_SUBSYSTEM_L4_OFFSET; */

/*     char buf[255]; */
/*     uint8_t offset = 0; */
/*     driver->cmdargs = buf; */
/*     driver->argc = 3; */
/*     driver->argv[0] = driver->cmdargs+0; */

/*     snprintf(buf+offset, 255-offset, "ehci\0"); */
/*     offset += strlen(driver->argv[0])+1; */
/*     driver->argv[1] = driver->cmdargs+offset; */
/*     snprintf(buf+offset, 255-offset, "%u\0", tmp); */
/*     offset += strlen(driver->argv[1])+1; */
/*             driver->argv[2] = driver->cmdargs+offset; */
/*     snprintf(buf+offset, 255-offset, "%u\0", USB_ARM_EHCI_IRQ); */

/*     err = SYS_ERR_OK; */
/*     coreid_t core = 0; */

/*     if (is_started(driver)) { */
/*         debug_printf("driver is already started..."); */
/*         return KALUGA_ERR_DRIVER_ALREADY_STARTED; */
/*     } */

/*     err = spawn_program_with_caps(core, driver->path, driver->argv, environ, */
/*             NULL_CAP, l4_CFG_domain_cap, 0, &driver->did); */
/*     if (err_is_fail(err)) { */
/*         DEBUG_ERR(err, "Spawning %s failed.", driver->path); */
/*         return err; */
/*     } */

/*     return err; */
/* } */<|MERGE_RESOLUTION|>--- conflicted
+++ resolved
@@ -377,31 +377,11 @@
                             get_did_ptr(net_sockets));
         free (pci_arg_str);
     } else {
-<<<<<<< HEAD
-        driver->allow_multi = 1;
-        // TODO currently only for e1000 and mlx4, might be other cards that 
-=======
+        //driver->allow_multi = 1;
         // TODO currently only for mxl4, might be other cards that 
->>>>>>> d48cfd44
         // start the driver by creating a queue
         if (!(driver->argc > 2)) {
-<<<<<<< HEAD
-
-            uint64_t vendor_id, device_id, bus, dev, fun;
-            err = oct_read(record, "_ { bus: %d, device: %d, function: %d, vendor: %d, device_id: %d }",
-                           &bus, &dev, &fun, &vendor_id, &device_id);
-            if (err_is_fail(err)) {
-                return err;
-            }
-
-            if (vendor_id == 0x8086) {
-                driver->argv[driver->argc] = "e1000";        
-            } else {
-                driver->argv[driver->argc] = "mlx4";        
-            }
-=======
             driver->argv[driver->argc] = "mlx4";        
->>>>>>> d48cfd44
             driver->argc++;
             driver->argv[driver->argc] = NULL;
         }
