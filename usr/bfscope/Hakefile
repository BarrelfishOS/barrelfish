--- conflicted
+++ resolved
@@ -12,11 +12,7 @@
 
 [ build application { target = "bfscope",
                       cFiles = [ "bfscope.c" ],
-<<<<<<< HEAD
-                      addLibraries = [ "lwip", "contmng", "net_if_raw", "trace" ]
-=======
-                      addLibraries = [ "lwip", "contmng", "trace" ],
+                      addLibraries = [ "lwip", "contmng", "net_if_raw", "trace" ],
                       flounderBindings = [ "empty" ]
->>>>>>> ea723c95
                     }
 ]