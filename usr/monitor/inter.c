/**
 * \file
 * \brief Inter-monitor communication
 *
 * Welcome to stack-rip hell.
 */

/*
 * Copyright (c) 2009, 2010, 2011, ETH Zurich.
 * All rights reserved.
 *
 * This file is distributed under the terms in the attached LICENSE file.
 * If you do not find this file, copies can be found by writing to:
 * ETH Zurich D-INFK, Haldeneggsteig 4, CH-8092 Zurich. Attn: Systems Group.
 */

#include <inttypes.h>
<<<<<<< HEAD
#include <monitor.h>
=======
#include "monitor.h"
#include <barrelfish/dispatch.h>
>>>>>>> 2fde9256
#include <trace/trace.h>
#include "send_cap.h"
#include "capops.h"
#include <trace_definitions/trace_defs.h>

#define MIN(x,y) ((x<y) ? (x) : (y))
#define MAX(x,y) ((x>y) ? (x) : (y))
static bool* notification_sent = NULL;
static bool* monitor_ready = NULL;
static errval_t new_monitor_notify(coreid_t id)
{
    if (notification_sent == NULL) {
        notification_sent = calloc(MAX_COREID*MAX_COREID, sizeof(bool));
    }

    struct intermon_binding *b;
    errval_t err;
    // XXX: this is stupid...
    // XXX: I changed this a bit to keep track of what cores are ready
    // and who has gotten a notification, this allows to boot cores
    // in parallel thus speeding up the boot process
    for (int i = 0; i < MAX_COREID; i++) {
        if (i != my_core_id && i != id) {

            coreid_t min = MIN(id, i);
            coreid_t max = MAX(id, i);

            err = intermon_binding_get(i, &b);
            if (err_is_ok(err) && !notification_sent[min*MAX_COREID+max] && monitor_ready[i]) {
                while (1) {
                    err = b->tx_vtbl.new_monitor_notify(b, NOP_CONT, id);
                    if (err_is_ok(err)) {
                        notification_sent[min*MAX_COREID+max] = true;
                        break;
                    }
                    if (err_no(err) == FLOUNDER_ERR_TX_BUSY) {
                        messages_wait_and_handle_next();
                    } else {
                        return err;
                    }
                }
            }
        }
    }

    return SYS_ERR_OK;
}

/**
 * \brief A newly booted monitor indicates that can participate in capability
 * operations
 */
static void capops_ready(struct intermon_binding *b)
{
    struct intermon_state *st = b->st;
    st->capops_ready = true;
}

/**
 * \brief A newly booted monitor indicates that it has initialized
 */

static void boot_core_reply_handler(struct monitor_binding *b,
                                    struct monitor_msg_queue_elem *e);

struct boot_core_reply_state {
    struct monitor_msg_queue_elem elem;
    struct monitor_boot_core_reply__args args;
};

static void
boot_core_reply_enqueue(struct monitor_binding *domain_binding,
                            errval_t error_code)
{
    errval_t err;

    struct boot_core_reply_state *me =
        malloc(sizeof(struct boot_core_reply_state));
    assert(me != NULL);
    me->args.err = error_code;
    me->elem.cont = boot_core_reply_handler;

    struct monitor_state *st = domain_binding->st;
    err = monitor_enqueue_send(domain_binding, &st->queue,
                               get_default_waitset(), &me->elem.queue);
    if (err_is_fail(err)) {
        USER_PANIC_ERR(err, "monitor_enqueue_send failed");
    }
}

static void
boot_core_reply_cont(struct monitor_binding *domain_binding,
                     errval_t error_code)
{
    assert(domain_binding != NULL);
    errval_t err;
    DEBUG_CAPOPS("boot_core_reply_cont: %s (%"PRIuERRV")\n",
            err_getstring(error_code), error_code);
    err = domain_binding->tx_vtbl.
            boot_core_reply(domain_binding, NOP_CONT, error_code);
    if (err_is_fail(err)) {
        if(err_no(err) == FLOUNDER_ERR_TX_BUSY) {
            boot_core_reply_enqueue(domain_binding, error_code);
        } else {
            USER_PANIC_ERR(err, "error delivering boot_core_reply");
        }
    }
}

static void boot_core_reply_handler(struct monitor_binding *b,
                                    struct monitor_msg_queue_elem *e)
{
    struct boot_core_reply_state *st =
        (struct boot_core_reply_state *)e;
    boot_core_reply_cont(b, st->args.err);
    free(e);
}

static void monitor_initialized(struct intermon_binding *b)
{
    if (monitor_ready == NULL) {
        monitor_ready = calloc(MAX_COREID, sizeof(bool));
    }

    struct intermon_state *st = b->st;
<<<<<<< HEAD
    errval_t err;
    assert(st->capops_ready);
=======
    errval_t err = SYS_ERR_OK;
>>>>>>> 2fde9256

    // Inform other monitors of this new monitor
    monitor_ready[st->core_id] = true;
    err = new_monitor_notify(st->core_id);
    if (err_is_fail(err)) {
        err = err_push(err, MON_ERR_INTERN_NEW_MONITOR);
    }

    // New plan, do timing sync for every time a monitor has come up...
    /*if(num_monitors > 1) {
        printf("monitor: synchronizing clocks\n");
        err = timing_sync_timer();
        assert(err_is_ok(err) || err_no(err) == SYS_ERR_SYNC_MISS);
        if(err_no(err) == SYS_ERR_SYNC_MISS) {
            printf("monitor: failed to sync clocks. Bad reference clock?\n");
        }
    }*/

    // Tell the client that asked us to boot this core what happened
    struct monitor_binding *client = st->originating_client;
    boot_core_reply_cont(client, err);
}

static void cap_receive_request_handler(struct monitor_binding *b,
                                        struct monitor_msg_queue_elem *e);

struct cap_receive_request_state {
    struct monitor_msg_queue_elem elem;
    struct monitor_cap_receive_request__args args;
    uintptr_t your_mon_id;
    struct intermon_binding *b;
};

static void
cap_receive_request_enqueue(struct monitor_binding *domain_binding,
                            uintptr_t domain_id, errval_t msgerr,
                            struct capref cap, uint32_t capid,
                            uintptr_t your_mon_id,
                            struct intermon_binding *b)
{
    DEBUG_CAPOPS("%s\n", __FUNCTION__);
    errval_t err;

    struct cap_receive_request_state *me =
        malloc(sizeof(struct cap_receive_request_state));
    assert(me != NULL);
    me->args.conn_id = domain_id;
    me->args.err = msgerr;
    me->args.cap = cap;
    me->args.capid = capid;
    me->your_mon_id = your_mon_id;
    me->b = b;
    me->elem.cont = cap_receive_request_handler;

    struct monitor_state *st = domain_binding->st;
    err = monitor_enqueue_send(domain_binding, &st->queue,
                               get_default_waitset(), &me->elem.queue);
    if (err_is_fail(err)) {
        USER_PANIC_ERR(err, "monitor_enqueue_send failed");
    }
}

static void
cap_receive_request_cont(struct monitor_binding *domain_binding,
                         uintptr_t domain_id, errval_t msgerr,
                         struct capref cap,
                         uint32_t capid, uintptr_t your_mon_id,
                         struct intermon_binding *b)
{
    DEBUG_CAPOPS("%s ->%"PRIuPTR", %s\n", __FUNCTION__, domain_id, err_getstring(msgerr));
    errval_t err, err2;
    struct capref *capp = caprefdup(cap);

    err = domain_binding->tx_vtbl.
        cap_receive_request(domain_binding, MKCONT(free, capp), domain_id, msgerr, cap, capid);

    if (err_is_fail(err)) {
        DEBUG_CAPOPS("%s: send failed: %s\n", __FUNCTION__, err_getstring(err));
        free(capp);
        if(err_no(err) == FLOUNDER_ERR_TX_BUSY) {
            DEBUG_CAPOPS("%s: enqueueing message b/c flounder busy\n", __FUNCTION__);
            cap_receive_request_enqueue(domain_binding, domain_id, msgerr, cap,
                                        capid, your_mon_id, b);
        } else {
            if (!capref_is_null(cap)) {
                err2 = cap_destroy(cap);
                if (err_is_fail(err2)) {
                    USER_PANIC_ERR(err, "cap_destroy failed");
                }
            }
            // TODO: handle sanely: kill dispatcher/teardown binding/etc.
            USER_PANIC_ERR(err, "error delivering cap to local dispatcher");
        }
    }
}

static void cap_receive_request_handler(struct monitor_binding *b,
                                        struct monitor_msg_queue_elem *e)
{
    struct cap_receive_request_state *st =
        (struct cap_receive_request_state *)e;
    cap_receive_request_cont(b, st->args.conn_id, st->args.err, st->args.cap,
                             st->args.capid, st->your_mon_id, st->b);
    free(e);
}

<<<<<<< HEAD
struct cap_send_request_st {
    struct captx_recv_state captx_st;
    struct intermon_binding *b;
    uint32_t capid;
    uintptr_t my_mon_id;
};
=======
static void cap_send_request(struct intermon_binding *b,
                             mon_id_t my_mon_id, uint32_t capid,
                             intermon_caprep_t caprep, errval_t msgerr,
                             bool give_away, bool remote_has_desc,
                             intermon_coremask_t on_cores,
                             bool null_cap)
{
    errval_t err, err2;
>>>>>>> 2fde9256

static void
cap_send_request_caprecv_cont(errval_t err, struct captx_recv_state *captx_st,
                              struct capref cap, void *st_)
{
#if defined (DEBUG_MONITOR_CAPOPS)
    char buf[256];
    debug_print_capref(buf,256,cap);
    DEBUG_CAPOPS("%s: %s (cap: %s)\n", __FUNCTION__, err_getstring(err), buf);
#endif
    struct cap_send_request_st *st = (struct cap_send_request_st*)st_;

    uintptr_t my_mon_id = st->my_mon_id;
    struct remote_conn_state *conn = remote_conn_lookup(my_mon_id);
    assert(conn != NULL);
    uintptr_t your_mon_id = conn->mon_id;

<<<<<<< HEAD
    // Get the user domain's connection and connection id
=======
    /* Construct the capability */
    struct capability *capability = (struct capability *)&caprep;
    struct capref cap;

    if (null_cap) {
        cap = NULL_CAP;
    } else {
        err = slot_alloc(&cap);
        if (err_is_fail(err)) {
            err = err_push(err, LIB_ERR_SLOT_ALLOC);
            goto send_error;
        }

        err = monitor_cap_create(cap, capability, core_id);
        if (err_is_fail(err)) {
            // cleanup
            err = err_push(err, MON_ERR_CAP_CREATE);
            goto cleanup1;
        }

        if (!give_away) {
            if (!rcap_db_exists(capability)) {
                bool kern_has_desc;
                err = monitor_cap_remote(cap, true, &kern_has_desc);
                if (err_is_fail(err)) {
                    // cleanup
                    err = err_push(err, MON_ERR_CAP_REMOTE);
                    goto cleanup2;
                }
                // if this assert fires, then something wierd has happened
                // where our kernel knows this cap has descendents, but the
                // sending core didn't
                assert(!kern_has_desc || remote_has_desc);

                coremask_t mask;
                memcpy(mask.bits, on_cores, sizeof(intermon_coremask_t));
                rcap_db_update_on_recv (capability, remote_has_desc, mask,
                                        core_id);
                if (err_is_fail(err)) {
                    // cleanup
                    err = err_push(err, MON_ERR_CAP_REMOTE);
                    goto cleanup2;
                }
            } else {
                // have already been sent this capability
                //assert (on_cores & get_coremask(my_core_id));
            }
        } else {
            bool kern_has_desc;
            err = monitor_cap_remote(cap, true, &kern_has_desc);
            if (err_is_fail(err)) {
                // cleanup
                err = err_push(err, MON_ERR_CAP_REMOTE);
                goto cleanup2;
            }

            // TODO, do something if this cap already has descendents to ensure
            // that it cannot be retyped on this core
        }

    }

do_send: ;
    /* Get the user domain's connection and connection id */
>>>>>>> 2fde9256
    struct monitor_binding *domain_binding = conn->domain_binding;
    uintptr_t domain_id = conn->domain_id;

    // Try to send cap to the user domain, but only if the queue is empty
    struct monitor_state *mst = domain_binding->st;
    if (msg_queue_is_empty(&mst->queue)) {
        DEBUG_CAPOPS("deliver cap to user domain 0x%"PRIxPTR"\n", domain_id);
        cap_receive_request_cont(domain_binding, domain_id, err, cap, st->capid,
                                 your_mon_id, st->b);
    } else {
        DEBUG_CAPOPS("enqueue cap for delivery to user domain\n");
        // don't allow sends to bypass the queue
        cap_receive_request_enqueue(domain_binding, domain_id, err, cap, st->capid,
                                    your_mon_id, st->b);
    }
}

static void
cap_send_request(struct intermon_binding *b, mon_id_t my_mon_id,
                 uint32_t capid, intermon_captx_t captx)
{
    DEBUG_CAPOPS("intermon: %s\n", __FUNCTION__);
    errval_t err;

    struct cap_send_request_st *st;
    st = malloc(sizeof(*st));
    if (!st) {
        err = LIB_ERR_MALLOC_FAIL;
        goto send_err;
    }

    st->capid = capid;
    st->my_mon_id = my_mon_id;
    st->b = b;

    captx_handle_recv(&captx, &st->captx_st,
                      cap_send_request_caprecv_cont, st);

    return;

send_err:
    // XXX... should send error here
    DEBUG_ERR(err, "error while handling intermon send_request");
}

static void span_domain_request(struct intermon_binding *b,
                                state_id_t state_id, genpaddr_t vnodebase,
                                genpaddr_t framebase, uint8_t framebits)
{
    errval_t err, err2;

    /* Sender's core_id */
    struct intermon_state *st = b->st;
    coreid_t core_id = st->core_id;

    trace_event(TRACE_SUBSYS_MONITOR, TRACE_EVENT_MONITOR_SPAN, disp_get_core_id());

    /* Contruct vroot */
    struct capability vnode_cap = {
        .type = ObjType_VNode_x86_64_pml4,
        .rights = CAPRIGHTS_READ_WRITE, // XXX
        .u.vnode_x86_64_pml4 = {
            .base = vnodebase,
        }
    };
    struct capref vroot;
    err = slot_alloc(&vroot);
    if (err_is_fail(err)) {
        err_push(err, LIB_ERR_SLOT_ALLOC);
        goto reply;
    }
    err = monitor_cap_create(vroot, &vnode_cap, core_id);
    if (err_is_fail(err)) {
        err_push(err, MON_ERR_CAP_CREATE);
        goto reply;
    }

    /* Construct disp frame */
    struct capability dispframe_cap = {
        .type = ObjType_Frame,
        .rights = CAPRIGHTS_READ_WRITE, // XXX
        .u.frame = {
            .base = framebase,
            .bits = framebits
        }
    };
    struct capref disp;
    err = slot_alloc(&disp);
    if (err_is_fail(err)) {
        err_push(err, LIB_ERR_SLOT_ALLOC);
        goto reply;
    }
    err = monitor_cap_create(disp, &dispframe_cap, core_id);
    if (err_is_fail(err)) {
        err_push(err, MON_ERR_CAP_CREATE);
        goto reply;
    }

    err = monitor_remote_relations(disp, RRELS_COPY_BIT, RRELS_COPY_BIT, NULL);
    if (err_is_fail(err)) {
        USER_PANIC_ERR(err, "monitor_remote_relations failed");
        return;
    }
    err = monitor_remote_relations(vroot, RRELS_COPY_BIT, RRELS_COPY_BIT, NULL);
    if (err_is_fail(err)) {
        USER_PANIC_ERR(err, "monitor_remote_relations failed");
        return;
    }

    err = span_domain(vroot, disp);
    if (err_is_fail(err)) {
        err_push(err, MON_ERR_SPAN_DOMAIN);
    }

 reply:
    err2 = b->tx_vtbl.span_domain_reply(b, NOP_CONT, state_id, err);
    if (err_is_fail(err2)) {
        USER_PANIC_ERR(err2, "Failed to reply to the monitor");
    }
    err2 = cap_destroy(vroot);
    if (err_is_fail(err2)) {
        USER_PANIC_ERR(err2, "Failed to destroy span_vroot cap");
    }
    err2 = cap_destroy(disp);
    if (err_is_fail(err2)) {
        USER_PANIC_ERR(err2, "Failed to destroy disp cap");
    }
}

static void span_domain_reply(struct intermon_binding *b,
                              uint64_t state_id, errval_t msgerr)
{
    errval_t err;
    struct span_state *state = span_state_lookup(state_id);
    err = state->mb->tx_vtbl.span_domain_reply(state->mb, NOP_CONT, msgerr,
                                               state->domain_id);
    if (err_is_fail(err)) {
        USER_PANIC_ERR(err, "Replying to the domain failed");
    }

    err = span_state_free(state_id);
    if (err_is_fail(err)) {
        USER_PANIC_ERR(err, "Freeing span state failed");
    }
}

static void trace_caps_request(struct intermon_binding *b)
{
    errval_t err;

    /* Identify the frame cap */
    struct capref tracecap = {
        .cnode  = cnode_task,
        .slot   = TASKCN_SLOT_TRACEBUF
    };
    struct capability tracecapa;
    err = monitor_cap_identify(tracecap, &tracecapa);
    if (err_is_fail(err)) {
        USER_PANIC_ERR(err, "monitor_cap_identify failed");
        return;
    }

    intermon_caprep_t caprep;
    capability_to_caprep(&tracecapa, &caprep);

    err = b->tx_vtbl.trace_caps_reply(b, NOP_CONT, caprep);
    if (err_is_fail(err)) {
        USER_PANIC_ERR(err, "sending trace_caps_reply failed");
    }
}

static void trace_caps_reply(struct intermon_binding *b,
                             intermon_caprep_t caprep)
{
    struct capability capability;
    caprep_to_capability(&caprep, &capability);
    assert(capability.type != ObjType_Null);

    trace_cap.cnode = cnode_task;
    trace_cap.slot = TASKCN_SLOT_TRACEBUF;

    errval_t err = monitor_cap_create(trace_cap, &capability, my_core_id);
    if (err_is_fail(err)) {
        USER_PANIC_ERR(err, "monitor_cap_create failed");
    }
}

static void mem_serv_iref_request(struct intermon_binding *b)
{
    errval_t err;
    err = b->tx_vtbl.mem_serv_iref_reply(b, NOP_CONT, mem_serv_iref);
    if (err_is_fail(err)) {
        USER_PANIC_ERR(err, "sending mem_serv_iref_reply failed");
    }
}

static void mem_serv_iref_reply(struct intermon_binding *b, iref_t iref)
{
    assert(mem_serv_iref == 0);
    mem_serv_iref = iref;
}

static void name_serv_iref_request(struct intermon_binding *b)
{
    errval_t err;
    err = b->tx_vtbl.name_serv_iref_reply(b, NOP_CONT, name_serv_iref);
    if (err_is_fail(err)) {
        USER_PANIC_ERR(err, "sending mem_serv_iref_reply failed");
    }
}

static void name_serv_iref_reply(struct intermon_binding *b, iref_t iref)
{
    assert(name_serv_iref == 0);
    name_serv_iref = iref;
}

static void monitor_mem_iref_request(struct intermon_binding *b)
{
    errval_t err;
    err = b->tx_vtbl.monitor_mem_iref_reply(b, NOP_CONT, monitor_mem_iref);
    if (err_is_fail(err)) {
        USER_PANIC_ERR(err, "sending mem_serv_iref_reply failed");
    }
}

static void monitor_mem_iref_reply(struct intermon_binding *b, iref_t iref)
{
    assert(monitor_mem_iref == 0);
    monitor_mem_iref = iref;
}

static void ramfs_serv_iref_request(struct intermon_binding *b)
{
    errval_t err;
    err = b->tx_vtbl.ramfs_serv_iref_reply(b, NOP_CONT, ramfs_serv_iref);
    if (err_is_fail(err)) {
        USER_PANIC_ERR(err, "sending ramfs_serv_iref_request failed");
    }
}

static void ramfs_serv_iref_reply(struct intermon_binding *b, iref_t iref)
{
    assert(ramfs_serv_iref == 0);
    ramfs_serv_iref = iref;
}

static void inter_rsrc_join(struct intermon_binding *b,
                            rsrcid_t id, uint8_t coreid)
{
    errval_t err = rsrc_join_satellite(id, coreid);
    if (err_is_fail(err)) {
        USER_PANIC_ERR(err, "rsrc_join_satellite failed");
    }
}

struct rsrc_timer_sync__args {
    errval_t error;
};

struct rsrc_timer_sync_state {
    struct intermon_msg_queue_elem elem;
    struct rsrc_timer_sync__args args;
};

static void inter_rsrc_timer_sync_retry(struct intermon_binding *b,
                                        struct intermon_msg_queue_elem *e);

static void inter_rsrc_timer_sync_cont(struct intermon_binding *b,
                                       errval_t msgerr)
{
    errval_t err;
    err = b->tx_vtbl.rsrc_timer_sync_reply(b, NOP_CONT, msgerr);
    if(err_is_fail(err)) {
        if (err_no(err) == FLOUNDER_ERR_TX_BUSY) {
            struct rsrc_timer_sync_state *me =
                malloc(sizeof(struct rsrc_timer_sync_state));
            assert(me);
            struct intermon_state *st = b->st;
            me->elem.cont = inter_rsrc_timer_sync_retry;
            me->args.error = msgerr;
            err = intermon_enqueue_send(b, &st->queue, get_default_waitset(),
                                        &me->elem.queue);
            if (err_is_fail(err)) {
                USER_PANIC_ERR(err, "intermon_enqueue_send failed");
            }
        } else {
            USER_PANIC_ERR(err, "sending rsrc_timer_sync_reply failed");
        }
    }
}

static void inter_rsrc_timer_sync_retry(struct intermon_binding *b,
                                        struct intermon_msg_queue_elem *e)
{
    struct rsrc_timer_sync_state *st = (struct rsrc_timer_sync_state*)e;
    inter_rsrc_timer_sync_cont(b, st->args.error);
}

static void inter_rsrc_timer_sync(struct intermon_binding *b,
                                  uint64_t timestamp)
{
    errval_t err = invoke_monitor_sync_timer(timestamp);
    inter_rsrc_timer_sync_cont(b, err);
}

static void inter_rsrc_timer_sync_reply(struct intermon_binding *b,
                                        errval_t err)
{
    // Relay to timing code
    timing_sync_timer_reply(err);
}

static void inter_rsrc_phase(struct intermon_binding *b, rsrcid_t id,
                             uint32_t phase, uint64_t timestamp)
{
    errval_t err = rsrc_set_phase_inter(id, phase, timestamp);
    if (err_is_fail(err)) {
        USER_PANIC_ERR(err, "rsrc_set_phase_inter failed");
    }
}

static void inter_rsrc_phase_data(struct intermon_binding *b, rsrcid_t id,
                                  uint32_t phase, uint8_t *data, size_t len)
{
    errval_t err = rsrc_set_phase_data(id, phase, data, len);
    assert(err_is_ok(err));
}

static void inter_rsrc_join_complete(struct intermon_binding *b, rsrcid_t id)
{
    struct monitor_blocking_binding *mb = rsrc_get_binding(id);

    assert(mb != NULL);
    errval_t err = mb->tx_vtbl.rsrc_join_response(mb, NOP_CONT, SYS_ERR_OK);
    assert(err_is_ok(err));
}

static void spawnd_image_request(struct intermon_binding *b)
{
    assert(bsp_monitor);
    errval_t err;

    struct mem_region *mod = multiboot_find_module(bi, "/spawnd");
    if (mod == NULL) {
        USER_PANIC("didn't find spawnd module in multiboot image");
    }

    assert(mod->mr_type == RegionType_Module);

    err = b->tx_vtbl.spawnd_image_reply(b, NOP_CONT, mod->mr_base, mod->mrmod_size);
    assert(err_is_ok(err));
}

static void give_kcb_request(struct intermon_binding *b, intermon_caprep_t kcb_rep)
{
    errval_t err;
    struct capability kcb_cap;

    caprep_to_capability(&kcb_rep, &kcb_cap);
    assert(kcb_cap.type != ObjType_Null);

    struct capref kcb_capref;
    err = slot_alloc(&kcb_capref);
    if (err_is_fail(err)) {
        USER_PANIC_ERR(err, "Can't allocate slot for kcb_capref.");
    }

    err = monitor_cap_create(kcb_capref, &kcb_cap, my_core_id);
    if (err_is_fail(err)) {
        USER_PANIC_ERR(err, "monitor_cap_create failed");
    }

    printf("%s:%s:%d: Remote monitor: give kcb to kernel\n",
                __FILE__, __FUNCTION__, __LINE__);
    uintptr_t kcb_base = (uintptr_t)kcb_cap.u.kernelcontrolblock.kcb;
    err = invoke_monitor_add_kcb(kcb_base);
    if (err_is_fail(err)) {
        USER_PANIC_ERR(err, "invoke_monitor_add_kcb failed.");
    }

    err = b->tx_vtbl.give_kcb_response(b, NOP_CONT, SYS_ERR_OK);
    assert(err_is_ok(err));
}

static void give_kcb_response(struct intermon_binding *ib, errval_t error)
{
    printf("%s:%s:%d: Local monitor received answer\n",
                __FILE__, __FUNCTION__, __LINE__);
    if (err_is_fail(error)) {
        USER_PANIC_ERR(error, "give kcb did not work.");
    }

    struct monitor_blocking_binding * b = (struct monitor_blocking_binding *) ib->st;
    if (b != NULL) {
        errval_t err = b->tx_vtbl.forward_kcb_request_response(b, NOP_CONT, error);
        assert(err_is_ok(err));
    }
}

static void forward_kcb_rm_request(struct intermon_binding *b, uint64_t kcb_base)
{
    errval_t err;
    // don't switch kcbs on the current core
    err = invoke_monitor_suspend_kcb_scheduler(true);
    assert(err_is_ok(err));
    // remove kcb from ring
    err = invoke_monitor_remove_kcb((uintptr_t) kcb_base);
    assert(err_is_ok(err));
    // send reply
    err = b->tx_vtbl.forward_kcb_rm_response(b, NOP_CONT, SYS_ERR_OK);
    assert(err_is_ok(err));
    // disp_save_rm_kcb -> next kcb -> enable kcb switching again
    disp_save_rm_kcb();
    // send monitor initialized when we're back up
    //err = b->tx_vtbl.monitor_initialized(b, NOP_CONT);
    //assert(err_is_ok(err));
}

static void forward_kcb_rm_response(struct intermon_binding *b, errval_t error)
{
    //XXX: HACK
    struct monitor_blocking_binding *mb =
        (struct monitor_blocking_binding*)
        ((struct intermon_state*)b->st)->originating_client;

    debug_printf("received kcb_rm response on %d, forwarding to %p\n", my_core_id, mb);

    mb->tx_vtbl.forward_kcb_rm_request_response(mb, NOP_CONT, error);
}

static struct intermon_rx_vtbl the_intermon_vtable = {
    .trace_caps_request = trace_caps_request,
    .trace_caps_reply = trace_caps_reply,
    .mem_serv_iref_request = mem_serv_iref_request,
    .mem_serv_iref_reply = mem_serv_iref_reply,
    .name_serv_iref_request = name_serv_iref_request,
    .name_serv_iref_reply = name_serv_iref_reply,
    .ramfs_serv_iref_request = ramfs_serv_iref_request,
    .ramfs_serv_iref_reply = ramfs_serv_iref_reply,
    .monitor_mem_iref_request = monitor_mem_iref_request,
    .monitor_mem_iref_reply = monitor_mem_iref_reply,

    .capops_ready              = capops_ready,
    .monitor_initialized       = monitor_initialized,

    .spawnd_image_request      = spawnd_image_request,

    .cap_send_request          = cap_send_request,

    .span_domain_request       = span_domain_request,
    .span_domain_reply         = span_domain_reply,

    .rsrc_join                 = inter_rsrc_join,
    .rsrc_join_complete        = inter_rsrc_join_complete,
    .rsrc_timer_sync           = inter_rsrc_timer_sync,
    .rsrc_timer_sync_reply     = inter_rsrc_timer_sync_reply,
    .rsrc_phase                = inter_rsrc_phase,
    .rsrc_phase_data           = inter_rsrc_phase_data,

<<<<<<< HEAD
=======
    .give_kcb_request = give_kcb_request,
    .give_kcb_response = give_kcb_response,

    .forward_kcb_rm_request = forward_kcb_rm_request,
    .forward_kcb_rm_response = forward_kcb_rm_response,
>>>>>>> 2fde9256
};

errval_t intermon_init(struct intermon_binding *b, coreid_t coreid)
{
    errval_t err;

    struct intermon_state *st = malloc(sizeof(struct intermon_state));
    assert(st != NULL);

    st->core_id = coreid;
    st->binding = b;
    st->queue.head = st->queue.tail = NULL;
    st->rsrcid_inflight = false;
    st->capops_ready = true;
    st->originating_client = NULL;
    b->st = st;
    b->rx_vtbl = the_intermon_vtable;

#ifdef CONFIG_INTERCONNECT_DRIVER_UMP
    err = ump_intermon_init(b);
    if (err_is_fail(err)) {
        USER_PANIC_ERR(err, "ump_intermon_init failed");
        return err;
    }
#endif

#ifdef CONFIG_INTERCONNECT_DRIVER_MULTIHOP
    err = multihop_intermon_init(b);
    if (err_is_fail(err)) {
        USER_PANIC_ERR(err, "multihop_intermon_init failed");
        return err;
    }
#endif

#if CONFIG_TRACE
    err = trace_intermon_init(b);
    if (err_is_fail(err)) {
        USER_PANIC_ERR(err, "trace_intermon_init failed");
        return err;
    }

    err = bfscope_intermon_init(b);
    if (err_is_fail(err)) {
        USER_PANIC_ERR(err, "bfscope_intermon_init failed");
        return err;
    }
#endif

    err = arch_intermon_init(b);
    if (err_is_fail(err)) {
        USER_PANIC_ERR(err, "arch_intermon_init failed");
<<<<<<< HEAD
        return err;
    }

    err = capops_init(b->waitset, b);
    if (err_is_fail(err)) {
        USER_PANIC_ERR(err, "capops_intermon_init failed");
=======
>>>>>>> 2fde9256
        return err;
    }

    err = intermon_binding_set(st);
    if (err_is_fail(err)) {
        USER_PANIC_ERR(err, "intermon_binding_set failed");
        return err;
    }

    return SYS_ERR_OK;
}<|MERGE_RESOLUTION|>--- conflicted
+++ resolved
@@ -15,12 +15,8 @@
  */
 
 #include <inttypes.h>
-<<<<<<< HEAD
 #include <monitor.h>
-=======
-#include "monitor.h"
 #include <barrelfish/dispatch.h>
->>>>>>> 2fde9256
 #include <trace/trace.h>
 #include "send_cap.h"
 #include "capops.h"
@@ -146,12 +142,8 @@
     }
 
     struct intermon_state *st = b->st;
-<<<<<<< HEAD
-    errval_t err;
+    errval_t err = SYS_ERR_OK;
     assert(st->capops_ready);
-=======
-    errval_t err = SYS_ERR_OK;
->>>>>>> 2fde9256
 
     // Inform other monitors of this new monitor
     monitor_ready[st->core_id] = true;
@@ -258,23 +250,12 @@
     free(e);
 }
 
-<<<<<<< HEAD
 struct cap_send_request_st {
     struct captx_recv_state captx_st;
     struct intermon_binding *b;
     uint32_t capid;
     uintptr_t my_mon_id;
 };
-=======
-static void cap_send_request(struct intermon_binding *b,
-                             mon_id_t my_mon_id, uint32_t capid,
-                             intermon_caprep_t caprep, errval_t msgerr,
-                             bool give_away, bool remote_has_desc,
-                             intermon_coremask_t on_cores,
-                             bool null_cap)
-{
-    errval_t err, err2;
->>>>>>> 2fde9256
 
 static void
 cap_send_request_caprecv_cont(errval_t err, struct captx_recv_state *captx_st,
@@ -292,74 +273,7 @@
     assert(conn != NULL);
     uintptr_t your_mon_id = conn->mon_id;
 
-<<<<<<< HEAD
     // Get the user domain's connection and connection id
-=======
-    /* Construct the capability */
-    struct capability *capability = (struct capability *)&caprep;
-    struct capref cap;
-
-    if (null_cap) {
-        cap = NULL_CAP;
-    } else {
-        err = slot_alloc(&cap);
-        if (err_is_fail(err)) {
-            err = err_push(err, LIB_ERR_SLOT_ALLOC);
-            goto send_error;
-        }
-
-        err = monitor_cap_create(cap, capability, core_id);
-        if (err_is_fail(err)) {
-            // cleanup
-            err = err_push(err, MON_ERR_CAP_CREATE);
-            goto cleanup1;
-        }
-
-        if (!give_away) {
-            if (!rcap_db_exists(capability)) {
-                bool kern_has_desc;
-                err = monitor_cap_remote(cap, true, &kern_has_desc);
-                if (err_is_fail(err)) {
-                    // cleanup
-                    err = err_push(err, MON_ERR_CAP_REMOTE);
-                    goto cleanup2;
-                }
-                // if this assert fires, then something wierd has happened
-                // where our kernel knows this cap has descendents, but the
-                // sending core didn't
-                assert(!kern_has_desc || remote_has_desc);
-
-                coremask_t mask;
-                memcpy(mask.bits, on_cores, sizeof(intermon_coremask_t));
-                rcap_db_update_on_recv (capability, remote_has_desc, mask,
-                                        core_id);
-                if (err_is_fail(err)) {
-                    // cleanup
-                    err = err_push(err, MON_ERR_CAP_REMOTE);
-                    goto cleanup2;
-                }
-            } else {
-                // have already been sent this capability
-                //assert (on_cores & get_coremask(my_core_id));
-            }
-        } else {
-            bool kern_has_desc;
-            err = monitor_cap_remote(cap, true, &kern_has_desc);
-            if (err_is_fail(err)) {
-                // cleanup
-                err = err_push(err, MON_ERR_CAP_REMOTE);
-                goto cleanup2;
-            }
-
-            // TODO, do something if this cap already has descendents to ensure
-            // that it cannot be retyped on this core
-        }
-
-    }
-
-do_send: ;
-    /* Get the user domain's connection and connection id */
->>>>>>> 2fde9256
     struct monitor_binding *domain_binding = conn->domain_binding;
     uintptr_t domain_id = conn->domain_id;
 
@@ -820,14 +734,11 @@
     .rsrc_phase                = inter_rsrc_phase,
     .rsrc_phase_data           = inter_rsrc_phase_data,
 
-<<<<<<< HEAD
-=======
     .give_kcb_request = give_kcb_request,
     .give_kcb_response = give_kcb_response,
 
     .forward_kcb_rm_request = forward_kcb_rm_request,
     .forward_kcb_rm_response = forward_kcb_rm_response,
->>>>>>> 2fde9256
 };
 
 errval_t intermon_init(struct intermon_binding *b, coreid_t coreid)
@@ -879,15 +790,12 @@
     err = arch_intermon_init(b);
     if (err_is_fail(err)) {
         USER_PANIC_ERR(err, "arch_intermon_init failed");
-<<<<<<< HEAD
         return err;
     }
 
     err = capops_init(b->waitset, b);
     if (err_is_fail(err)) {
         USER_PANIC_ERR(err, "capops_intermon_init failed");
-=======
->>>>>>> 2fde9256
         return err;
     }
 
