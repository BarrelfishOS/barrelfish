/** \file
 *  \brief Monitor's connection with the dispatchers on the same core for
 *  blocking rpc calls.
 */

/*
 * Copyright (c) 2009, 2010, 2011, ETH Zurich.
 * All rights reserved.
 *
 * This file is distributed under the terms in the attached LICENSE file.
 * If you do not find this file, copies can be found by writing to:
 * ETH Zurich D-INFK, Haldeneggsteig 4, CH-8092 Zurich. Attn: Systems Group.
 */


#include "monitor.h"
#include <barrelfish/monitor_client.h>
#include "capops.h"

<<<<<<< HEAD
static void retype_reply_status(errval_t status, void *st)
=======
// workaround inlining bug with gcc 4.4.1 shipped with ubuntu 9.10 and 4.4.3 in Debian
#if defined(__i386__) && defined(__GNUC__) \
    && __GNUC__ == 4 && __GNUC_MINOR__ == 4 && __GNUC_PATCHLEVEL__ <= 3
#define SAFEINLINE __attribute__((noinline))
#else
#define SAFEINLINE
#endif

/*-------------------------- Internal structures ----------------------------*/

struct retype_st {
    struct rcap_st rcap_st;             // must always be first
    struct monitor_blocking_binding *b;
    struct capref croot;
    capaddr_t src;
    uint64_t new_type;
    uint8_t size_bits;
    capaddr_t to;
    capaddr_t slot;
    int dcn_vbits;
};

struct delete_st {
    struct rcap_st rcap_st;             // must always be first
    struct monitor_blocking_binding *b;
    struct capref croot;
    capaddr_t src;
    uint8_t vbits;
};

struct revoke_st {
    struct rcap_st rcap_st;             // must always be first
    struct monitor_blocking_binding *b;
    struct capref croot;
    capaddr_t src;
    uint8_t vbits;
};

/*------------------------ Static global variables -------------------------*/

static struct retype_st static_retype_state;
static bool static_retype_state_used = false;

static struct delete_st static_delete_state;
static bool static_delete_state_used = false;

static struct revoke_st static_revoke_state;
static bool static_revoke_state_used = false;

/*-------------------------- Helper Functions ------------------------------*/

static void remote_cap_retype_phase_2(void * st_arg);
static void remote_cap_delete_phase_2(void * st_arg);
static void remote_cap_revoke_phase_2(void * st_arg);

static SAFEINLINE struct retype_st *
alloc_retype_st(struct monitor_blocking_binding *b, struct capref croot,
                capaddr_t src, uint64_t new_type, uint8_t size_bits,
                capaddr_t to, capaddr_t slot, int dcn_vbits)
{
    struct retype_st * st;
    if (static_retype_state_used) {
        st = malloc (sizeof(struct retype_st));
        assert(st);
    } else {
        st = &static_retype_state;
        static_retype_state_used = true;
    }

    st->rcap_st.free_at_ccast = false;
    st->rcap_st.cb            = remote_cap_retype_phase_2;
    st->b        = b;
    st->croot    = croot;
    st->src      = src;
    st->new_type = new_type;
    st->size_bits= size_bits;
    st->to       = to;
    st->slot     = slot;
    st->dcn_vbits= dcn_vbits;

    return st;
}

static void free_retype_st(struct retype_st * st)
{
    cap_destroy(st->croot);
    if (st == &static_retype_state) {
        static_retype_state_used = false;
    } else {
        free(st);
    }
}

static SAFEINLINE struct delete_st *
alloc_delete_st(struct monitor_blocking_binding *b, struct capref croot,
                capaddr_t src, uint8_t vbits)
>>>>>>> c927c7ab
{
    struct monitor_blocking_binding *b = (struct monitor_blocking_binding*)st;
    errval_t err = b->tx_vtbl.remote_cap_retype_response(b, NOP_CONT, status);
    assert(err_is_ok(err));
}

static void remote_cap_retype(struct monitor_blocking_binding *b,
                              struct capref croot, capaddr_t src,
                              uint64_t new_type, uint8_t size_bits,
<<<<<<< HEAD
                              capaddr_t to, capaddr_t slot, int32_t to_vbits)
{
    capops_retype(new_type, size_bits, croot, to, to_vbits, slot, src,
                  CPTR_BITS, retype_reply_status, (void*)b);
=======
                              capaddr_t to, capaddr_t slot, int32_t dcn_vbits)
{
    errval_t err;
    bool has_descendants;
    coremask_t on_cores;

    /* Save state for stackripped reply */
    struct retype_st * st = alloc_retype_st(b, croot, src, new_type, size_bits,
                                            to, slot, dcn_vbits);


    /* Get the raw cap from the kernel */
    err = monitor_domains_cap_identify(croot, src, CPTR_BITS,
                                       &(st->rcap_st.capability));
    if (err_is_fail(err)) {
        err_push(err, MON_ERR_CAP_REMOTE);
        goto reply;
    }

    /* Check if cap is retyped, if it is there is no point continuing,
       This will be checked again once we succeed in locking cap */
    err = rcap_db_get_info(&st->rcap_st.capability, &has_descendants, &on_cores);
    assert(err_is_ok(err));
    if (has_descendants) {
        err = MON_ERR_REMOTE_CAP_NEED_REVOKE;
        goto reply;
    }

    /* request lock */
    err = rcap_db_acquire_lock(&st->rcap_st.capability, (struct rcap_st*)st);
    if (err_is_fail(err)) {
        goto reply;
    }
    return;  // continues in remote_cap_retype_phase_2

reply:
    free_retype_st(st);
    err = b->tx_vtbl.remote_cap_retype_response(b, NOP_CONT, err);
    assert(err_is_ok(err));
>>>>>>> c927c7ab
}

static void delete_reply_status(errval_t status, void *st)
{
<<<<<<< HEAD
    struct monitor_blocking_binding *b = (struct monitor_blocking_binding*)st;
    errval_t err = b->tx_vtbl.remote_cap_delete_response(b, NOP_CONT, status);
    assert(err_is_ok(err));
=======
    errval_t err, reply_err;
    bool has_descendants;
    coremask_t on_cores;
    struct retype_st * st = (struct retype_st *) st_arg;
    struct monitor_blocking_binding *b = st->b;


    reply_err = st->rcap_st.err;

    err = rcap_db_get_info(&st->rcap_st.capability, &has_descendants, &on_cores);

    assert(err_is_ok(err));
    if (has_descendants) {
        reply_err = MON_ERR_REMOTE_CAP_NEED_REVOKE;
    }

    if (err_is_fail(reply_err)) {
        // lock failed or cap already retyped, unlock any cores we locked
        err = rcap_db_release_lock(&(st->rcap_st.capability), st->rcap_st.cores_locked);
        assert (err_is_ok(err));
    } else {
        // all good, do retype on domains behalf
        reply_err = monitor_retype_remote_cap(st->croot, st->src, st->new_type,
                                              st->size_bits, st->to, st->slot,
                                              st->dcn_vbits);

        // signal if retype was a success to remote cores
        err = rcap_db_retype(&(st->rcap_st.capability), err_is_ok(reply_err));
        assert (err_is_ok(err));
    }

    free_retype_st(st);
    err = b->tx_vtbl.remote_cap_retype_response(b, NOP_CONT, reply_err);
    assert (err_is_ok(err));
>>>>>>> c927c7ab
}

static void remote_cap_delete(struct monitor_blocking_binding *b,
                              struct capref croot, capaddr_t src, uint8_t vbits)
{
<<<<<<< HEAD
    struct domcapref cap = { .croot = croot, .cptr = src, .bits = vbits };
    capops_delete(cap, delete_reply_status, (void*)b);
=======
    errval_t err;

    /* Save state for stackripped reply */
    struct delete_st * st = alloc_delete_st(b, croot, src, vbits);

    /* Get the raw cap from the kernel */
    err = monitor_domains_cap_identify(croot, src, vbits,
                                       &(st->rcap_st.capability));
    if (err_is_fail(err)) {
        err_push(err, MON_ERR_CAP_REMOTE);
        goto reply;
    }

    /* request lock */
    err = rcap_db_acquire_lock(&(st->rcap_st.capability), (struct rcap_st*)st);
    if (err_is_fail(err)) {
        goto reply;
    }
    return;  // continues in remote_cap_retype_phase_2

reply:
    free_delete_st(st);
    err = b->tx_vtbl.remote_cap_delete_response(b, NOP_CONT, err);
    assert(err_is_ok(err));
>>>>>>> c927c7ab
}

static void revoke_reply_status(errval_t status, void *st)
{
<<<<<<< HEAD
    struct monitor_blocking_binding *b = (struct monitor_blocking_binding*)st;
    errval_t err = b->tx_vtbl.remote_cap_revoke_response(b, NOP_CONT, status);
    assert(err_is_ok(err));
=======
    errval_t err, reply_err;
    struct delete_st * st = (struct delete_st *) st_arg;
    struct monitor_blocking_binding *b = st->b;

    reply_err = st->rcap_st.err;
    if (err_is_fail(reply_err)) {
        // lock failed, unlock any cores we locked
        err = rcap_db_release_lock(&(st->rcap_st.capability),
                                   st->rcap_st.cores_locked);
        assert (err_is_ok(err));
    } else {
        // all good, do delete on domains behalf
        reply_err = monitor_delete_remote_cap(st->croot, st->src, st->vbits);
        if (err_is_fail(reply_err)) {
            DEBUG_ERR(reply_err, "delete cap error");
        }

        if (err_is_ok(reply_err)) {
            // signal delete to other cores
            err = rcap_db_delete(&st->rcap_st.capability);
            assert(err_is_ok(err));
        }
    }

    free_delete_st(st);
    err = b->tx_vtbl.remote_cap_delete_response(b, NOP_CONT, reply_err);
    assert (err_is_ok(err));
>>>>>>> c927c7ab
}

static void remote_cap_revoke(struct monitor_blocking_binding *b,
                              struct capref croot, capaddr_t src, uint8_t vbits)
{
<<<<<<< HEAD
    struct domcapref cap = { .croot = croot, .cptr = src, .bits = vbits };
    capops_revoke(cap, revoke_reply_status, (void*)b);
=======
    errval_t err;
    /* Save state for stackripped reply */
    struct revoke_st * st = alloc_revoke_st(b, croot, src, vbits);

    /* Get the raw cap from the kernel */
    err = monitor_domains_cap_identify(croot, src, vbits,
                                       &(st->rcap_st.capability));
    if (err_is_fail(err)) {
        err_push(err, MON_ERR_CAP_REMOTE);
        goto reply;
    }

    /* request recursive lock on the cap and all of its descendants */
    err = rcap_db_acquire_recursive_lock(&(st->rcap_st.capability),
                                         (struct rcap_st*)st);
    if (err_is_fail(err)) {
        goto reply;
    }
    return;  // continues in remote_cap_retype_phase_2

reply:
    free_revoke_st(st);
    err = b->tx_vtbl.remote_cap_revoke_response(b, NOP_CONT, err);
    assert(err_is_ok(err));
}

static void remote_cap_revoke_phase_2(void * st_arg)
{
    errval_t err, reply_err;
    struct revoke_st * st = (struct revoke_st *) st_arg;
    struct monitor_blocking_binding *b = st->b;

    reply_err = st->rcap_st.err;
    if (err_is_fail(reply_err)) {
        // recursive lock failed, unlock any cores we locked
        err = rcap_db_release_recursive_lock(&(st->rcap_st.capability),
                                             st->rcap_st.cores_locked);
        assert (err_is_ok(err));
    } else {
        // all good, do revole on domains behalf
        reply_err = monitor_revoke_remote_cap(st->croot, st->src, st->vbits);
        if (err_is_fail(reply_err)) {
            DEBUG_ERR(reply_err, "revoke cap error");
        }

        if (err_is_ok(reply_err)) {
            // signal revoke to other cores
            err = rcap_db_revoke(&st->rcap_st.capability);
            assert(err_is_ok(err));
        }
    }

    free_revoke_st(st);
    err = b->tx_vtbl.remote_cap_revoke_response(b, NOP_CONT, reply_err);
    assert (err_is_ok(err));
>>>>>>> c927c7ab
}

static void rsrc_manifest(struct monitor_blocking_binding *b,
                          struct capref dispcap, char *str)
{
    errval_t err, err2;
    rsrcid_t id;

    err = rsrc_new(&id);
    if(err_is_fail(err)) {
        goto out;
    }
    err = rsrc_join(id, dispcap, b);
    if(err_is_fail(err)) {
        // TODO: Cleanup
        goto out;
    }
    err = rsrc_submit_manifest(id, str);

 out:
    err2 = b->tx_vtbl.rsrc_manifest_response(b, NOP_CONT, id, err);
    assert(err_is_ok(err2));
}

static void rsrc_phase(struct monitor_blocking_binding *b,
                       rsrcid_t id, uint32_t phase)
{
    errval_t err;

    err = rsrc_set_phase(id, phase);
    assert(err_is_ok(err));

    err = b->tx_vtbl.rsrc_phase_response(b, NOP_CONT);
    assert(err_is_ok(err));
}

static void rpc_rsrc_join(struct monitor_blocking_binding *b,
                          rsrcid_t id, struct capref dispcap)
{
    errval_t err, err2;

    err = rsrc_join(id, dispcap, b);

    if(err_is_fail(err)) {
        err2 = b->tx_vtbl.rsrc_join_response(b, NOP_CONT, err);
        assert(err_is_ok(err2));
    }
}

static void alloc_monitor_ep(struct monitor_blocking_binding *b)
{
    struct capref retcap = NULL_CAP;
    errval_t err, reterr = SYS_ERR_OK;

    struct monitor_lmp_binding *lmpb =
        malloc(sizeof(struct monitor_lmp_binding));
    assert(lmpb != NULL);

    // setup our end of the binding
    err = monitor_client_lmp_accept(lmpb, get_default_waitset(),
                                    DEFAULT_LMP_BUF_WORDS);
    if (err_is_fail(err)) {
        free(lmpb);
        reterr = err_push(err, LIB_ERR_MONITOR_CLIENT_ACCEPT);
        goto out;
    }

    retcap = lmpb->chan.local_cap;
    monitor_server_init(&lmpb->b);

out:
    err = b->tx_vtbl.alloc_monitor_ep_response(b, NOP_CONT, reterr, retcap);
    if (err_is_fail(err)) {
        USER_PANIC_ERR(err, "failed to send alloc_monitor_ep_reply");
    }
}

static void cap_identify(struct monitor_blocking_binding *b,
                         struct capref cap)
{
    errval_t err, reterr;

    union capability_caprep_u u;
    reterr = monitor_cap_identify(cap, &u.cap);

    /* XXX: shouldn't we skip this if we're being called from the monitor?
     * apparently not: we make a copy of the cap on LMP to self?!?! */
    err = cap_destroy(cap);
    if (err_is_fail(err)) {
        USER_PANIC_ERR(err, "cap_destroy failed");
    }

    err = b->tx_vtbl.cap_identify_response(b, NOP_CONT, reterr, u.caprepb);
    if (err_is_fail(err)) {
        USER_PANIC_ERR(err, "reply failed");
    }
}

#define ARM_IRQ_MAX 256

static void arm_irq_handle_call(struct monitor_blocking_binding *b,
        struct capref ep, uint32_t irq)
{

    errval_t err = 1;

    if (irq <= ARM_IRQ_MAX) {
        err = invoke_irqtable_set(cap_irq, irq, ep);
    }

    errval_t err2 = b->tx_vtbl.arm_irq_handle_response(b, NOP_CONT, err);
    assert(err_is_ok(err2));
}

static void irq_handle_call(struct monitor_blocking_binding *b, struct capref ep)
{
    /* allocate a new slot in the IRQ table */
    // XXX: probably want to be able to reuse vectors! :)
    static int nextvec = 0;
    int vec = nextvec++;

    /* set it and reply */
    errval_t err = invoke_irqtable_set(cap_irq, vec, ep);
    errval_t err2 = b->tx_vtbl.irq_handle_response(b, NOP_CONT, err, vec);
    assert(err_is_ok(err2));
}

static void get_arch_core_id(struct monitor_blocking_binding *b)
{
    static uintptr_t arch_id = -1;
    errval_t err;

    if (arch_id == -1) {
        err = invoke_monitor_get_arch_id(&arch_id);
        assert(err_is_ok(err));
        assert(arch_id != -1);
    }

    err = b->tx_vtbl.get_arch_core_id_response(b, NOP_CONT, arch_id);
    assert(err_is_ok(err));
}

static void cap_set_remote_done(void *arg)
{
    struct capref *tmpcap = arg;

    errval_t err = cap_destroy(*tmpcap);
    if(err_is_fail(err)) {
        DEBUG_ERR(err, "cap_destroy");
    }

    free(tmpcap);
}

struct pending_reply {
    struct monitor_blocking_binding *b;
    errval_t err;
    struct capref *cap;
};

static void retry_reply(void *arg)
{
    struct pending_reply *r = arg;
    assert(r != NULL);
    struct monitor_blocking_binding *b = r->b;
    errval_t err;

    err = b->tx_vtbl.cap_set_remote_response(b, MKCONT(cap_set_remote_done, r->cap),
                                             r->err);
    if (err_is_ok(err)) {
        free(r);
    } else if (err_no(err) == FLOUNDER_ERR_TX_BUSY) {
        err = b->register_send(b, get_default_waitset(), MKCONT(retry_reply, r));
        assert(err_is_ok(err));
    } else {
        DEBUG_ERR(err, "failed to reply to memory request");
        cap_set_remote_done(r->cap);
    }
}

static void cap_set_remote(struct monitor_blocking_binding *b,
                           struct capref cap, bool remote)
{
    struct capref *tmpcap = malloc(sizeof(struct capref));
    errval_t err, reterr;

    *tmpcap = cap;

    reterr = ERR_NOTIMP;
    err = b->tx_vtbl.cap_set_remote_response(b, MKCONT(cap_set_remote_done, tmpcap),
                                             reterr);
    if(err_is_fail(err)) {
        if(err_no(err) == FLOUNDER_ERR_TX_BUSY) {
            struct pending_reply *r = malloc(sizeof(struct pending_reply));
            assert(r != NULL);
            r->b = b;
            r->err = reterr;
            r->cap = tmpcap;
            err = b->register_send(b, get_default_waitset(), MKCONT(retry_reply, r));
            assert(err_is_ok(err));
        } else {
            USER_PANIC_ERR(err, "cap_set_remote_response");
        }
    }
}

static void dump_hw_ptables(struct monitor_blocking_binding *b,
                            struct capref cap)
{
    printf("dump_hw_ptables in monitor rpc server\n");
    errval_t err = invoke_kernel_dump_ptables(cap_kernel, cap);
    if (err_is_fail(err)) {
        printf("error: %s (%ld)\n", err_getstring(err), err);
    }
    b->tx_vtbl.dump_hw_ptables_response(b, NOP_CONT);
}

/* ----------------------- BOOTINFO REQUEST CODE START ---------------------- */

static void get_phyaddr_cap(struct monitor_blocking_binding *b)
{
    // XXX: We should not just hand out this cap to everyone
    // who requests it. There is currently no way to determine
    // if the client is a valid recipient
    errval_t err;

    struct capref src = {
        .cnode = cnode_root,
        .slot  = ROOTCN_SLOT_PACN
    };

    err = b->tx_vtbl.get_phyaddr_cap_response(b, NOP_CONT, src,
            SYS_ERR_OK);
    if (err_is_fail(err)) {
        if (err_no(err) == FLOUNDER_ERR_TX_BUSY) {
            err = b->register_send(b, get_default_waitset(),
                                   MKCONT((void (*)(void *))get_phyaddr_cap, b));
            if (err_is_fail(err)) {
                USER_PANIC_ERR(err, "register_send failed");
            }
        }

        USER_PANIC_ERR(err, "sending get_phyaddr_cap_response failed");
    }
}

static void get_io_cap(struct monitor_blocking_binding *b)
{
    // XXX: We should not just hand out this cap to everyone
    // who requests it. There is currently no way to determine
    // if the client is a valid recipient
    errval_t err;
    struct capref src = {
        .cnode = cnode_task,
        .slot  = TASKCN_SLOT_IO
    };

    err = b->tx_vtbl.get_io_cap_response(b, NOP_CONT, src,
            SYS_ERR_OK);
    if (err_is_fail(err)) {
        if (err_no(err) == FLOUNDER_ERR_TX_BUSY) {
            err = b->register_send(b, get_default_waitset(),
                                   MKCONT((void (*)(void *))get_io_cap, b));
            if (err_is_fail(err)) {
                USER_PANIC_ERR(err, "register_send failed");
            }
        }

        USER_PANIC_ERR(err, "sending get_io_cap_response failed");
    }
}


static void get_bootinfo(struct monitor_blocking_binding *b)
{
    errval_t err;

    struct capref frame = {
        .cnode = cnode_task,
        .slot  = TASKCN_SLOT_BOOTINFO
    };

    struct frame_identity id = { .base = 0, .bits = 0 };
    err = invoke_frame_identify(frame, &id);
    assert(err_is_ok(err));

    err = b->tx_vtbl.get_bootinfo_response(b, NOP_CONT, SYS_ERR_OK, frame,
                                           (size_t)1 << id.bits);
    if (err_is_fail(err)) {
        if (err_no(err) == FLOUNDER_ERR_TX_BUSY) {
            err = b->register_send(b, get_default_waitset(),
                                   MKCONT((void (*)(void *))get_bootinfo, b));
            if (err_is_fail(err)) {
                USER_PANIC_ERR(err, "register_send failed");
            }
        }

        USER_PANIC_ERR(err, "sending get_bootinfo_response failed");
    }
}

/* ----------------------- BOOTINFO REQUEST CODE END ----------------------- */

/*------------------------- Initialization functions -------------------------*/

static struct monitor_blocking_rx_vtbl rx_vtbl = {
    .get_bootinfo_call = get_bootinfo,
    .get_phyaddr_cap_call = get_phyaddr_cap,
    .get_io_cap_call = get_io_cap,

    .remote_cap_retype_call  = remote_cap_retype,
    .remote_cap_delete_call  = remote_cap_delete,
    .remote_cap_revoke_call  = remote_cap_revoke,

    .rsrc_manifest_call      = rsrc_manifest,
    .rsrc_join_call          = rpc_rsrc_join,
    .rsrc_phase_call         = rsrc_phase,

    .alloc_monitor_ep_call   = alloc_monitor_ep,
    .cap_identify_call       = cap_identify,
    .irq_handle_call         = irq_handle_call,
    .arm_irq_handle_call     = arm_irq_handle_call,
    .get_arch_core_id_call   = get_arch_core_id,

    .cap_set_remote_call     = cap_set_remote,

    .dump_hw_ptables_call    = dump_hw_ptables,
};

static void export_callback(void *st, errval_t err, iref_t iref)
{
    assert(err_is_ok(err));
    set_monitor_rpc_iref(iref);
}

static errval_t connect_callback(void *st, struct monitor_blocking_binding *b)
{
    b->rx_vtbl = rx_vtbl;

    // TODO: set error handler
    return SYS_ERR_OK;
}

errval_t monitor_rpc_init(void)
{
    static struct monitor_blocking_export e = {
        .connect_cb = connect_callback,
        .common = {
            .export_callback = export_callback,
            .flags = IDC_EXPORT_FLAGS_DEFAULT,
            .connect_cb_st = &e,
            .lmp_connect_callback = monitor_blocking_lmp_connect_handler,
        }
    };

    e.waitset = get_default_waitset();

    return idc_export_service(&e.common);
}<|MERGE_RESOLUTION|>--- conflicted
+++ resolved
@@ -17,9 +17,6 @@
 #include <barrelfish/monitor_client.h>
 #include "capops.h"
 
-<<<<<<< HEAD
-static void retype_reply_status(errval_t status, void *st)
-=======
 // workaround inlining bug with gcc 4.4.1 shipped with ubuntu 9.10 and 4.4.3 in Debian
 #if defined(__i386__) && defined(__GNUC__) \
     && __GNUC__ == 4 && __GNUC_MINOR__ == 4 && __GNUC_PATCHLEVEL__ <= 3
@@ -30,6 +27,7 @@
 
 /*-------------------------- Internal structures ----------------------------*/
 
+#if 0
 struct retype_st {
     struct rcap_st rcap_st;             // must always be first
     struct monitor_blocking_binding *b;
@@ -57,9 +55,11 @@
     capaddr_t src;
     uint8_t vbits;
 };
+#endif
 
 /*------------------------ Static global variables -------------------------*/
 
+#if 0
 static struct retype_st static_retype_state;
 static bool static_retype_state_used = false;
 
@@ -68,9 +68,11 @@
 
 static struct revoke_st static_revoke_state;
 static bool static_revoke_state_used = false;
+#endif
 
 /*-------------------------- Helper Functions ------------------------------*/
 
+#if 0
 static void remote_cap_retype_phase_2(void * st_arg);
 static void remote_cap_delete_phase_2(void * st_arg);
 static void remote_cap_revoke_phase_2(void * st_arg);
@@ -116,22 +118,78 @@
 static SAFEINLINE struct delete_st *
 alloc_delete_st(struct monitor_blocking_binding *b, struct capref croot,
                 capaddr_t src, uint8_t vbits)
->>>>>>> c927c7ab
-{
-    struct monitor_blocking_binding *b = (struct monitor_blocking_binding*)st;
-    errval_t err = b->tx_vtbl.remote_cap_retype_response(b, NOP_CONT, status);
-    assert(err_is_ok(err));
-}
+{
+    struct delete_st * st;
+    if (static_delete_state_used) {
+        st = malloc (sizeof(struct delete_st));
+        assert(st);
+    } else {
+        st = &static_delete_state;
+        static_delete_state_used = true;
+    }
+
+    st->rcap_st.free_at_ccast = false;
+    st->rcap_st.cb            = remote_cap_delete_phase_2;
+    st->b        = b;
+    st->croot    = croot;
+    st->src      = src;
+    st->vbits    = vbits;
+
+    return st;
+}
+
+static void free_delete_st(struct delete_st * st)
+{
+    cap_destroy(st->croot);
+    if (st == &static_delete_state) {
+        static_delete_state_used = false;
+    } else {
+        free(st);
+    }
+}
+
+// workaround inlining bug with gcc 4.4.1 shipped with ubuntu 9.10 and 4.4.3 in Debian
+static SAFEINLINE struct revoke_st *
+alloc_revoke_st(struct monitor_blocking_binding *b, struct capref croot,
+                capaddr_t src, uint8_t vbits)
+{
+    struct revoke_st * st;
+    if (static_revoke_state_used) {
+        st = malloc (sizeof(struct revoke_st));
+        assert(st);
+    } else {
+        st = &static_revoke_state;
+        static_revoke_state_used = true;
+    }
+
+    st->rcap_st.free_at_ccast = false;
+    st->rcap_st.cb            = remote_cap_revoke_phase_2;
+    st->b        = b;
+    st->croot    = croot;
+    st->src      = src;
+    st->vbits    = vbits;
+
+    return st;
+}
+
+static void free_revoke_st(struct revoke_st * st)
+{
+    cap_destroy(st->croot);
+    if (st == &static_revoke_state) {
+        static_revoke_state_used = false;
+    } else {
+        free(st);
+    }
+}
+
+
+/*---------------------------- Handler functions ----------------------------*/
+
+
 
 static void remote_cap_retype(struct monitor_blocking_binding *b,
                               struct capref croot, capaddr_t src,
                               uint64_t new_type, uint8_t size_bits,
-<<<<<<< HEAD
-                              capaddr_t to, capaddr_t slot, int32_t to_vbits)
-{
-    capops_retype(new_type, size_bits, croot, to, to_vbits, slot, src,
-                  CPTR_BITS, retype_reply_status, (void*)b);
-=======
                               capaddr_t to, capaddr_t slot, int32_t dcn_vbits)
 {
     errval_t err;
@@ -171,16 +229,11 @@
     free_retype_st(st);
     err = b->tx_vtbl.remote_cap_retype_response(b, NOP_CONT, err);
     assert(err_is_ok(err));
->>>>>>> c927c7ab
-}
-
-static void delete_reply_status(errval_t status, void *st)
-{
-<<<<<<< HEAD
-    struct monitor_blocking_binding *b = (struct monitor_blocking_binding*)st;
-    errval_t err = b->tx_vtbl.remote_cap_delete_response(b, NOP_CONT, status);
-    assert(err_is_ok(err));
-=======
+}
+
+
+static void remote_cap_retype_phase_2(void * st_arg)
+{
     errval_t err, reply_err;
     bool has_descendants;
     coremask_t on_cores;
@@ -215,16 +268,12 @@
     free_retype_st(st);
     err = b->tx_vtbl.remote_cap_retype_response(b, NOP_CONT, reply_err);
     assert (err_is_ok(err));
->>>>>>> c927c7ab
-}
+}
+
 
 static void remote_cap_delete(struct monitor_blocking_binding *b,
                               struct capref croot, capaddr_t src, uint8_t vbits)
 {
-<<<<<<< HEAD
-    struct domcapref cap = { .croot = croot, .cptr = src, .bits = vbits };
-    capops_delete(cap, delete_reply_status, (void*)b);
-=======
     errval_t err;
 
     /* Save state for stackripped reply */
@@ -249,16 +298,10 @@
     free_delete_st(st);
     err = b->tx_vtbl.remote_cap_delete_response(b, NOP_CONT, err);
     assert(err_is_ok(err));
->>>>>>> c927c7ab
-}
-
-static void revoke_reply_status(errval_t status, void *st)
-{
-<<<<<<< HEAD
-    struct monitor_blocking_binding *b = (struct monitor_blocking_binding*)st;
-    errval_t err = b->tx_vtbl.remote_cap_revoke_response(b, NOP_CONT, status);
-    assert(err_is_ok(err));
-=======
+}
+
+static void remote_cap_delete_phase_2(void * st_arg)
+{
     errval_t err, reply_err;
     struct delete_st * st = (struct delete_st *) st_arg;
     struct monitor_blocking_binding *b = st->b;
@@ -286,16 +329,12 @@
     free_delete_st(st);
     err = b->tx_vtbl.remote_cap_delete_response(b, NOP_CONT, reply_err);
     assert (err_is_ok(err));
->>>>>>> c927c7ab
-}
+}
+
 
 static void remote_cap_revoke(struct monitor_blocking_binding *b,
                               struct capref croot, capaddr_t src, uint8_t vbits)
 {
-<<<<<<< HEAD
-    struct domcapref cap = { .croot = croot, .cptr = src, .bits = vbits };
-    capops_revoke(cap, revoke_reply_status, (void*)b);
-=======
     errval_t err;
     /* Save state for stackripped reply */
     struct revoke_st * st = alloc_revoke_st(b, croot, src, vbits);
@@ -351,7 +390,51 @@
     free_revoke_st(st);
     err = b->tx_vtbl.remote_cap_revoke_response(b, NOP_CONT, reply_err);
     assert (err_is_ok(err));
->>>>>>> c927c7ab
+}
+#endif
+
+static void retype_reply_status(errval_t status, void *st)
+{
+    struct monitor_blocking_binding *b = (struct monitor_blocking_binding*)st;
+    errval_t err = b->tx_vtbl.remote_cap_retype_response(b, NOP_CONT, status);
+    assert(err_is_ok(err));
+}
+
+static void remote_cap_retype(struct monitor_blocking_binding *b,
+                              struct capref croot, capaddr_t src,
+                              uint64_t new_type, uint8_t size_bits,
+                              capaddr_t to, capaddr_t slot, int32_t to_vbits)
+{
+    capops_retype(new_type, size_bits, croot, to, to_vbits, slot, src,
+                  CPTR_BITS, retype_reply_status, (void*)b);
+}
+
+static void delete_reply_status(errval_t status, void *st)
+{
+    struct monitor_blocking_binding *b = (struct monitor_blocking_binding*)st;
+    errval_t err = b->tx_vtbl.remote_cap_delete_response(b, NOP_CONT, status);
+    assert(err_is_ok(err));
+}
+
+static void remote_cap_delete(struct monitor_blocking_binding *b,
+                              struct capref croot, capaddr_t src, uint8_t vbits)
+{
+    struct domcapref cap = { .croot = croot, .cptr = src, .bits = vbits };
+    capops_delete(cap, delete_reply_status, (void*)b);
+}
+
+static void revoke_reply_status(errval_t status, void *st)
+{
+    struct monitor_blocking_binding *b = (struct monitor_blocking_binding*)st;
+    errval_t err = b->tx_vtbl.remote_cap_revoke_response(b, NOP_CONT, status);
+    assert(err_is_ok(err));
+}
+
+static void remote_cap_revoke(struct monitor_blocking_binding *b,
+                              struct capref croot, capaddr_t src, uint8_t vbits)
+{
+    struct domcapref cap = { .croot = croot, .cptr = src, .bits = vbits };
+    capops_revoke(cap, revoke_reply_status, (void*)b);
 }
 
 static void rsrc_manifest(struct monitor_blocking_binding *b,
