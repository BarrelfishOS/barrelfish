/** \file
 *  \brief Monitor's connection with the dispatchers on the same core for
 *  blocking rpc calls.
 */

/*
 * Copyright (c) 2009, 2010, 2011, ETH Zurich.
 * All rights reserved.
 *
 * This file is distributed under the terms in the attached LICENSE file.
 * If you do not find this file, copies can be found by writing to:
 * ETH Zurich D-INFK, Haldeneggsteig 4, CH-8092 Zurich. Attn: Systems Group.
 */


#include "monitor.h"
#include <barrelfish/monitor_client.h>
#include <barrelfish_kpi/platform.h>
#include "capops.h"

// workaround inlining bug with gcc 4.4.1 shipped with ubuntu 9.10 and 4.4.3 in Debian
#if defined(__i386__) && defined(__GNUC__) \
    && __GNUC__ == 4 && __GNUC_MINOR__ == 4 && __GNUC_PATCHLEVEL__ <= 3
#define SAFEINLINE __attribute__((noinline))
#else
#define SAFEINLINE
#endif

static void retype_reply_status(errval_t status, void *st)
{
    TRACE(CAPOPS, MONITOR_RETYPE_REPLY, 0);
    struct monitor_blocking_binding *b = (struct monitor_blocking_binding*)st;
    errval_t err = b->tx_vtbl.remote_cap_retype_response(b, NOP_CONT, status);
    assert(err_is_ok(err));
}

static void remote_cap_retype(struct monitor_blocking_binding *b,
                              struct capref src_root, struct capref dest_root,
                              capaddr_t src, uint64_t offset, uint64_t new_type,
                              uint64_t objsize, uint64_t count, capaddr_t to,
                              capaddr_t slot, int32_t to_level)
{
<<<<<<< HEAD
=======
    TRACE(CAPOPS, MONITOR_RETYPE_ENTER, 0);
>>>>>>> 1b1baa89
    if (capref_is_null(dest_root)) {
        dest_root = src_root;
    }
    capops_retype(new_type, objsize, count, dest_root, to, to_level,
                  slot, src_root, src, 2, offset, retype_reply_status, (void*)b);
}

static void delete_reply_status(errval_t status, void *st)
{
    TRACE(CAPOPS, MONITOR_DELETE_REPLY, 0);
    DEBUG_CAPOPS("sending cap_delete reply msg: %s\n", err_getstring(status));
    struct monitor_blocking_binding *b = (struct monitor_blocking_binding*)st;
    errval_t err = b->tx_vtbl.remote_cap_delete_response(b, NOP_CONT, status);
    assert(err_is_ok(err));
}

static void remote_cap_delete(struct monitor_blocking_binding *b,
                              struct capref croot, capaddr_t src, uint8_t level)
{
    TRACE(CAPOPS, MONITOR_DELETE_ENTER, 0);
    struct domcapref cap = { .croot = croot, .cptr = src, .level = level };
    capops_delete(cap, delete_reply_status, (void*)b);
}

static void revoke_reply_status(errval_t status, void *st)
{
    TRACE(CAPOPS, MONITOR_REVOKE_REPLY, 0);
    struct monitor_blocking_binding *b = (struct monitor_blocking_binding*)st;
    errval_t err = b->tx_vtbl.remote_cap_revoke_response(b, NOP_CONT, status);
    assert(err_is_ok(err));
}

static void remote_cap_revoke(struct monitor_blocking_binding *b,
                              struct capref croot, capaddr_t src, uint8_t level)
{
    TRACE(CAPOPS, MONITOR_REVOKE_ENTER, 0);
    struct domcapref cap = { .croot = croot, .cptr = src, .level = level };
    capops_revoke(cap, revoke_reply_status, (void*)b);
}

static void rsrc_manifest(struct monitor_blocking_binding *b,
                          struct capref dispcap, const char *str)
{
    errval_t err, err2;
    rsrcid_t id;

    err = rsrc_new(&id);
    if(err_is_fail(err)) {
        goto out;
    }
    err = rsrc_join(id, dispcap, b);
    if(err_is_fail(err)) {
        // TODO: Cleanup
        goto out;
    }
    err = rsrc_submit_manifest(id, (CONST_CAST)str);

 out:
    err2 = b->tx_vtbl.rsrc_manifest_response(b, NOP_CONT, id, err);
    assert(err_is_ok(err2));
}

static void rsrc_phase(struct monitor_blocking_binding *b,
                       rsrcid_t id, uint32_t phase)
{
    errval_t err;

    err = rsrc_set_phase(id, phase);
    assert(err_is_ok(err));

    err = b->tx_vtbl.rsrc_phase_response(b, NOP_CONT);
    assert(err_is_ok(err));
}

static void rpc_rsrc_join(struct monitor_blocking_binding *b,
                          rsrcid_t id, struct capref dispcap)
{
    errval_t err, err2;

    err = rsrc_join(id, dispcap, b);

    if(err_is_fail(err)) {
        err2 = b->tx_vtbl.rsrc_join_response(b, NOP_CONT, err);
        assert(err_is_ok(err2));
    }
}

static void alloc_monitor_ep(struct monitor_blocking_binding *b)
{
    struct capref retcap = NULL_CAP;
    errval_t err, reterr = SYS_ERR_OK;

    struct monitor_lmp_binding *lmpb =
        malloc(sizeof(struct monitor_lmp_binding));
    assert(lmpb != NULL);

    // setup our end of the binding
    err = monitor_client_lmp_accept(lmpb, get_default_waitset(),
                                    DEFAULT_LMP_BUF_WORDS);
    if (err_is_fail(err)) {
        free(lmpb);
        reterr = err_push(err, LIB_ERR_MONITOR_CLIENT_ACCEPT);
        goto out;
    }

    retcap = lmpb->chan.local_cap;
    monitor_server_init(&lmpb->b);

out:
    err = b->tx_vtbl.alloc_monitor_ep_response(b, NOP_CONT, reterr, retcap);
    if (err_is_fail(err)) {
        USER_PANIC_ERR(err, "failed to send alloc_monitor_ep_reply");
    }
}

struct cap_identify_del_st {
    struct monitor_blocking_binding *b;
    struct capref cap;
    union capability_caprep_u u;
    errval_t reterr;
};

static void cap_identify_delete_result_handler(errval_t status, void *st)
{
    errval_t err;
    char *msg = NULL;
    if (err_is_fail(status) && err_no(status) != SYS_ERR_CAP_NOT_FOUND) {
        msg = "caps_delete failed";
        err = status;
        goto cleanup;
    }

    struct cap_identify_del_st *idst = st;

    // free slot
    err = slot_free(idst->cap);
    if (err_is_fail(err)) {
        msg = "slot_free failed";
        goto cleanup;
    }

    // send cap_identify reply
    err = idst->b->tx_vtbl.cap_identify_response(idst->b, NOP_CONT, idst->reterr,
            idst->u.caprepb);
    msg = "reply failed";

cleanup:
    if (err_is_fail(err)) {
        USER_PANIC_ERR(err, msg ? msg : "unknown reason?!");
    }
    free(st);
}

static void cap_identify(struct monitor_blocking_binding *b,
                         struct capref cap)
{
    // allocate delete state
    struct cap_identify_del_st *st = malloc(sizeof(*st));
    if (!st) {
        USER_PANIC("malloc in cap_identify");
    }
    st->b = b;
    st->cap = cap;
    st->reterr = monitor_cap_identify(cap, &st->u.cap);

    /* We always need to do the delete properly here as the cap might be
     * locked or in a delete already, furthermore if the function is called
     * from the monitor through it's self-client binding we still create a
     * copy of the capability, and need to cleanup our copy */
    struct domcapref dcap = get_cap_domref(cap);

    capops_delete(dcap, cap_identify_delete_result_handler, st);
}

#define ARM_IRQ_MAX 256

static void arm_irq_handle_call(struct monitor_blocking_binding *b,
        struct capref ep, uint32_t irq)
{

    errval_t err = 1;

    if (irq <= ARM_IRQ_MAX) {
        err = invoke_irqtable_set(cap_irq, irq, ep);
    }

    errval_t err2 = b->tx_vtbl.arm_irq_handle_response(b, NOP_CONT, err);
    assert(err_is_ok(err2));
}

static void irq_handle_call(struct monitor_blocking_binding *b, struct capref ep)
{
    /* allocate a new slot in the IRQ table */
    int vec;
    errval_t err, err2;
    err = invoke_irqtable_alloc_vector(cap_irq, &vec);
    if (err_is_fail(err)) {
        err = err_push(err, MON_ERR_INVOKE_IRQ_ALLOCATE);
        err2 = b->tx_vtbl.irq_handle_response(b, NOP_CONT, err, 0);
    }
    // we got a vector

    /* set it and reply */
    err = invoke_irqtable_set(cap_irq, vec, ep);
    if (err_is_fail(err)) {
        err = err_push(err, MON_ERR_INVOKE_IRQ_SET);
    }
    err2 = b->tx_vtbl.irq_handle_response(b, NOP_CONT, err, vec);
    assert(err_is_ok(err2));
}

static void get_arch_core_id(struct monitor_blocking_binding *b)
{
    static uintptr_t arch_id = -1;
    errval_t err;
//    printf("%s:%s:%d: \n", __FILE__, __FUNCTION__, __LINE__);

    if (arch_id == -1) {
        err = invoke_monitor_get_arch_id(&arch_id);
        assert(err_is_ok(err));
        assert(arch_id != -1);
    }

    err = b->tx_vtbl.get_arch_core_id_response(b, NOP_CONT, arch_id);
    assert(err_is_ok(err));
}

struct pending_reply {
    struct monitor_blocking_binding *b;
    errval_t err;
};

static void retry_reply(void *arg)
{
    struct pending_reply *r = arg;
    assert(r != NULL);
    struct monitor_blocking_binding *b = r->b;
    errval_t err;

    err = b->tx_vtbl.cap_set_remote_response(b, NOP_CONT, r->err);
    if (err_is_ok(err)) {
        free(r);
    } else if (err_no(err) == FLOUNDER_ERR_TX_BUSY) {
        err = b->register_send(b, get_default_waitset(), MKCONT(retry_reply, r));
        assert(err_is_ok(err));
    } else {
        DEBUG_ERR(err, "failed to reply to memory request");
    }
}

static void cap_set_remote(struct monitor_blocking_binding *b,
                           struct capref cap, bool remote)
{
    errval_t err, reterr;

    reterr = monitor_remote_relations(cap, RRELS_COPY_BIT, RRELS_COPY_BIT, NULL);

    err = b->tx_vtbl.cap_set_remote_response(b, NOP_CONT, reterr);
    if(err_is_fail(err)) {
        if(err_no(err) == FLOUNDER_ERR_TX_BUSY) {
            struct pending_reply *r = malloc(sizeof(struct pending_reply));
            assert(r != NULL);
            r->b = b;
            r->err = reterr;
            err = b->register_send(b, get_default_waitset(), MKCONT(retry_reply, r));
            assert(err_is_ok(err));
        } else {
            USER_PANIC_ERR(err, "cap_set_remote_response");
        }
    }
}

/* ----------------------- BOOTINFO REQUEST CODE START ---------------------- */

static void get_phyaddr_cap(struct monitor_blocking_binding *b)
{
    // XXX: We should not just hand out this cap to everyone
    // who requests it. There is currently no way to determine
    // if the client is a valid recipient
    errval_t err;

    struct capref src = {
        .cnode = cnode_root,
        .slot  = ROOTCN_SLOT_PACN
    };

    err = b->tx_vtbl.get_phyaddr_cap_response(b, NOP_CONT, src,
            SYS_ERR_OK);
    if (err_is_fail(err)) {
        if (err_no(err) == FLOUNDER_ERR_TX_BUSY) {
            err = b->register_send(b, get_default_waitset(),
                                   MKCONT((void (*)(void *))get_phyaddr_cap, b));
            if (err_is_fail(err)) {
                USER_PANIC_ERR(err, "register_send failed");
            }
        }

        USER_PANIC_ERR(err, "sending get_phyaddr_cap_response failed");
    }
}

static void get_io_cap(struct monitor_blocking_binding *b)
{
    // XXX: We should not just hand out this cap to everyone
    // who requests it. There is currently no way to determine
    // if the client is a valid recipient
    errval_t err;
    struct capref src = {
        .cnode = cnode_task,
        .slot  = TASKCN_SLOT_IO
    };

    err = b->tx_vtbl.get_io_cap_response(b, NOP_CONT, src,
            SYS_ERR_OK);
    if (err_is_fail(err)) {
        if (err_no(err) == FLOUNDER_ERR_TX_BUSY) {
            err = b->register_send(b, get_default_waitset(),
                                   MKCONT((void (*)(void *))get_io_cap, b));
            if (err_is_fail(err)) {
                USER_PANIC_ERR(err, "register_send failed");
            }
        }

        USER_PANIC_ERR(err, "sending get_io_cap_response failed");
    }
}

static void get_irq_dest_cap(struct monitor_blocking_binding *b)
{
    errval_t err;
    //TODO get real cap

    struct capref dest_cap;
    slot_alloc(&dest_cap);
    err = invoke_irqtable_alloc_dest_cap(cap_irq, dest_cap);
    if(err_is_fail(err)){
        DEBUG_ERR(err,"x");
        USER_PANIC_ERR(err, "could not allocate dest cap!");
    }


    err = b->tx_vtbl.get_irq_dest_cap_response(b, NOP_CONT, dest_cap,
            SYS_ERR_OK);
    if (err_is_fail(err)) {
        if (err_no(err) == FLOUNDER_ERR_TX_BUSY) {
            err = b->register_send(b, get_default_waitset(),
                                   MKCONT((void (*)(void *))get_io_cap, b));
            if (err_is_fail(err)) {
                USER_PANIC_ERR(err, "register_send failed");
            }
        }

        USER_PANIC_ERR(err, "sending get_io_cap_response failed");
    }
}


static void get_bootinfo(struct monitor_blocking_binding *b)
{
    errval_t err;

    struct capref frame = {
        .cnode = cnode_task,
        .slot  = TASKCN_SLOT_BOOTINFO
    };

    struct frame_identity id = { .base = 0, .bytes = 0 };
    err = invoke_frame_identify(frame, &id);
    assert(err_is_ok(err));

    err = b->tx_vtbl.get_bootinfo_response(b, NOP_CONT, SYS_ERR_OK, frame,
                                           id.bytes);
    if (err_is_fail(err)) {
        if (err_no(err) == FLOUNDER_ERR_TX_BUSY) {
            err = b->register_send(b, get_default_waitset(),
                                   MKCONT((void (*)(void *))get_bootinfo, b));
            if (err_is_fail(err)) {
                USER_PANIC_ERR(err, "register_send failed");
            }
        }

        USER_PANIC_ERR(err, "sending get_bootinfo_response failed");
    }
}

/* ----------------------- BOOTINFO REQUEST CODE END ----------------------- */

static void get_ipi_cap(struct monitor_blocking_binding *b)
{
    errval_t err;

    // XXX: We should not just hand out this cap to everyone
    // who requests it. There is currently no way to determine
    // if the client is a valid recipient

    err = b->tx_vtbl.get_ipi_cap_response(b, NOP_CONT, cap_ipi);
    assert(err_is_ok(err));
}

// XXX: these look suspicious in combination with distops!
static void forward_kcb_request(struct monitor_blocking_binding *b,
                                coreid_t destination, struct capref kcb)
{
    printf("%s:%s:%d: forward_kcb_request in monitor\n",
           __FILE__, __FUNCTION__, __LINE__);

    errval_t err = SYS_ERR_OK;

    struct capability kcb_cap;
    err = monitor_cap_identify(kcb, &kcb_cap);
    if (err_is_fail(err)) {
        DEBUG_ERR(err, "monitor_cap_identify failed");
        err = b->tx_vtbl.forward_kcb_request_response(b, NOP_CONT, err);
        assert(err_is_ok(err));
        return;
    }

    if (destination == my_core_id) {
        uintptr_t kcb_base = (uintptr_t)kcb_cap.u.kernelcontrolblock.kcb;
        printf("%s:%s:%d: Invoke syscall directly, destination==my_core_id; kcb_base = 0x%"PRIxPTR"\n",
               __FILE__, __FUNCTION__, __LINE__, kcb_base);
        err = invoke_monitor_add_kcb(kcb_base);
        if (err_is_fail(err)) {
            USER_PANIC_ERR(err, "invoke_montitor_add_kcb failed.");
        }

        err = b->tx_vtbl.forward_kcb_request_response(b, NOP_CONT, err);
        assert(err_is_ok(err));
        return;
    }

    struct intermon_binding *ib;
    err = intermon_binding_get(destination, &ib);
    if (err_is_fail(err)) {
        DEBUG_ERR(err, "intermon_binding_get failed");
        err = b->tx_vtbl.forward_kcb_request_response(b, NOP_CONT, err);
        assert(err_is_ok(err));
        return;
    }

    intermon_caprep_t kcb_rep;
    capability_to_caprep(&kcb_cap, &kcb_rep);

    ib->st = b;
    err = ib->tx_vtbl.give_kcb_request(ib, NOP_CONT, kcb_rep);
    if (err_is_fail(err)) {
        DEBUG_ERR(err, "give_kcb send failed");
        err = b->tx_vtbl.forward_kcb_request_response(b, NOP_CONT, err);
        assert(err_is_ok(err));
        return;
    }
}

static void forward_kcb_rm_request(struct monitor_blocking_binding *b,
                                   coreid_t destination, struct capref kcb)
{
    errval_t err = SYS_ERR_OK;

    // can't move ourselves
    assert(destination != my_core_id);

    struct capability kcb_cap;
    err = monitor_cap_identify(kcb, &kcb_cap);
    if (err_is_fail(err)) {
        DEBUG_ERR(err, "monitor_cap_identify failed");
        err = b->tx_vtbl.forward_kcb_request_response(b, NOP_CONT, err);
        assert(err_is_ok(err));
        return;
    }

    struct intermon_binding *ib;
    err = intermon_binding_get(destination, &ib);
    if (err_is_fail(err)) {
        DEBUG_ERR(err, "intermon_binding_get failed");
        err = b->tx_vtbl.forward_kcb_request_response(b, NOP_CONT, err);
        assert(err_is_ok(err));
        return;
    }
    uintptr_t kcb_base = (uintptr_t )kcb_cap.u.kernelcontrolblock.kcb;

    // send request to other monitor
    // remember monitor binding to send answer
    struct intermon_state *ist = (struct intermon_state*)ib->st;
    ist->originating_client = (struct monitor_binding*)b; //XXX: HACK
    err = ib->tx_vtbl.forward_kcb_rm_request(ib, NOP_CONT, kcb_base);
    assert(err_is_ok(err));
}

static void get_global_paddr(struct monitor_blocking_binding *b)
{
    genpaddr_t global = 0;
    errval_t err;
    err = invoke_get_global_paddr(cap_kernel, &global);
    if (err_is_fail(err)) {
        DEBUG_ERR(err, "get_global_paddr invocation");
    }

    err = b->tx_vtbl.get_global_paddr_response(b, NOP_CONT, global);
    if (err_is_fail(err)) {
        USER_PANIC_ERR(err, "sending global paddr failed.");
    }
}

static void get_platform(struct monitor_blocking_binding *b)
{
    struct platform_info pi;
    errval_t err;
    err = invoke_get_platform_info((uintptr_t)&pi);
    if (err_is_fail(err)) {
        DEBUG_ERR(err, "get_platform_info invocation");
    }

    err = b->tx_vtbl.get_platform_response(b, NOP_CONT, pi.arch, pi.platform);
    if (err_is_fail(err)) {
        USER_PANIC_ERR(err, "sending platform info failed.");
    }
}

static void get_platform_arch(struct monitor_blocking_binding *b)
{
    errval_t err;
    size_t struct_size;

    struct platform_info *pi= malloc(sizeof(struct platform_info));
    if(!pi) USER_PANIC("Failed to allocate platform info struct.\n");

    err = invoke_get_platform_info((uintptr_t)pi);
    if (err_is_fail(err)) {
        DEBUG_ERR(err, "get_platform_info invocation");
    }

    switch(pi->arch) {
        case PI_ARCH_ARMV7A:
            struct_size= sizeof(struct arch_info_armv7);
            break;
        default:
            struct_size= 0;
    }
    assert(struct_size < PI_ARCH_INFO_SIZE);

    err = b->tx_vtbl.get_platform_arch_response(b, MKCONT(free,pi),
            (uint8_t *)&pi->arch_info, struct_size);
    if (err_is_fail(err)) {
        USER_PANIC_ERR(err, "sending platform info failed.");
    }
}

/*------------------------- Initialization functions -------------------------*/

static struct monitor_blocking_rx_vtbl rx_vtbl = {
    .get_bootinfo_call = get_bootinfo,
    .get_phyaddr_cap_call = get_phyaddr_cap,
    .get_io_cap_call = get_io_cap,
    .get_irq_dest_cap_call = get_irq_dest_cap,

    .remote_cap_retype_call  = remote_cap_retype,
    .remote_cap_delete_call  = remote_cap_delete,
    .remote_cap_revoke_call  = remote_cap_revoke,

    .rsrc_manifest_call      = rsrc_manifest,
    .rsrc_join_call          = rpc_rsrc_join,
    .rsrc_phase_call         = rsrc_phase,

    .alloc_monitor_ep_call   = alloc_monitor_ep,
    .cap_identify_call       = cap_identify,
    .irq_handle_call         = irq_handle_call,
    .arm_irq_handle_call     = arm_irq_handle_call,
    .get_arch_core_id_call   = get_arch_core_id,

    .cap_set_remote_call     = cap_set_remote,
    .get_ipi_cap_call = get_ipi_cap,

    .forward_kcb_request_call = forward_kcb_request,

    .forward_kcb_rm_request_call = forward_kcb_rm_request,

    .get_global_paddr_call = get_global_paddr,

    .get_platform_call = get_platform,
    .get_platform_arch_call = get_platform_arch,
};

static void export_callback(void *st, errval_t err, iref_t iref)
{
    assert(err_is_ok(err));
    set_monitor_rpc_iref(iref);
}

static errval_t connect_callback(void *st, struct monitor_blocking_binding *b)
{
    b->rx_vtbl = rx_vtbl;

    // TODO: set error handler
    return SYS_ERR_OK;
}

errval_t monitor_rpc_init(void)
{
    static struct monitor_blocking_export e = {
        .connect_cb = connect_callback,
        .common = {
            .export_callback = export_callback,
            .flags = IDC_EXPORT_FLAGS_DEFAULT,
            .connect_cb_st = &e,
            .lmp_connect_callback = monitor_blocking_lmp_connect_handler,
        }
    };

    e.waitset = get_default_waitset();

    return idc_export_service(&e.common);
}<|MERGE_RESOLUTION|>--- conflicted
+++ resolved
@@ -40,10 +40,7 @@
                               uint64_t objsize, uint64_t count, capaddr_t to,
                               capaddr_t slot, int32_t to_level)
 {
-<<<<<<< HEAD
-=======
     TRACE(CAPOPS, MONITOR_RETYPE_ENTER, 0);
->>>>>>> 1b1baa89
     if (capref_is_null(dest_root)) {
         dest_root = src_root;
     }
