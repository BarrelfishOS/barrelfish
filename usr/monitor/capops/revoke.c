/*
 * Copyright (c) 2012, 2016 ETH Zurich.
 * All rights reserved.
 *
 * This file is distributed under the terms in the attached LICENSE file.
 * If you do not find this file, copies can be found by writing to:
 * ETH Zurich D-INFK, Haldeneggsteig 4, CH-8092 Zurich. Attn: Systems Group.
 */

#include <barrelfish/barrelfish.h>
#include <barrelfish/cap_predicates.h>
#include "monitor.h"
#include "capops.h"
#include "capsend.h"
#include "caplock.h"
#include "internal.h"
#include "delete_int.h"
#include "dom_invocations.h"
#include "monitor_debug.h"


struct revoke_slave_st *slaves_head = 0, *slaves_tail = 0;

struct revoke_master_st {
    struct delete_queue_node del_qn;
    struct domcapref cap;
    struct capability rawcap;
    struct capsend_mc_st revoke_mc_st;
    struct capsend_destset dests;
    revoke_result_handler_t result_handler;
    size_t pending_agreements;
    void *st;
    bool local_fin, remote_fin;
};

struct revoke_slave_st {
    struct intermon_msg_queue_elem im_qn;
    struct delete_queue_node del_qn;
    struct capability rawcap;
    struct capref cap;
    coreid_t from;
    genvaddr_t st;
    errval_t status;
    size_t pending_agreements;
    struct revoke_slave_st *next;
    uint64_t seqnum;
};

static void revoke_result__rx(errval_t result,
                              struct revoke_master_st *st,
                              bool locked);
static void revoke_retrieve__rx(errval_t result, void *st_);
static void revoke_local(struct revoke_master_st *st);
static void revoke_no_remote(struct revoke_master_st *st);
static errval_t revoke_mark__send(struct intermon_binding *b,
                                  intermon_caprep_t *caprep,
                                  struct capsend_mc_st *mc_st);
static void revoke_ready__send(struct intermon_binding *b,
                               struct intermon_msg_queue_elem *e);
static errval_t revoke_commit__send(struct intermon_binding *b,
                                    intermon_caprep_t *caprep,
                                    struct capsend_mc_st *mc_st);
static void revoke_slave_steps__fin(void *st);
static void revoke_done__send(struct intermon_binding *b,
                              struct intermon_msg_queue_elem *e);
static void revoke_master_steps__fin(void *st);

<<<<<<< HEAD
static uint64_t revoke_seqnum = 0;
=======
//static errval_t capops_revoke_subscribe()


struct revoke_register_st
{
    struct monitor_client_req req;
    struct revoke_register_st *next, **prev_next;
    struct monitor_binding *subscriber;
    genpaddr_t base;
    genpaddr_t limit;
    bool acked;
    bool notified;
    struct event_closure cont;
};

struct revoke_register_st *revoke_subs = NULL;

static inline void revoke_subs_add(struct revoke_register_st  *rvk_st)
{
    rvk_st->next = revoke_subs;

    if (revoke_subs) {
        revoke_subs->prev_next = &rvk_st->next;
    }
    rvk_st->prev_next = &revoke_subs;
    revoke_subs = rvk_st;
}

static inline void revoke_subs_remove(struct revoke_register_st  *rvk_st)
{
    if (rvk_st->next) {
        rvk_st->next->prev_next = rvk_st->prev_next;
    }

    *rvk_st->prev_next = rvk_st->next;
}

static inline struct revoke_register_st *revoke_subs_lookup_by_id(uintptr_t id)
{
    struct revoke_register_st *rvk_st = revoke_subs;
    while(rvk_st) {
        if (rvk_st->req.reqid == id) {
            return rvk_st;
        }
        rvk_st = rvk_st->next;
    }
}

static struct revoke_register_st *
revoke_subs_remove_by_range(genpaddr_t base, genpaddr_t limit,
                            struct revoke_register_st *curr)
{
    if (curr == NULL) {
        curr = revoke_subs;
    } else {
        curr = curr->next;
    }

    struct revoke_register_st *rvk_st = curr;
    while(rvk_st) {
        if (rvk_st->base <= base && rvk_st->limit >= limit) {
            assert(rvk_st->prev_next);
            *rvk_st->prev_next = rvk_st->next;
            return rvk_st;
        }
        rvk_st = rvk_st->next;
    }
    return NULL;
}


static void cap_revoke_response(struct monitor_binding *sub, uintptr_t id)
{
    struct monitor_state *mst = sub->st;

    if (mst->reqs == NULL) {
        DEBUG_CAPOPS("Received message but no outstanding requests???");
        assert(mst->reqs == NULL);
    }

    struct monitor_client_req *reqs = mst->reqs;
    struct monitor_client_req **prev_next = &mst->reqs;
    while(reqs) {
        if (reqs->reqid == id) {
            *prev_next = reqs->next;
            break;
        }
        prev_next = &reqs->next;
        reqs = reqs->next;
    }

    struct revoke_register_st *rvk_st = (struct revoke_register_st *)reqs;
    rvk_st->cont.handler(rvk_st);
}

errval_t capops_revoke_register_subscribe(struct capability *cap, uintptr_t id,
                                          struct monitor_binding *subscriber)
{
    assert(cap);
    assert(subscriber);

    struct revoke_register_st *rvk_st = calloc(1, sizeof(*rvk_st));
    if (rvk_st == NULL) {
        return LIB_ERR_MALLOC_FAIL;
    }

    rvk_st->req.reqid = id;
    rvk_st->subscriber = subscriber;

    subscriber->rx_vtbl.cap_revoke_response = cap_revoke_response;

    /* set the ranges */
    rvk_st->base = get_address(cap);
    rvk_st->limit = rvk_st->base + get_size(cap) - 1;

    DEBUG_CAPOPS("%s:%u: cap=[%" PRIxGENPADDR "..%" PRIxGENPADDR "], id=%"
                  PRIuPTR " sub=%p\n", __FUNCTION__, __LINE__,
                 rvk_st->base, rvk_st->limit, id, subscriber);

     /* add it to the subscribers */
    revoke_subs_add(rvk_st);

    return SYS_ERR_OK;
}



static void
revoke_agreement_request_cont(struct monitor_binding *b,
                              struct revoke_register_st *st)
{

    errval_t err = b->tx_vtbl.cap_revoke_request(b, NOP_CONT, 0, st->req.reqid);
    assert(err_is_ok(err));
}

static void revoke_master_cont(void *arg)
{
    errval_t err;
    struct revoke_register_st *st = arg;
    struct revoke_master_st *rvk_st = st->cont.arg;

    free(arg);

    rvk_st->pending_agreements--;
    if (rvk_st->pending_agreements) {
        return;
    }

    /* continue with the protocol */
    DEBUG_CAPOPS("%s ## revocation: commit phase\n", __FUNCTION__);
    err = capsend_relations(&rvk_st->rawcap, revoke_commit__send,
                            &rvk_st->revoke_mc_st, &rvk_st->dests);
    PANIC_IF_ERR(err, "enqueing revoke_commit multicast");

    delete_steps_resume();

    struct event_closure steps_fin_cont
            = MKCLOSURE(revoke_master_steps__fin, rvk_st);
    delete_queue_wait(&rvk_st->del_qn, steps_fin_cont);

}

static void revoke_slave_cont(void *arg)
{
    errval_t err;
    struct revoke_register_st *st = arg;
    struct revoke_slave_st *rvk_st = st->cont.arg;

    free(arg);

    rvk_st->pending_agreements--;
    if (rvk_st->pending_agreements) {
        return;
    }

    DEBUG_CAPOPS("### %s:%u continue with the protocol\n",
                 __FUNCTION__, __LINE__);

    /* continue with the protocol */
    rvk_st->im_qn.cont = revoke_ready__send;
    err = capsend_target(rvk_st->from, (struct msg_queue_elem*)rvk_st);
    PANIC_IF_ERR(err, "enqueing revoke_ready");
}

/*
 * TODO: the following two functions essentially do the same thing, but with
 *       a different revoke state (slave or master)
 */

static bool capops_revoke_requires_agreement_local(struct revoke_master_st *rvk_st)
{

    if (revoke_subs == NULL) {
        return false;
    }

    genpaddr_t base = get_address(&rvk_st->rawcap);
    gensize_t limit = base + get_size(&rvk_st->rawcap) - 1;

    DEBUG_CAPOPS("%s:%u: cap=[%" PRIxGENPADDR "..%" PRIxGENPADDR "]\n",
                 __FUNCTION__, __LINE__, base, limit);

    struct revoke_register_st *st = revoke_subs_remove_by_range(base, limit, NULL);
    if (st == NULL) {
        DEBUG_CAPOPS("### %s:%u no matching request\n",
                     __FUNCTION__, __LINE__);
        return false;
    }

    while(st != NULL) {
        if (st->notified) {
            /* don't notify two times, shouldn't actually happen */
            st = revoke_subs_remove_by_range(base, limit, st);
            continue;
        }

        struct monitor_binding *b = st->subscriber;
        struct monitor_state *mst = b->st;

        st->req.next = mst->reqs;
        mst->reqs = &st->req;
        st->notified = true;
        st->cont.arg = rvk_st;
        st->cont.handler = revoke_master_cont;
        rvk_st->pending_agreements++;
        revoke_agreement_request_cont(b, st);

        st = revoke_subs_remove_by_range(base, limit, st);
    }

    return true;
}


static bool capops_revoke_requires_agreement_relations(struct revoke_slave_st *rvk_st)
{
    if (revoke_subs == NULL) {
        return false;
    }

    genpaddr_t base = get_address(&rvk_st->rawcap);
    gensize_t limit = base + get_size(&rvk_st->rawcap) - 1;


    DEBUG_CAPOPS("%s:%u: cap=[%" PRIxGENPADDR "..%" PRIxGENPADDR "]\n",
                 __FUNCTION__, __LINE__, base, limit);

    struct revoke_register_st *st = revoke_subs_remove_by_range(base, limit, NULL);
    if (st == NULL) {
        DEBUG_CAPOPS("### %s:%u no matching request\n",
                     __FUNCTION__, __LINE__);
        return false;
    }

    while(st != NULL) {
        if (st->notified) {
            /* don't notify two times, should'nt actually happen */
            st = revoke_subs_remove_by_range(base, limit, st);
            continue;
        }

        struct monitor_binding *b = st->subscriber;
        struct monitor_state *mst = b->st;

        st->req.next = mst->reqs;
        mst->reqs = &st->req;
        st->notified = true;
        st->cont.arg = rvk_st;
        st->cont.handler = revoke_slave_cont;
        rvk_st->pending_agreements++;
        revoke_agreement_request_cont(b, st);

        st = revoke_subs_remove_by_range(base, limit, st);
    }

    return true;
}


>>>>>>> dde1627a

void
capops_revoke(struct domcapref cap,
              revoke_result_handler_t result_handler,
              void *st)
{
    errval_t err;

    TRACE(CAPOPS, REVOKE_START, ++revoke_seqnum);
    DEBUG_CAPOPS("%s ## start revocation protocol\n", __FUNCTION__);

    distcap_state_t state;
    err = dom_cnode_get_state(cap, &state);
    GOTO_IF_ERR(err, report_error);

    if (distcap_state_is_busy(state)) {
        DEBUG_CAPOPS("%s MON_ERR_REMOTE_CAP_RETRY\n", __FUNCTION__);
        err = MON_ERR_REMOTE_CAP_RETRY;
        goto report_error;
    }

    struct revoke_master_st *rst;
    err = calloce(1, sizeof(*rst), &rst);
    GOTO_IF_ERR(err, report_error);
    rst->cap = cap;
    err = monitor_domains_cap_identify(cap.croot, cap.cptr, cap.level, &rst->rawcap);
    GOTO_IF_ERR(err, free_st);
    rst->result_handler = result_handler;
    rst->st = st;

    if (distcap_state_is_foreign(state)) {
        // need to retrieve ownership
        TRACE(CAPOPS, REVOKE_RETRIEVE, 0);
        DEBUG_CAPOPS("%s getting cap ownership\n", __FUNCTION__);
        capops_retrieve(rst->cap, revoke_retrieve__rx, rst);
    }
    else {
        if (num_monitors_ready_for_capops() == 1) {
            DEBUG_CAPOPS("%s: only one monitor: do simpler revoke\n",
                    __FUNCTION__);
            // no remote monitors exist; do simplified revocation process
            revoke_no_remote(rst);
            // return here
            return;
        }
        // have ownership, initiate revoke
        revoke_local(rst);
    }

    return;

free_st:
    free(rst);

report_error:
    TRACE(CAPOPS, REVOKE_CALL_RESULT, revoke_seqnum);
    result_handler(err, st);
}

static void
revoke_result__rx(errval_t result,
                  struct revoke_master_st *st,
                  bool locked)
{
    TRACE(CAPOPS, REVOKE_RESULT_RX, 0);
    DEBUG_CAPOPS("%s\n", __FUNCTION__);
    errval_t err;

    if (locked) {
        caplock_unlock(st->cap);
    }

    if (err_is_ok(result)) {
        // clear the remote copies bit
        err = monitor_domcap_remote_relations(st->cap.croot, st->cap.cptr,
                                              st->cap.level, 0, RRELS_COPY_BIT,
                                              NULL);
        if (err_is_fail(err) && err_no(err) != SYS_ERR_CAP_NOT_FOUND) {
            DEBUG_ERR(err, "resetting remote copies bit after revoke");
        }
    }

    DEBUG_CAPOPS("%s ## revocation completed, calling %p\n", __FUNCTION__,
                 st->result_handler);

    err = cap_destroy(st->cap.croot);
    PANIC_IF_ERR(err, "deleting monitor's copy of rootcn");
    TRACE(CAPOPS, REVOKE_CALL_RESULT, revoke_seqnum);
    st->result_handler(result, st->st);
    free(st);
}

static void
revoke_retrieve__rx(errval_t result, void *st_)
{
    TRACE(CAPOPS, REVOKE_RETRIEVE_RX, 0);
    struct revoke_master_st *st = (struct revoke_master_st*)st_;

    if (err_is_fail(result)) {
        revoke_result__rx(result, st, false);
    }
    else {

#ifndef NDEBUG
        distcap_state_t state;
        errval_t err = dom_cnode_get_state(st->cap, &state);
        PANIC_IF_ERR(err, "dom_cnode_get_state");
        assert(!distcap_state_is_foreign(state));
#endif
        revoke_local(st);
    }
}

static void
revoke_local(struct revoke_master_st *st)
{
    TRACE(CAPOPS, REVOKE_LOCAL, 0);
    DEBUG_CAPOPS("%s: called from %p\n", __FUNCTION__,
            __builtin_return_address(0));
    errval_t err;

    delete_steps_pause();

    err = monitor_revoke_mark_target(st->cap.croot,
                                     st->cap.cptr,
                                     st->cap.level);
    PANIC_IF_ERR(err, "marking revoke");

<<<<<<< HEAD

    TRACE(CAPOPS, REVOKE_DO_MARK, 0);
=======
>>>>>>> dde1627a
    DEBUG_CAPOPS("%s ## revocation: mark phase\n", __FUNCTION__);
    // XXX: could check whether remote copies exist here(?), -SG, 2014-11-05
    err = capsend_relations(&st->rawcap, revoke_mark__send,
            &st->revoke_mc_st, &st->dests);
    PANIC_IF_ERR(err, "initiating revoke mark multicast");
}

static void
revoke_no_remote(struct revoke_master_st *st)
{
    TRACE(CAPOPS, REVOKE_NO_REMOTE, 0);
    assert(num_monitors_ready_for_capops() == 1);

    if (!delete_steps_get_waitset()) {
        delete_steps_init(get_default_waitset());
    }

    errval_t err;
    DEBUG_CAPOPS("%s\n", __FUNCTION__);

    // pause deletion steps
    DEBUG_CAPOPS("%s: delete_steps_pause()\n", __FUNCTION__);
    delete_steps_pause();

    // mark target of revoke
    DEBUG_CAPOPS("%s: mon_revoke_mark_tgt()\n", __FUNCTION__);
    err = monitor_revoke_mark_target(st->cap.croot,
                                     st->cap.cptr,
                                     st->cap.level);
    PANIC_IF_ERR(err, "marking revoke");


    // resume delete steps
    DEBUG_CAPOPS("%s: delete_steps_resume()\n", __FUNCTION__);
    delete_steps_resume();

    // wait on delete queue, marking that remote cores are done
    st->remote_fin = true;
    DEBUG_CAPOPS("%s: delete_queue_wait()\n", __FUNCTION__);
    struct event_closure steps_fin_cont
        = MKCLOSURE(revoke_master_steps__fin, st);
    delete_queue_wait(&st->del_qn, steps_fin_cont);
}

static errval_t
revoke_mark__send(struct intermon_binding *b,
                  intermon_caprep_t *caprep,
                  struct capsend_mc_st *mc_st)
{
    struct intermon_state *ist = b->st;
    TRACE(CAPOPS, REVOKE_MARK_SEND, ist->core_id);
    struct revoke_master_st *st;
    ptrdiff_t off = offsetof(struct revoke_master_st, revoke_mc_st);
    st = (struct revoke_master_st*)((uintptr_t)mc_st - off);
    return intermon_capops_revoke_mark__tx(b, NOP_CONT, *caprep, (lvaddr_t)st);
}

static uint64_t revoke_slave_seqnum = 0;
void
revoke_mark__rx(struct intermon_binding *b,
                intermon_caprep_t caprep,
                genvaddr_t st)
{
    TRACE(CAPOPS, REVOKE_MARK_RX, ++revoke_slave_seqnum);
    DEBUG_CAPOPS("%s\n", __FUNCTION__);
    errval_t err;
    struct intermon_state *inter_st = (struct intermon_state*)b->st;

    struct revoke_slave_st *rvk_st;
    err = calloce(1, sizeof(*rvk_st), &rvk_st);
    PANIC_IF_ERR(err, "allocating revoke slave state");

    rvk_st->seqnum = revoke_slave_seqnum;
    rvk_st->from = inter_st->core_id;
    rvk_st->st = st;
    caprep_to_capability(&caprep, &rvk_st->rawcap);

    if (!slaves_head) {
        assert(!slaves_tail);
        slaves_head = slaves_tail = rvk_st;
    }
    else {
        assert(slaves_tail);
        assert(!slaves_tail->next);
        slaves_tail->next = rvk_st;
        slaves_tail = rvk_st;
    }

    // pause any ongoing "delete stepping" as mark phases on other nodes need
    // to delete all foreign copies before we can delete locally owned caps
    delete_steps_pause();

    // XXX: this invocation could create a scheduling hole that could be
    // problematic in RT systems and should probably be done in a loop.
    err = monitor_revoke_mark_relations(&rvk_st->rawcap);
    if (err_no(err) == SYS_ERR_CAP_NOT_FOUND) {
        // found no copies or descendants of capability on this core,
        // do nothing. -SG
        DEBUG_CAPOPS("no copies on core %d\n", disp_get_core_id());
    } else if (err_is_fail(err)) {
        USER_PANIC_ERR(err, "marking revoke");
    }

    if (capops_revoke_requires_agreement_relations(rvk_st)) {
        return;
    }

    rvk_st->im_qn.cont = revoke_ready__send;
    err = capsend_target(rvk_st->from, (struct msg_queue_elem*)rvk_st);
    PANIC_IF_ERR(err, "enqueing revoke_ready");
}

static void
revoke_ready__send(struct intermon_binding *b,
                   struct intermon_msg_queue_elem *e)
{
    errval_t err;
    struct revoke_slave_st *rvk_st = (struct revoke_slave_st*)e;
    TRACE(CAPOPS, REVOKE_READY_SEND, rvk_st->seqnum);
    err = intermon_capops_revoke_ready__tx(b, NOP_CONT, rvk_st->st);

    if (err_no(err) == FLOUNDER_ERR_TX_BUSY) {
        DEBUG_CAPOPS("%s: got FLOUNDER_ERR_TX_BUSY; requeueing msg.\n", __FUNCTION__);
        struct intermon_state *inter_st = (struct intermon_state *)b->st;
        // requeue send request at front and return
        err = intermon_enqueue_send_at_front(b, &inter_st->queue, b->waitset,
                                             (struct msg_queue_elem *)e);
        GOTO_IF_ERR(err, handle_err);
        return;
    }

handle_err:
    PANIC_IF_ERR(err, "sending revoke_ready");
}

void
revoke_ready__rx(struct intermon_binding *b, genvaddr_t st)
{
    struct intermon_state *ist = b->st;
    TRACE(CAPOPS, REVOKE_READY_RX, ist->core_id);
    DEBUG_CAPOPS("%s\n", __FUNCTION__);
    errval_t err;

    struct revoke_master_st *rvk_st = (struct revoke_master_st*)(lvaddr_t)st;
    if (!capsend_handle_mc_reply(&rvk_st->revoke_mc_st)) {
        DEBUG_CAPOPS("%s: waiting for remote cores\n", __FUNCTION__);
        // multicast not complete
        return;
    }

<<<<<<< HEAD
    TRACE(CAPOPS, REVOKE_DO_COMMIT, 0);
=======
    if (capops_revoke_requires_agreement_local(rvk_st)) {
        return;
    }

>>>>>>> dde1627a
    DEBUG_CAPOPS("%s ## revocation: commit phase\n", __FUNCTION__);
    err = capsend_relations(&rvk_st->rawcap, revoke_commit__send,
            &rvk_st->revoke_mc_st, &rvk_st->dests);
    PANIC_IF_ERR(err, "enqueing revoke_commit multicast");

    delete_steps_resume();

    struct event_closure steps_fin_cont
        = MKCLOSURE(revoke_master_steps__fin, rvk_st);
    delete_queue_wait(&rvk_st->del_qn, steps_fin_cont);
}

static errval_t
revoke_commit__send(struct intermon_binding *b,
                    intermon_caprep_t *caprep,
                    struct capsend_mc_st *mc_st)
{
    struct intermon_state *ist = b->st;
    TRACE(CAPOPS, REVOKE_COMMIT_SEND, ist->core_id);
    struct revoke_master_st *st;
    ptrdiff_t off = offsetof(struct revoke_master_st, revoke_mc_st);
    st = (struct revoke_master_st*)((char*)mc_st - off);
    return intermon_capops_revoke_commit__tx(b, NOP_CONT, (lvaddr_t)st);
}

void
revoke_commit__rx(struct intermon_binding *b,
                  genvaddr_t st)
{
    assert(slaves_head);
    assert(slaves_tail);
    assert(!slaves_tail->next);

    struct revoke_slave_st *rvk_st = slaves_head;
    TRACE(CAPOPS, REVOKE_COMMIT_RX, rvk_st->seqnum);
    while (rvk_st && rvk_st->st != st) { rvk_st = rvk_st->next; }
    assert(rvk_st);

    delete_steps_resume();

    struct event_closure steps_fin_cont
        = MKCLOSURE(revoke_slave_steps__fin, rvk_st);
    delete_queue_wait(&rvk_st->del_qn, steps_fin_cont);
}

static void
revoke_slave_steps__fin(void *st)
{
    errval_t err;
    struct revoke_slave_st *rvk_st = (struct revoke_slave_st*)st;
    TRACE(CAPOPS, REVOKE_SLAVE_STEPS_FIN, rvk_st->seqnum);

    rvk_st->im_qn.cont = revoke_done__send;
    err = capsend_target(rvk_st->from, (struct msg_queue_elem*)rvk_st);
    PANIC_IF_ERR(err, "enqueueing revoke_done");
}

inline static void
remove_slave_from_list(struct revoke_slave_st *rvk_st)
{
    // remove from slave list
    if (slaves_head == slaves_tail) {
        // only one element in list
        if (rvk_st == slaves_head) {
            // we're only, clear list
            slaves_head = slaves_tail = 0;
        } else {
            // we're not the element in list??
            printf("rvk_st: %p; head&tail: %p\n", rvk_st, slaves_head);
        }
    } else {
        // more than one element in list
        if (rvk_st == slaves_head) {
            // we're first, remove from head of list
            slaves_head=slaves_head->next;
        } else {
            // we're non-first
            // find prev
            struct revoke_slave_st *p = slaves_head;
            for (;p&&p->next!=rvk_st;p=p->next);
            // make sure we found prev of us
            assert(p&&p->next==rvk_st);
            // remove us
            p->next = rvk_st->next;
            if (rvk_st == slaves_tail) {
                // we were last, set last to prev
                slaves_tail = p;
            }
        }
    }
}

static void
revoke_done__send(struct intermon_binding *b,
                  struct intermon_msg_queue_elem *e)
{
    errval_t err;
    struct revoke_slave_st *rvk_st = (struct revoke_slave_st*)e;
    err = intermon_capops_revoke_done__tx(b, NOP_CONT, rvk_st->st);

    if (err_no(err) == FLOUNDER_ERR_TX_BUSY) {
        DEBUG_CAPOPS("%s: got FLOUNDER_ERR_TX_BUSY; requeueing msg.\n", __FUNCTION__);
        struct intermon_state *inter_st = (struct intermon_state *)b->st;
        // requeue send request at front and return
        err = intermon_enqueue_send_at_front(b, &inter_st->queue, b->waitset,
                                             (struct msg_queue_elem *)e);
        GOTO_IF_ERR(err, handle_err);
        return;
    }

handle_err:
    PANIC_IF_ERR(err, "sending revoke_done");
    remove_slave_from_list(rvk_st);
    free(rvk_st);
}

void
revoke_done__rx(struct intermon_binding *b,
                genvaddr_t st)
{
    struct intermon_state *ist = b->st;
    TRACE(CAPOPS, REVOKE_DONE_RX, ist->core_id);
    DEBUG_CAPOPS("%s\n", __FUNCTION__);

    struct revoke_master_st *rvk_st = (struct revoke_master_st*)(lvaddr_t)st;

    if (!capsend_handle_mc_reply(&rvk_st->revoke_mc_st)) {
        // multicast not complete
        return;
    }

    DEBUG_CAPOPS("%s ## revocation: fin phase\n", __FUNCTION__);
    rvk_st->remote_fin = true;
    if (rvk_st->local_fin) {
        revoke_result__rx(SYS_ERR_OK, rvk_st, true);
    }
}

static void
revoke_master_steps__fin(void *st)
{
    TRACE(CAPOPS, REVOKE_MASTER_STEPS_FIN, 0);
    struct revoke_master_st *rvk_st = (struct revoke_master_st*)st;
    rvk_st->local_fin = true;
    if (rvk_st->remote_fin) {
        revoke_result__rx(SYS_ERR_OK, rvk_st, true);
    }
}<|MERGE_RESOLUTION|>--- conflicted
+++ resolved
@@ -64,11 +64,9 @@
 static void revoke_done__send(struct intermon_binding *b,
                               struct intermon_msg_queue_elem *e);
 static void revoke_master_steps__fin(void *st);
-
-<<<<<<< HEAD
+//static errval_t capops_revoke_subscribe()
+
 static uint64_t revoke_seqnum = 0;
-=======
-//static errval_t capops_revoke_subscribe()
 
 
 struct revoke_register_st
@@ -347,9 +345,6 @@
     return true;
 }
 
-
->>>>>>> dde1627a
-
 void
 capops_revoke(struct domcapref cap,
               revoke_result_handler_t result_handler,
@@ -477,11 +472,7 @@
                                      st->cap.level);
     PANIC_IF_ERR(err, "marking revoke");
 
-<<<<<<< HEAD
-
     TRACE(CAPOPS, REVOKE_DO_MARK, 0);
-=======
->>>>>>> dde1627a
     DEBUG_CAPOPS("%s ## revocation: mark phase\n", __FUNCTION__);
     // XXX: could check whether remote copies exist here(?), -SG, 2014-11-05
     err = capsend_relations(&st->rawcap, revoke_mark__send,
@@ -632,14 +623,11 @@
         return;
     }
 
-<<<<<<< HEAD
     TRACE(CAPOPS, REVOKE_DO_COMMIT, 0);
-=======
     if (capops_revoke_requires_agreement_local(rvk_st)) {
         return;
     }
 
->>>>>>> dde1627a
     DEBUG_CAPOPS("%s ## revocation: commit phase\n", __FUNCTION__);
     err = capsend_relations(&rvk_st->rawcap, revoke_commit__send,
             &rvk_st->revoke_mc_st, &rvk_st->dests);
