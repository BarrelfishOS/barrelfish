/*
 * Copyright (c) 2012 ETH Zurich.
 * All rights reserved.
 *
 * This file is distributed under the terms in the attached LICENSE file.
 * If you do not find this file, copies can be found by writing to:
 * ETH Zurich D-INFK, Haldeneggsteig 4, CH-8092 Zurich. Attn: Systems Group.
 */

#include <barrelfish/barrelfish.h>
#include <barrelfish/core_state.h>
#include "monitor.h"
#include "capops.h"
#include "capsend.h"
#include "caplock.h"
#include "capqueue.h"
#include "dom_invocations.h"
#include "delete_int.h"
#include "internal.h"
#include "ram_alloc.h"
#include <if/mem_defs.h>

struct delete_remote_mc_st {
    struct capsend_mc_st mc_st;
    struct delete_st *del_st;
    errval_t status;
};

struct delete_remote_result_msg_st {
    struct intermon_msg_queue_elem queue_elem;
    errval_t status;
    genvaddr_t st;
};

static uint64_t delete_seqnum = 0;

static void delete_trylock_cont(void *st);

static void
delete_result__rx(errval_t status, struct delete_st *del_st, bool locked)
{
    DEBUG_CAPOPS("%s: status=%s, locked=%d\n", __FUNCTION__, err_getcode(status), locked);
    errval_t err;

    if (locked) {
        caplock_unlock(del_st->capref);
    }

    err = slot_free(del_st->newcap);
    if (err_is_fail(err) && err_no(err) != LIB_ERR_SLOT_UNALLOCATED) {
        DEBUG_ERR(err, "freeing reclamation slot, will leak");
    }

    // Delete our copy of domain's rootcn
    err = cap_destroy(del_st->capref.croot);
    PANIC_IF_ERR(err, "cleaning up domain's rootcn");

    delete_result_handler_t handler = del_st->result_handler;
    void *st = del_st->st;
    free(del_st);
<<<<<<< HEAD
=======
    TRACE(CAPOPS, DELETE_DONE, delete_seqnum);
>>>>>>> 1b1baa89
    handler(status, st);
}

void
send_new_ram_cap(struct capref cap)
{
    DEBUG_CAPOPS("%s\n", __FUNCTION__);
    errval_t err, result;

    struct capability cap_data;
    err = monitor_cap_identify(cap, &cap_data);
    assert(err_is_ok(err));
    assert(cap_data.type == ObjType_RAM);
    struct RAM ram = cap_data.u.ram;

    struct ram_alloc_state *ram_alloc_state = get_ram_alloc_state();
    thread_mutex_lock(&ram_alloc_state->ram_alloc_lock);

    struct mem_binding *b = get_mem_client();
    if (!b) {
        DEBUG_CAPOPS("%s: forwarding to monitor.0\n", __FUNCTION__);
        // we're not on core 0, so forward free_monitor msg to monitor.0
        err = mon_ram_free(&cap_data, ram.base, log2ceil(ram.bytes));
        assert(err_is_ok(err));
    } else {
        DEBUG_CAPOPS("%s: we are monitor.0\n", __FUNCTION__);
        // XXX: This should not be an RPC! It could stall the monitor, but
        // we trust mem_serv for the moment.
        err = b->rpc_tx_vtbl.free_monitor(b, cap, ram.base, log2ceil(ram.bytes), &result);
        assert(err_is_ok(err));
        assert(err_is_ok(result));
    }

    thread_mutex_unlock(&ram_alloc_state->ram_alloc_lock);

    // XXX: this seems to happen during the lmp transfer anyway -SG
    if (!b) {
        DEBUG_CAPOPS("%s: not monitor.0, deleting local copy\n", __FUNCTION__);
        // should we do this if not on core 0? -SG
        err = cap_delete(cap);
        assert(err_is_ok(err));
    }
    DEBUG_CAPOPS("%s: finished\n", __FUNCTION__);
}

static void delete_wait__fin(void *st_)
{
    DEBUG_CAPOPS("%s\n", __FUNCTION__);
    struct delete_st *st = (struct delete_st*)st_;
    TRACE(CAPOPS, DELETE_CALL_RX, 5);
    delete_result__rx(SYS_ERR_OK, st, false);
}

static void delete_last(struct delete_st* del_st)
{
    DEBUG_CAPOPS("%s\n", __FUNCTION__);
    TRACE(CAPOPS, DELETE_LAST, 0);
    errval_t err;
    bool locked = true;

    err = monitor_delete_last(del_st->capref.croot, del_st->capref.cptr,
                              del_st->capref.level, del_st->newcap);
    GOTO_IF_ERR(err, report_error);
    if (err_no(err) == SYS_ERR_RAM_CAP_CREATED) {
        DEBUG_CAPOPS("%s: sending reclaimed RAM to memserv.\n", __FUNCTION__);
        send_new_ram_cap(del_st->newcap);
        err = SYS_ERR_OK;
    }

    DEBUG_CAPOPS("%s: deleted last copy\n", __FUNCTION__);
    // at this point the cap has become "unlocked" because it is either deleted
    // or in a clear/delete queue
    locked = false;

    if (!del_st->wait) {
        goto report_error;
    }

    TRACE(CAPOPS, DELETE_QUEUE_FIN, 0);
    DEBUG_CAPOPS("%s: waiting on delete queue\n", __FUNCTION__);
    delete_queue_wait(&del_st->qn, MKCLOSURE(delete_wait__fin, del_st));

    return;

report_error:
    DEBUG_CAPOPS("%s: reporting error: %s\n", __FUNCTION__,
            err_getstring(err));
    TRACE(CAPOPS, DELETE_CALL_RX, 1);
    delete_result__rx(err, del_st, locked);
}

/*
 * Non-moveable cap types: deleting all foreign copies when last owned copy of
 * cap is deleted
 */

static errval_t
delete_remote__send(struct intermon_binding *b, intermon_caprep_t *caprep,
                    struct capsend_mc_st *st)
{
    return intermon_capops_delete_remote__tx(b, NOP_CONT, *caprep,
                                             (lvaddr_t)st);
}

static void
delete_remote__enq(struct capability *cap, struct delete_st *st)
{
    DEBUG_CAPOPS("%s\n", __FUNCTION__);
    TRACE(CAPOPS, DELETE_REMOTE_ENQ, 0);
    errval_t err;
    struct delete_remote_mc_st *mc_st;

    err = malloce(sizeof(*mc_st), &mc_st);
    GOTO_IF_ERR(err, report_error);
    mc_st->del_st = st;
    mc_st->status = SYS_ERR_OK;

    err = capsend_copies(cap, delete_remote__send,
                         (struct capsend_mc_st*)mc_st);
    GOTO_IF_ERR(err, report_error);

    return;

report_error:
    TRACE(CAPOPS, DELETE_CALL_RX, 6);
    delete_result__rx(err, st, true);
}

static void
delete_remote_result__send(struct intermon_binding *b, struct intermon_msg_queue_elem *e)
{
    errval_t err;
    struct delete_remote_result_msg_st *msg_st = (struct delete_remote_result_msg_st*)e;
    err = intermon_capops_delete_remote_result__tx(b, NOP_CONT, msg_st->status, msg_st->st);

    if (err_no(err) == FLOUNDER_ERR_TX_BUSY) {
        DEBUG_CAPOPS("%s: got FLOUNDER_ERR_TX_BUSY; requeueing msg.\n", __FUNCTION__);
        struct intermon_state *inter_st = (struct intermon_state *)b->st;
        // requeue send request at front and return
        err = intermon_enqueue_send_at_front(b, &inter_st->queue, b->waitset,
                                             (struct msg_queue_elem *)e);
        GOTO_IF_ERR(err, handle_err);
        return;
    }

handle_err:
    PANIC_IF_ERR(err, "failed to send delete_remote_result msg");
    free(msg_st);
}

static void
delete_remote_result__enq(coreid_t dest, errval_t status, genvaddr_t st)
{
    DEBUG_CAPOPS("%s: dest=%d, status=%s\n", __FUNCTION__, dest, err_getcode(status));
    errval_t err;

    struct delete_remote_result_msg_st *msg_st;
    err = calloce(1, sizeof(*msg_st), &msg_st);
    PANIC_IF_ERR(err, "allocating delete_remote_result st");

    msg_st->queue_elem.cont = delete_remote_result__send;
    msg_st->status = status;
    msg_st->st = st;

    err = capsend_target(dest, (struct msg_queue_elem*)msg_st);
    PANIC_IF_ERR(err, "failed to send delete_remote result");
}

void
delete_remote__rx(struct intermon_binding *b, intermon_caprep_t caprep,
                  genvaddr_t st)
{
    DEBUG_CAPOPS("%s\n", __FUNCTION__);
    TRACE(CAPOPS, DELETE_REMOTE_RX, 0);
    errval_t err, err2;
    struct capability cap;
    struct intermon_state *inter_st = (struct intermon_state*)b->st;
    coreid_t from = inter_st->core_id;
    caprep_to_capability(&caprep, &cap);
    struct capref capref;

    err = slot_alloc(&capref);
    GOTO_IF_ERR(err, send_err);

    err = monitor_copy_if_exists(&cap, capref);
    if (err_is_fail(err)) {
        DEBUG_CAPOPS("%s: monitor_copy_if_exists: %s\n", __FUNCTION__, err_getcode(err));
        if (err_no(err) == SYS_ERR_CAP_NOT_FOUND) {
            // not found implies there were no copies, so everything is OK
            err = SYS_ERR_OK;
        }
        goto free_slot;
    }

    err = monitor_delete_foreigns(capref);
    DEBUG_CAPOPS("%s: monitor_delete_foreigns: %s\n", __FUNCTION__, err_getcode(err));
    //err = monitor_delete_copies(capref);
    //err2 = cap_delete(capref);
    //DEBUG_IF_ERR(err2, "deleting temp delete_remote cap");
    //if (err_is_ok(err) && err_is_fail(err2)) {
    //    err = err2;
    //}

free_slot:
    err2 = slot_free(capref);
    DEBUG_IF_ERR(err2, "freeing temp delete_remote cap, will leak");

send_err:
    delete_remote_result__enq(from, err, st);
}

void
delete_remote_result__rx(struct intermon_binding *b, errval_t status,
                         genvaddr_t st)
{
    DEBUG_CAPOPS("%s\n", __FUNCTION__);
    TRACE(CAPOPS, DELETE_REMOTE_RESULT_RX, 0);
    errval_t err;
    struct delete_remote_mc_st *mc_st = (struct delete_remote_mc_st*)(lvaddr_t)st;
    struct delete_st *del_st = mc_st->del_st;

    // XXX: do something with received errors?
    if (err_is_fail(status)) {
        mc_st->status = status;
    }
    status = mc_st->status;

    if (!capsend_handle_mc_reply(&mc_st->mc_st)) {
        // multicast not complete
        return;
    }

    // multicast is complete, free state
    free(mc_st);

    // unlock cap so it can be deleted
    caplock_unlock(del_st->capref);

    if (err_is_ok(status)) {
        // remote copies have been deleted, reset corresponding relations bit
        err = monitor_domcap_remote_relations(del_st->capref.croot,
                                              del_st->capref.cptr,
                                              del_st->capref.level,
                                              0, RRELS_COPY_BIT, NULL);
        if (err_is_fail(err)) {
            USER_PANIC_ERR(err, "clearing remote descs bit after remote delete");
        }

        // All remote copies deleted, delete local copy; can be last
        err = dom_cnode_delete(del_st->capref);
        errval_t last_owned = err_push(SYS_ERR_DELETE_LAST_OWNED,
                                       SYS_ERR_RETRY_THROUGH_MONITOR);
        // We got DELETE_LAST_OWNED from cpu driver, do delete_last()
        if (err == last_owned) {
            delete_last(del_st);
            // We just assume that delete_last() succeeds
            err = SYS_ERR_OK;
        }
        else if (err_no(err) == SYS_ERR_CAP_NOT_FOUND) {
            // this shouldn't really happen either, but isn't a problem
            err = SYS_ERR_OK;
        }
        else if (err_is_fail(err)) {
            // other than DELETE_LAST_OWNED, the simple delete should not fail
            // here.
            USER_PANIC_ERR(err, "this really should not happen");
        }
    }
    else {
        err = status;
    }

    TRACE(CAPOPS, DELETE_CALL_RX, 7);
    delete_result__rx(err, del_st, false);
}

/*
 * Moveable cap type: try to migrate ownership elsewhere
 */

static void move_result_cont(errval_t status, void *st);

static void
find_core_cont(errval_t status, coreid_t core, void *st)
{
    DEBUG_CAPOPS("%s\n", __FUNCTION__);
    TRACE(CAPOPS, DELETE_FIND_CORE_CONT, 0);
    // called with the result of "find core with cap" when trying to move the
    // last cap
    errval_t err = status;
    struct delete_st *del_st = (struct delete_st*)st;

    // unlock cap so it can be manipulated
    caplock_unlock(del_st->capref);

    if (err_no(status) == SYS_ERR_CAP_NOT_FOUND) {
        // no core with cap exists, delete local cap with cleanup
        err = monitor_domcap_remote_relations(del_st->capref.croot,
                                              del_st->capref.cptr,
                                              del_st->capref.level,
                                              0, RRELS_COPY_BIT, NULL);
        if (err_is_fail(err)) {
            if (err_no(err) == SYS_ERR_CAP_NOT_FOUND) {
                err = SYS_ERR_OK;
            }
            goto report_error;
        }

        delete_last(del_st);
    }
    else if (err_is_fail(status)) {
        // an error occured
        goto report_error;
    }
    else {
        // core found, attempt move
        err = capops_move(del_st->capref, core, move_result_cont, st);
        GOTO_IF_ERR(err, report_error);
    }

    return;

report_error:
    TRACE(CAPOPS, DELETE_CALL_RX, 2);
    delete_result__rx(err, del_st, false);
}

static void
move_result_cont(errval_t status, void *st)
{
    DEBUG_CAPOPS("%s\n", __FUNCTION__);
    TRACE(CAPOPS, DELETE_MOVE_RESULT_CONT, 0);
    errval_t err = status;
    struct delete_st *del_st = (struct delete_st*)st;
    assert(distcap_is_moveable(del_st->cap.type));

    if (err_no(err) == SYS_ERR_CAP_NOT_FOUND) {
        // the found remote copy has disappeared, restart move process
        delete_trylock_cont(del_st);
    }
    else if (err_is_fail(err)) {
        TRACE(CAPOPS, DELETE_CALL_RX, 3);
        delete_result__rx(err, del_st, false);
    }
    else {
        // move succeeded, cap is now foreign
        err = dom_cnode_delete(del_st->capref);
        if (err_no(err) == SYS_ERR_CAP_NOT_FOUND) {
            err = SYS_ERR_OK;
        }
        TRACE(CAPOPS, DELETE_CALL_RX, 4);
        delete_result__rx(err, del_st, false);
    }
}

/*
 * Delete operation
 */

static void
delete_trylock_cont(void *st)
{
    DEBUG_CAPOPS("%s\n", __FUNCTION__);
    TRACE(CAPOPS, DELETE_LOCK, 0);
    errval_t err;
    bool locked = false;
    struct delete_st *del_st = (struct delete_st*)st;

    // try a simple delete
    // NOTE: on the first pass, this is done twice (once in the capops_delete
    // entry), but only this function is executed on every unlock event
    err = dom_cnode_delete(del_st->capref);
    if (err_no(err) != SYS_ERR_RETRY_THROUGH_MONITOR) {
        // If cap is already locked, just enqueue for retry
        if (err_no(err) == SYS_ERR_CAP_LOCKED) {
            DEBUG_CAPOPS("%s: from cnode_delete(): cap already locked, queuing retry\n", __FUNCTION__);
            TRACE(CAPOPS, DELETE_QUEUE_RETRY, 0);
            caplock_wait(del_st->capref, &del_st->lock_qn,
                         MKCLOSURE(delete_trylock_cont, del_st));
            return;
        }
        // If cap not found, it has been deleted elsewhere, return OK
        if (err_no(err) == SYS_ERR_CAP_NOT_FOUND) {
            DEBUG_CAPOPS("%s: from cnode_delete(): cap not found, got deleted from elsewhere\n", __FUNCTION__);
            err = err_push(SYS_ERR_OK, err);
        }
        goto report_error;
    }

    err = monitor_lock_cap(del_st->capref.croot, del_st->capref.cptr,
                           del_st->capref.level);
    if (err_no(err) == SYS_ERR_CAP_LOCKED) {
        DEBUG_CAPOPS("%s: from lock(): cap already locked, queuing retry\n", __FUNCTION__);
        TRACE(CAPOPS, DELETE_QUEUE_RETRY, 1);
        caplock_wait(del_st->capref, &del_st->lock_qn,
                     MKCLOSURE(delete_trylock_cont, del_st));
        return;
    }
    else if (err_no(err) == SYS_ERR_CAP_NOT_FOUND) {
        DEBUG_CAPOPS("%s: from lock(): cap not found, got deleted from elsewhere\n", __FUNCTION__);
        // Some other operation (another delete or a revoke) has deleted the
        // target cap. This is OK.
        err = err_push(SYS_ERR_OK, err);
        goto report_error;
    }
    else if (err_is_fail(err)) {
        DEBUG_ERR(err, "locking cap for delete");
        goto report_error;
    }
    else {
        locked = true;
    }

    TRACE(CAPOPS, DELETE_DO_WORK, 0);
    // check if there could be any remote relations
    uint8_t relations;
    err = monitor_domcap_remote_relations(del_st->capref.croot,
                                          del_st->capref.cptr,
                                          del_st->capref.level,
                                          0, 0, &relations);
    GOTO_IF_ERR(err, report_error);

    if (!(relations & RRELS_COPY_BIT)) {
        // no remote relations, proceed with final delete
        DEBUG_CAPOPS("%s: deleting last copy\n", __FUNCTION__);
        delete_last(del_st);
    }
    else if (distcap_is_moveable(del_st->cap.type)) {
        // if cap is moveable, move ownership so cap can then be deleted
        DEBUG_CAPOPS("%s: move ownership\n", __FUNCTION__);
        TRACE(CAPOPS, DELETE_FIND_NEW_OWNER, 0);
        err = capsend_find_cap(&del_st->cap, find_core_cont, del_st);
        GOTO_IF_ERR(err, report_error);
    }
    else {
        DEBUG_CAPOPS("%s: cap type %d not moveable, delete all copies\n",
                __FUNCTION__, del_st->cap.type);
        // otherwise delete all remote copies and then delete last copy
        delete_remote__enq(&del_st->cap, del_st);
    }

    return;

report_error:
    DEBUG_CAPOPS("%s: reporting error: %s\n", __FUNCTION__, err_getcode(err));
    TRACE(CAPOPS, DELETE_CALL_RX, 0);
    delete_result__rx(err, del_st, locked);
}

void
capops_delete_int(struct delete_st *del_st)
{
    DEBUG_CAPOPS("%s\n", __FUNCTION__);
    delete_trylock_cont(del_st);
}

void
capops_delete(struct domcapref cap,
              delete_result_handler_t result_handler,
              void *st)
{
    errval_t err;
    DEBUG_CAPOPS("%s\n", __FUNCTION__);
    TRACE(CAPOPS, DELETE_ENTER, ++delete_seqnum);

    // try a simple delete
    DEBUG_CAPOPS("%s: trying simple delete\n", __FUNCTION__);
    err = dom_cnode_delete(cap);
    // We can also continue here if we get SYS_ERR_CAP_LOCKED, as we're going
    // to handle already locked caps correctly in delete_trylock_cont().
    // -SG, 2017-05-02
    if (err_no(err) != SYS_ERR_RETRY_THROUGH_MONITOR &&
        err_no(err) != SYS_ERR_CAP_LOCKED)
    {
        DEBUG_CAPOPS("%s: err != RETRY && err != LOCKED\n", __FUNCTION__);
        goto err_cont;
    }

    // simple delete was not able to delete cap as:
    // * it was last copy and:
    //    - may have remote copies, need to move or revoke cap
    //    - contains further slots which need to be cleared
    // * currently locked

    struct delete_st *del_st;
    err = calloce(1, sizeof(*del_st), &del_st);
    GOTO_IF_ERR(err, err_cont);

    err = monitor_domains_cap_identify(cap.croot, cap.cptr, cap.level,
                                       &del_st->cap);
    GOTO_IF_ERR(err, free_st);

    err = slot_alloc(&del_st->newcap);
    GOTO_IF_ERR(err, free_st);

    del_st->capref = cap;
    del_st->wait = true;
    del_st->result_handler = result_handler;
    del_st->st = st;

    // after this setup is complete, nothing less than a catastrophic failure
    // should stop the delete
    delete_trylock_cont(del_st);
    return;

free_st:
    free(del_st);

err_cont:
    DEBUG_CAPOPS("%s: calling result handler with err=%"PRIuERRV"\n", __FUNCTION__, err);
    TRACE(CAPOPS, DELETE_DONE, delete_seqnum);
    result_handler(err, st);
}<|MERGE_RESOLUTION|>--- conflicted
+++ resolved
@@ -58,10 +58,7 @@
     delete_result_handler_t handler = del_st->result_handler;
     void *st = del_st->st;
     free(del_st);
-<<<<<<< HEAD
-=======
     TRACE(CAPOPS, DELETE_DONE, delete_seqnum);
->>>>>>> 1b1baa89
     handler(status, st);
 }
 
