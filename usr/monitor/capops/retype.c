--- conflicted
+++ resolved
@@ -404,10 +404,7 @@
     }
     err = cap_destroy(src->croot);
     PANIC_IF_ERR(err, "deleting monitor's copy of src rootcn");
-<<<<<<< HEAD
-=======
     TRACE(CAPOPS, RETYPE_CALL_RESULT, retype_seqnum);
->>>>>>> 1b1baa89
     CALLRESCONT(cont, status);
 }
 
