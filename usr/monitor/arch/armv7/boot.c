--- conflicted
+++ resolved
@@ -13,500 +13,6 @@
  */
 
 #include "monitor.h"
-<<<<<<< HEAD
-#include <inttypes.h>
-#include <elf/elf.h>
-#include <barrelfish_kpi/paging_arch.h>
-#include <target/arm/barrelfish_kpi/arm_core_data.h>
-
-/// Round up n to the next multiple of size
-#define ROUND_UP(n, size)           ((((n) + (size) - 1)) & (~((size) - 1)))
-
-struct monitor_allocate_state {
-    void          *vbase;
-    genvaddr_t     elfbase;
-};
-
-static errval_t monitor_elfload_allocate(void *state, genvaddr_t base,
-                                         size_t size, uint32_t flags,
-                                         void **retbase)
-{
-    struct monitor_allocate_state *s = state;
-
-    *retbase = (char *)s->vbase + base - s->elfbase;
-    return SYS_ERR_OK;
-}
-
-struct xcore_bind_handler {
-    coreid_t                    coreid;
-    enum cpu_type               cputype;
-    struct monitor_binding      *binding;
-};
-
-#if defined(CONFIG_FLOUNDER_BACKEND_UMP_IPI)
-static errval_t
-setup_intermon_connection_ump_ipi(int local_hwid, int remote_hwid,
-                                  struct intermon_ump_ipi_binding *ump_binding,
-                                  void *buf)
-{
-    // Bootee's notify channel ID is always 1
-    struct capref notify_cap;
-    err = notification_create_cap(1, remote_hwid, &notify_cap);
-    assert(err == SYS_ERR_OK);
-
-    // Allocate my own notification caps
-    struct capref ep, my_notify_cap;
-    struct lmp_endpoint *iep;
-    int chanid;
-    err = endpoint_create(LMP_RECV_LENGTH, &ep, &iep);
-    assert(err_is_ok(err));
-    err = notification_allocate(ep, &chanid);
-    assert(err == SYS_ERR_OK);
-    err = notification_create_cap(chanid, local_hwid, &my_notify_cap);
-    assert(err == SYS_ERR_OK);
-
-    // init our end of the binding and channel
-    err = intermon_ump_ipi_init(ump_binding, get_default_waitset(),
-                                buf, MON_URPC_CHANNEL_LEN,
-                                buf + MON_URPC_CHANNEL_LEN,
-                                MON_URPC_CHANNEL_LEN, notify_cap,
-                                my_notify_cap, ep, iep);
-
-    return err;
-}
-#endif
-
-static errval_t
-setup_intermon_connection(int local_hwid,
-                          int remote_hwid,
-                          struct intermon_binding **ret_binding,
-                          struct frame_identity *urpc_frame_id)
-{
-    // compute size of frame needed and allocate it
-    struct capref frame;
-    size_t framesize;
-    errval_t err;
-
-    framesize = MON_URPC_CHANNEL_LEN * 2;
-    err = frame_alloc(&frame, framesize, &framesize);
-    if (err_is_fail(err)) {
-        return err_push(err, LIB_ERR_FRAME_ALLOC);
-    }
-
-    // Mark it remote
-    err = monitor_remote_relations(frame, RRELS_COPY_BIT, RRELS_COPY_BIT, NULL);
-    if (err_is_fail(err)) {
-        return err;
-    }
-
-    // map it in
-    void *buf;
-    err = vspace_map_one_frame(&buf, framesize, frame, NULL, NULL);
-    if (err_is_fail(err)) {
-        cap_destroy(frame);
-        return err_push(err, LIB_ERR_VSPACE_MAP);
-    }
-
-    #if defined(CONFIG_FLOUNDER_BACKEND_UMP_IPI)
-    struct intermon_ump_ipi_binding *ump_binding;
-    #else
-    struct intermon_ump_binding *ump_binding;
-    #endif
-
-    ump_binding = malloc(sizeof(*ump_binding));
-    assert(ump_binding != NULL);
-
-    #if defined(CONFIG_FLOUNDER_BACKEND_UMP_IPI)
-    err = setup_intermon_connection_ump_ipi(local_hwid, remote_hwid,
-                                            ump_binding, buf);
-    #else
-    err = intermon_ump_init(ump_binding, get_default_waitset(),
-                            buf, MON_URPC_CHANNEL_LEN,
-                            (char *)buf + MON_URPC_CHANNEL_LEN,
-                            MON_URPC_CHANNEL_LEN);
-    #endif
-
-    if (err_is_fail(err)) {
-        cap_destroy(frame);
-        return err_push(err, LIB_ERR_UMP_CHAN_BIND);
-    }
-
-
-    // Identify UMP frame for tracing
-    struct frame_identity umpid;
-    err = invoke_frame_identify(frame, &umpid);
-    assert(err_is_ok(err));
-    ump_binding->ump_state.chan.recvid = (uintptr_t)umpid.base;
-    ump_binding->ump_state.chan.sendid =
-        (uintptr_t)(umpid.base + MON_URPC_CHANNEL_LEN);
-
-    /* Look up information on the urpc_frame cap */
-    err = invoke_frame_identify(frame, urpc_frame_id);
-    if (err_is_fail(err)) {
-        USER_PANIC_ERR(err, "frame_identify failed");
-    }
-
-    *ret_binding = &ump_binding->b;
-    return err;
-}
-
-struct module_blob {
-    size_t             size;
-    lvaddr_t           vaddr;
-    genpaddr_t         paddr;
-    struct mem_region *mem_region;
-};
-
-static errval_t
-module_blob_map(const char *name, struct module_blob *blob)
-{
-    errval_t err;
-    struct mem_region *mem_region = multiboot_find_module(bi, name);
-    if (mem_region == NULL) {
-        return SPAWN_ERR_FIND_MODULE;
-    }
-
-    // it's cached already
-    if (blob->vaddr != 0) {
-        assert(mem_region == blob->mem_region);
-        return SYS_ERR_OK;
-    }
-
-    blob->mem_region = mem_region;
-    err = spawn_map_module(mem_region,
-                           &blob->size,
-                           &blob->vaddr,
-                           &blob->paddr);
-
-    if (err_is_fail(err)) {
-        return err_push(err, SPAWN_ERR_MAP_MODULE);
-    } else {
-        return SYS_ERR_OK;
-    }
-}
-
-static errval_t
-cpu_memory_prepare(size_t *size,
-                   struct capref *cap_ret, void **buf_ret,
-                   struct frame_identity *frameid)
-{
-    errval_t err;
-    struct capref cap;
-    void *buf;
-
-    /* Currently, the app kernel can only be loaded in the first 2GB
-       of memory. Further, it must not overlap the integer
-       boundaries, i.e. 0-1, 1-2 */
-
-    // FIXME:
-    // The code below does not make sure that the kernel is loaded in the first
-    // 2G, but the disabled code does not work. So using a simple frame_alloc()
-    // for now.
-    #if 0
-    uint64_t old_minbase, old_maxlimit;
-    ram_get_affinity(&old_minbase, &old_maxlimit);
-    for (uint64_t minbase = 0, maxlimit = (uint64_t)1 << 30;
-         minbase < (uint64_t)2 << 30;
-         minbase += (uint64_t)1 << 30, maxlimit += (uint64_t)1 << 30) {
-
-        printf("minbase=%llu maxlimit=%llu cpu_memory=%zd\n",
-                minbase, maxlimit, cpu_memory);
-        ram_set_affinity(minbase, maxlimit);
-        err = frame_alloc(&cpu_memory_cap, cpu_memory, &cpu_memory);
-        if (err_is_ok(err)) {
-            goto done;
-        }
-    }
-    USER_PANIC("No memory in the first 2GB, cannot continue booting cores");
- done:
-    ram_set_affinity(old_minbase, old_maxlimit);
-    #else
-     err = frame_alloc(&cap, *size, size);
-     if (err_is_fail(err)) {
-         USER_PANIC("Failed to allocate %zd memory\n", *size);
-     }
-    #endif
-
-#ifdef __gem5__
-    // XXX: We map the frame for the new kernel as uncacheable. Gem5 has a
-    // problem when one core has cacheing on and writes to a location where an
-    // other core reads from without caches enabled. On real hardware one could
-    // clean/flush the cache, but Gem5 doesn't support cache maintenance
-    // operations for ARM
-    err = vspace_map_one_frame_attr(&buf, *size, cap,
-                                    VREGION_FLAGS_READ_WRITE_NOCACHE,
-                                    NULL, NULL);
-#else
-    err = vspace_map_one_frame(&buf, *size, cap, NULL, NULL);
-#endif
-    if (err_is_fail(err)) {
-        return err_push(err, LIB_ERR_VSPACE_MAP);
-    }
-
-    // Mark memory as remote
-    err = monitor_remote_relations(cap, RRELS_COPY_BIT, RRELS_COPY_BIT, NULL);
-    if (err_is_fail(err)) {
-        return err;
-    }
-
-    err = invoke_frame_identify(cap, frameid);
-    if (err_is_fail(err)) {
-        return err_push(err, LIB_ERR_FRAME_IDENTIFY);
-    }
-
-    *cap_ret = cap;
-    *buf_ret = buf;
-    return SYS_ERR_OK;
-}
-
-static errval_t
-cpu_memory_cleanup(struct capref cap, void *buf)
-{
-    errval_t err;
-
-    err = vspace_unmap(buf);
-    if (err_is_fail(err)) {
-        USER_PANIC_ERR(err, "vspace unmap CPU driver memory failed");
-    }
-
-    // XXX: Should not delete the remote cap
-    err = cap_destroy(cap);
-    if (err_is_fail(err)) {
-        USER_PANIC_ERR(err, "cap_destroy failed");
-    }
-
-    return SYS_ERR_OK;
-}
-
-static errval_t
-spawn_memory_prepare(size_t size, struct capref *cap_ret,
-                     struct frame_identity *frameid)
-{
-    errval_t err;
-    struct capref cap;
-
-    err = frame_alloc(&cap, size, NULL);
-    if (err_is_fail(err)) {
-        return err_push(err, LIB_ERR_FRAME_ALLOC);
-    }
-
-    // Mark memory as remote
-    err = monitor_remote_relations(cap, RRELS_COPY_BIT, RRELS_COPY_BIT, NULL);
-    if (err_is_fail(err)) {
-        return err;
-    }
-
-    err = invoke_frame_identify(cap, frameid);
-    if (err_is_fail(err)) {
-        USER_PANIC_ERR(err, "frame_identify failed");
-    }
-
-    *cap_ret = cap;
-    return SYS_ERR_OK;
-}
-
-static errval_t
-spawn_memory_cleanup(struct capref cap)
-{
-
-    errval_t err;
-    err = cap_destroy(cap);
-    if (err_is_fail(err)) {
-        USER_PANIC_ERR(err, "cap_destroy failed");
-    }
-
-    return SYS_ERR_OK;
-}
-
-static errval_t
-elf_load_and_relocate(lvaddr_t blob_start, size_t blob_size,
-                      void *to, lvaddr_t reloc_dest,
-                      uintptr_t *reloc_entry)
-{
-    genvaddr_t entry; // entry poing of the loaded elf image
-    struct Elf32_Ehdr *head = (struct Elf32_Ehdr *)blob_start;
-    struct Elf32_Shdr *symhead, *rel, *symtab;
-    errval_t err;
-
-    //state.vbase = (void *)ROUND_UP(to, ARM_L1_ALIGN);
-    struct monitor_allocate_state state;
-    state.vbase   = to;
-    state.elfbase = elf_virtual_base(blob_start);
-
-    err = elf_load(head->e_machine,
-                   monitor_elfload_allocate,
-                   &state,
-                   blob_start, blob_size,
-                   &entry);
-    if (err_is_fail(err)) {
-        return err;
-    }
-
-    // Relocate to new physical base address
-    symhead = (struct Elf32_Shdr *)(blob_start + (uintptr_t)head->e_shoff);
-    rel = elf32_find_section_header_type(symhead, head->e_shnum, SHT_REL);
-    symtab = elf32_find_section_header_type(symhead, head->e_shnum, SHT_DYNSYM);
-    assert(rel != NULL && symtab != NULL);
-
-    elf32_relocate(reloc_dest, state.elfbase,
-                   (struct Elf32_Rel *)(blob_start + rel->sh_offset),
-                   rel->sh_size,
-                   (struct Elf32_Sym *)(blob_start + symtab->sh_offset),
-                   symtab->sh_size,
-                   state.elfbase, state.vbase);
-
-    *reloc_entry = entry - state.elfbase + reloc_dest;
-    return SYS_ERR_OK;
-}
-
-errval_t spawn_xcore_monitor(coreid_t coreid, int hwid, enum cpu_type cpu_type,
-                             const char *cmdline,
-                             struct intermon_binding **ret_binding)
-{
-    const char *monitorname = NULL, *cpuname = NULL;
-    uint32_t arch_page_size;
-    errval_t err;
-
-    arch_page_size = BASE_PAGE_SIZE;
-    monitorname = "armv7/sbin/monitor";
-#if defined(__gem5__)
-    cpuname = "armv7/sbin/cpu_arm_gem5";
-#elif defined(__pandaboard__)
-    cpuname = "armv7/sbin/cpu_omap44xx";
-#else
-#error "unknown armv7 architecture"
-#endif
-
-    // Get my arch ID
-    uintptr_t my_arch_id = 0;
-    err = invoke_monitor_get_arch_id(&my_arch_id);
-    if (err_is_fail(err)) {
-        return err;
-    }
-
-    // setup an intermon connection for the new core
-    struct frame_identity urpc_frame_id;
-    err = setup_intermon_connection(my_arch_id, hwid, ret_binding, &urpc_frame_id);
-    if (err_is_fail(err)) {
-        return err;
-    }
-
-    // map cpu and monitor module
-    // XXX: caching these for now, until we have unmap
-    static struct module_blob cpu_blob, monitor_blob;
-    err = module_blob_map(cpuname, &cpu_blob);
-    if (!err_is_ok(err)) {
-        return err;
-    }
-    err = module_blob_map(monitorname, &monitor_blob);
-    if (!err_is_ok(err)) {
-        return err;
-    }
-
-    // allocate memory for cpu driver: we allocate a page for arm_core_data and
-    // the reset for the elf image
-    assert(sizeof(struct arm_core_data) <= arch_page_size);
-    struct {
-        size_t                size;
-        struct capref         cap;
-        void                  *buf;
-        struct frame_identity frameid;
-    } cpu_mem = {
-        .size = arch_page_size + elf_virtual_size(cpu_blob.vaddr)
-    };
-    err = cpu_memory_prepare(&cpu_mem.size,
-                             &cpu_mem.cap,
-                             &cpu_mem.buf,
-                             &cpu_mem.frameid);
-    if (!err_is_ok(err)) {
-        return err;
-    }
-
-    // Load cpu driver to the allocate space and do relocatation
-    uintptr_t reloc_entry;
-    err = elf_load_and_relocate(cpu_blob.vaddr,
-                                cpu_blob.size,
-                                cpu_mem.buf + arch_page_size,
-                                cpu_mem.frameid.base + arch_page_size,
-                                &reloc_entry);
-    if (!err_is_ok(err)) {
-        return err_push(err, LIB_ERR_FRAME_IDENTIFY);
-    }
-
-    /* Chunk of memory to load monitor on the app core */
-    struct capref spawn_mem_cap;
-    struct frame_identity spawn_mem_frameid;
-    err = spawn_memory_prepare(ARM_CORE_DATA_PAGES*arch_page_size,
-                               &spawn_mem_cap,
-                               &spawn_mem_frameid);
-    if (!err_is_ok(err)) {
-        return err;
-    }
-
-    /* Setup the core_data struct in the new kernel */
-    struct arm_core_data *core_data = (struct arm_core_data *)cpu_mem.buf;
-
-    struct Elf32_Ehdr *head32 = (struct Elf32_Ehdr *)cpu_blob.vaddr;
-    core_data->elf.size = sizeof(struct Elf32_Shdr);
-    core_data->elf.addr = cpu_blob.paddr + (uintptr_t)head32->e_shoff;
-    core_data->elf.num  = head32->e_shnum;
-
-    core_data->module_start        = cpu_blob.paddr;
-    core_data->module_end          = cpu_blob.paddr + cpu_blob.size;
-    core_data->urpc_frame_base     = urpc_frame_id.base;
-    core_data->urpc_frame_bits     = urpc_frame_id.bits;
-    core_data->monitor_binary      = monitor_blob.paddr;
-    core_data->monitor_binary_size = monitor_blob.size;
-    core_data->memory_base_start   = spawn_mem_frameid.base;
-    core_data->memory_bits         = spawn_mem_frameid.bits;
-    core_data->src_core_id         = my_core_id;
-    core_data->src_arch_id         = my_arch_id;
-    core_data->dst_core_id         = coreid;
-#ifdef CONFIG_FLOUNDER_BACKEND_UMP_IPI
-    core_data->chan_id             = chanid;
-#endif
-
-    if (cmdline != NULL) {
-        // copy as much of command line as will fit
-        strncpy(core_data->kernel_cmdline, cmdline,
-                sizeof(core_data->kernel_cmdline));
-        // ensure termination
-        core_data->kernel_cmdline[sizeof(core_data->kernel_cmdline) - 1] = '\0';
-    }
-
-    /* Transfer cap ownership to new core */
-    err = monitor_set_cap_owner(cap_root, get_cap_addr(spawn_mem_cap),
-                                get_cap_valid_bits(spawn_mem_cap), coreid);
-    if (err_is_fail(err)) {
-        USER_PANIC_ERR(err, "monitor_set_cap_owner for spawn_memory_cap failed");
-    }
-    err = monitor_set_cap_owner(cap_root, get_cap_addr(cpu_mem.cap),
-                                get_cap_valid_bits(cpu_mem.cap), coreid);
-    if (err_is_fail(err)) {
-        USER_PANIC_ERR(err, "monitor_set_cap_owner for cpu_memory_cap failed");
-    }
-
-    /* Invoke kernel capability to boot new core */
-    // XXX: Confusion address translation about l/gen/addr
-    err = invoke_monitor_spawn_core(hwid, cpu_type, (forvaddr_t)reloc_entry);
-    if (err_is_fail(err)) {
-        return err_push(err, MON_ERR_SPAWN_CORE);
-    }
-
-    err = cpu_memory_cleanup(cpu_mem.cap, cpu_mem.buf);
-    if (err_is_fail(err)) {
-        return err;
-    }
-
-    err = spawn_memory_cleanup(spawn_mem_cap);
-    if (err_is_fail(err)) {
-        return err;
-    }
-
-    return SYS_ERR_OK;
-}
-=======
->>>>>>> 2fde9256
 
 /**
  * \brief Initialize monitor running on app cores
