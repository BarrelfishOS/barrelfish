/**
 * \file
 * \brief HTTP server
 *
 * \bug All calls to tcp_write currently use TCP_WRITE_FLAG_COPY, causing
 *   the data to be copied to LWIP's internal memory pool. This is necessary,
 *   because we lack the VM support necessary to do a reverse mapping for
 *   arbitrary memory regions.
 */

/*
 * Copyright (c) 2008, 2009, ETH Zurich.
 * All rights reserved.
 *
 * This file is distributed under the terms in the attached LICENSE file.
 * If you do not find this file, copies can be found by writing to:
 * ETH Zurich D-INFK, Haldeneggsteig 4, CH-8092 Zurich. Attn: Systems Group.
 */

#include <stdio.h>
#include <barrelfish/barrelfish.h>
#include <lwip/tcp.h>

#include "http_cache.h"
#include "webserver_network.h"
#include "webserver_debug.h"
#include "webserver_session.h"

#define HTTP_PORT       80

#define CRLF "\r\n"
#define HTTP_HEADER_COMMON "Server: Barrelfish" CRLF
#define HTTP_HEADER_200 "HTTP/1.0 200 OK" CRLF HTTP_HEADER_COMMON
#define HTTP_HEADER_404 "HTTP/1.0 404 Not Found" CRLF HTTP_HEADER_COMMON
#define HTTP_HEADER_500 "HTTP/1.0 500 Internal Server Error" CRLF HTTP_HEADER_COMMON

#define HTTP_MIME_HTML  "Content-type: text/html; charset=utf-8" CRLF
#define HTTP_MIME_GIF   "Content-type: image/gif" CRLF
#define HTTP_MIME_JPG   "Content-type: image/jpeg" CRLF
#define HTTP_MIME_PDF   "Content-type: application/pdf" CRLF
#define HTTP_MIME_TAR   "Content-type: application/x-tar" CRLF
#define HTTP_MIME_GZIP  "Content-type: application/x-gzip" CRLF
#define HTTP_MIME_BZIP2 "Content-type: application/x-bzip2" CRLF
#define HTTP_MIME_OCTET "Content-type: application/octet-stream" CRLF

#define MIN(a,b)        ((a) < (b) ? (a) : (b))



static const char notfound_reply[] =
    HTTP_HEADER_404 HTTP_MIME_HTML CRLF
    "<html>" CRLF
    "<body>" CRLF
    "<h1>404 Not Found</h1>" CRLF
    "<p>The requested URL was not found.</p>" CRLF
    "</body>" CRLF
    "</html>" CRLF;

static const char error_reply[] =
    HTTP_HEADER_500 HTTP_MIME_HTML CRLF
    "<html>" CRLF
    "<body>" CRLF
    "<h1>500 Internal Server Error</h1>" CRLF
    "<p>Bad stuff happened. Damn.</p>" CRLF
    "</body>" CRLF
    "</html>" CRLF;

static const char header_html[] = HTTP_HEADER_200 HTTP_MIME_HTML CRLF;
static const char header_gif[] = HTTP_HEADER_200 HTTP_MIME_GIF CRLF;
static const char header_jpg[] = HTTP_HEADER_200 HTTP_MIME_JPG CRLF;
static const char header_pdf[] = HTTP_HEADER_200 HTTP_MIME_PDF CRLF;
static const char header_bz2[] = HTTP_HEADER_200 HTTP_MIME_BZIP2 CRLF;
static const char header_gz[] = HTTP_HEADER_200 HTTP_MIME_GZIP CRLF;
static const char header_octet[] = HTTP_HEADER_200 HTTP_MIME_OCTET CRLF;

#if 0

#define MAX_DURATIONS   1000

#define INST_BEGIN \
    static uint64_t _dursum = 0, _dur = 0;      \
    uint64_t _begin = rdtsc();

#define INST_END \
    _dursum += rdtsc() - _begin;                \
    _dur++;                                                     \
    if(_dur == MAX_DURATIONS) {                                 \
        SERVER_DEBUG("%s: %lu\n", __func__, _dursum / MAX_DURATIONS);     \
        _dur = 0; _dursum = 0;                                      \
    }

#else

#define INST_BEGIN
#define INST_END

#endif

/* GLOBAL STATE */
static int parallel_connections = 0; /* number of connections alive at moment */
static int request_counter = 0;  /* Total no. of requests received till now */
/* above both are for debugging purpose only */

// Variables for time measurement for performance
static uint64_t last_ts = 0;


static struct http_conn *http_conn_new(void)
{
    struct http_conn *newconn = malloc(sizeof(struct http_conn));
    assert (newconn != NULL);
    memset (newconn, 0, sizeof(struct http_conn));

    newconn->state = HTTP_STATE_NEW;
    newconn->request_no = request_counter++;

    DEBUGPRINT ("%d: http_conn created [p %d] %lu %lu\n", newconn->request_no,
        parallel_connections, newconn->header_pos, newconn->header_length);
    ++parallel_connections;
    return newconn;
}


static void http_conn_free(struct http_conn *conn)
{
    DEBUGPRINT ("%d: http_conn_free freeing [p %d]\n", conn->request_no,
        parallel_connections);

    if(conn->request != NULL) {
        free(conn->request);
    }
    /* decrementing the reference to buff_holder */
    decrement_buff_holder_ref (conn->hbuff);
    free(conn);
    --parallel_connections;
}

/* increments the reference counter and returns the incremented value */
long increment_http_conn_reference (struct http_conn *cs)
{
    ++cs->ref_count;
    return (cs->ref_count);
} /* end function: increment_http_conn_reference  */

/* This function decrements the references to http_conn
 * and if references reach 0, the memory of struct is released. */
long decrement_http_conn_reference (struct http_conn *cs)
{
    --cs->ref_count;
    if (cs->mark_invalid) {
        /* connection is no longer valid */
        if (cs->ref_count <= 0) {
            /* no one is using the connection */
            /* so, free up the the memory */
            http_conn_free(cs);
            return 0;
        }
    } /* end if : invalid http_conn */
    return cs->ref_count;
} /* end function: decrement_reference */


static void http_conn_invalidate (struct http_conn *conn)
{
    DEBUGPRINT ("%d: http_conn_invalidate\n", conn->request_no);
    conn->mark_invalid = 1;
    decrement_http_conn_reference (conn);
}


static void http_server_err(void *arg, err_t err)
{
    struct http_conn *conn = arg;

    SERVER_DEBUG("http_server_err! %p %d\n", arg, err);
    if(conn != NULL) {
        DEBUGPRINT("%d: http_server_err! %p %d\n", conn->request_no, arg, err);
        http_conn_invalidate (conn);
    } else {
        DEBUGPRINT("http_server_err! %p %d\n", arg, err);
    }
}


static void http_server_close(struct tcp_pcb *tpcb, struct http_conn *cs)
{
    printf("%s %s %s %hu.%hu.%hu.%hu in %"PRIu64"\n",
            cs->hbuff->data ? "200" : "404", cs->request, cs->filename,
           ip4_addr1(&cs->pcb->remote_ip), ip4_addr2(&cs->pcb->remote_ip),
           ip4_addr3(&cs->pcb->remote_ip), ip4_addr4(&cs->pcb->remote_ip),
            get_time_delta(&cs->start_ts));
    DEBUGPRINT("%d: http_server_close freeing the connection\n",
        conn->request_no);

    // replace TCP callbacks with NULL
    tcp_arg(tpcb, NULL);
    tcp_sent(tpcb, NULL);
    tcp_recv(tpcb, NULL);
    if (cs != NULL) {
        http_conn_invalidate (cs);
    }
    tcp_close(tpcb);
}

static err_t trysend(struct tcp_pcb *t, const void *data, size_t *len, bool
more)
{
    size_t sendlen = MIN(*len, tcp_sndbuf(t));
    err_t err;

    do {
        err = tcp_write(t, data, sendlen,
                        TCP_WRITE_FLAG_COPY | (more ? TCP_WRITE_FLAG_MORE : 0));
        if (err == ERR_MEM) {
            sendlen /= 2;
            more = true;
        }
    } while (err == ERR_MEM && sendlen > 1);

    if (err == ERR_OK) {
        *len = sendlen;
    }

    return err;
}

static void http_send_data(struct tcp_pcb *tpcb, struct http_conn *conn)
{
    err_t err;
    const void *data;
    size_t len;

    switch (conn->state) {
    case HTTP_STATE_SENDHEADER:
        DEBUGPRINT ("%d: http_send_data: header_pos %lu < header_len %lu\n",
            conn->request_no, conn->header_pos, conn->header_length);
        assert(conn->header_pos < conn->header_length);
        data = &conn->header[conn->header_pos];
        len = conn->header_length - conn->header_pos;
        err = trysend(tpcb, data, &len, (conn->hbuff->data != NULL));
        if (err != ERR_OK) {
            SERVER_DEBUG("http_send_data(): Error %d sending header\n", err);
            return; // will retry
        }

        conn->header_pos += len;
        DEBUGPRINT ("%d: http_send_data incr: hdr_pos %lu < hdr_len %lu\n",
                conn->request_no, conn->header_pos, conn->header_length);
        if (conn->header_pos == conn->header_length) {
            conn->state = HTTP_STATE_SENDFILE; // fall through below
        } else {
            break;
        }

    case HTTP_STATE_SENDFILE:
        if (conn->hbuff->data == NULL) {
            conn->state = HTTP_STATE_CLOSING;
            break;
        }
        data = conn->hbuff->data +conn->reply_pos; /* pointer arithmatic */
        len = conn->hbuff->len - conn->reply_pos;
        err = trysend(tpcb, data, &len, false);
        if (err != ERR_OK) {
            SERVER_DEBUG("http_send_data(): Error %d sending payload\n", err);
            return; // will retry
        }
        conn->reply_pos += len;
        if (conn->reply_pos == conn->hbuff->len) {
            conn->state = HTTP_STATE_CLOSING;
        }
        break;

    default:
        SERVER_DEBUG ("http_send_data(): Wrong state! (%d)\n", conn->state);
        break;
    }
}

/* This function is called periodically from TCP.
 * and is also responsible for taking care of stale connections.
**/
static err_t http_poll(void *arg, struct tcp_pcb *tpcb)
{
    struct http_conn *conn = arg;

    if (conn == NULL && tpcb->state == ESTABLISHED) {
        tcp_abort(tpcb);
        return ERR_ABRT;
    } else if (conn != NULL && (conn->state == HTTP_STATE_SENDHEADER
                                || conn->state == HTTP_STATE_SENDFILE)) {
        if (++conn->retries == 4) {
            tcp_arg(tpcb, NULL);
            DEBUGPRINT ("connection closed, tried too hard\n");
            http_conn_invalidate (conn);
            tcp_abort(tpcb);
            return ERR_ABRT;
        }
        http_send_data(tpcb, conn);
        if (conn->state == HTTP_STATE_CLOSING) {
            DEBUGPRINT ("%d: http_poll closing the connection\n",
                    conn->request_no);
            http_server_close(tpcb, conn);
        } else {
            tcp_output(tpcb);
        }
    } else if (conn != NULL && (conn->state == HTTP_STATE_NEW
                                || conn->state == HTTP_STATE_REQUEST)) {
        /* abort connections that sit open for too long without sending a
request */
        if (++conn->retries == 60) {
            SERVER_DEBUG("connection in state %d too long, aborted\n",
                         conn->state);
            DEBUGPRINT("connection in state %d too long, aborted\n",
                        conn->state);

            tcp_arg(tpcb, NULL);
            http_conn_invalidate (conn);
            tcp_abort(tpcb);
            return ERR_ABRT;
        }
    }
    return ERR_OK;
} /* end function: http_poll */

/* called when data is successfully sent */
static err_t http_server_sent(void *arg, struct tcp_pcb *tpcb, u16_t length)
{
    struct http_conn *conn = arg;

    if(conn == NULL) {
        return ERR_OK;
    }

    conn->retries = 0;

    switch(conn->state) {
    case HTTP_STATE_SENDHEADER:
    case HTTP_STATE_SENDFILE:
        // Need to send more data?
        http_send_data(tpcb, conn);
        if (conn->state != HTTP_STATE_CLOSING) {
            tcp_output(tpcb);
            break;
        }

    case HTTP_STATE_CLOSING:
        DEBUGPRINT("%d: http_server_sent closing the connection\n",
                    conn->request_no);
        http_server_close(tpcb, conn);
        break;

    default:
        SERVER_DEBUG("http_server_sent(): Wrong state! (%d)\n", conn->state);
        break;
    }

    return ERR_OK;
}

static const void *make_header(const char *uri, size_t *retlen)
{
    /* FIXME: hack to guess MIME type */
    size_t urilen = strlen(uri);
    if (strcmp(uri + urilen - 5, ".html") == 0) {
        *retlen = sizeof(header_html) - 1; // -1 for '\0'
        return header_html;
    } else if (strcmp(uri + urilen - 4, ".gif") == 0) {
        *retlen = sizeof(header_gif) - 1;
        return header_gif;
    } else if (strcmp(uri + urilen - 4, ".jpg") == 0) {
        *retlen = sizeof(header_jpg) - 1;
        return header_jpg;
    } else if (strcmp(uri + urilen - 4, ".pdf") == 0) {
        *retlen = sizeof(header_pdf) - 1;
        return header_pdf;
    } else if (strcmp(uri + urilen - 4, ".bz2") == 0) {
        *retlen = sizeof(header_bz2) - 1;
        return header_bz2;
    } else if (strcmp(uri + urilen - 3, ".gz") == 0) {
        *retlen = sizeof(header_gz) - 1;
        return header_gz;
    } else {
        *retlen = sizeof(header_octet) - 1;
        return header_octet;
    }
}

/* callback function to fetch file 
    This function is responsible for sending the fetched file */
static void send_response(struct http_conn *cs)
{

    if (cs->error) {
        DEBUGPRINT ("%d: BIGERROR Sending the response back of size %lu\n",
					cs->request_no, cs->reply_pos);
        SERVER_DEBUG("%s %s %s %hu.%hu.%hu.%hu\n", "500",
               cs->request, cs->filename,
               ip4_addr1(&cs->pcb->remote_ip), ip4_addr2(&cs->pcb->remote_ip),
               ip4_addr3(&cs->pcb->remote_ip), ip4_addr4(&cs->pcb->remote_ip));

        cs->header = error_reply;
        cs->header_length = sizeof(error_reply) - 1;

    } else {
        DEBUGPRINT ("%d: Sending the response back of size %lu\n",
                cs->request_no, cs->reply_pos);
        SERVER_DEBUG("%s %s %s %hu.%hu.%hu.%hu\n", cs->hbuff->data ?
                "200" : "404", cs->request, cs->filename,
               ip4_addr1(&cs->pcb->remote_ip), ip4_addr2(&cs->pcb->remote_ip),
               ip4_addr3(&cs->pcb->remote_ip), ip4_addr4(&cs->pcb->remote_ip));

        if (cs->hbuff->data == NULL) {
            /* not found, send 404 */
            DEBUGPRINT ("%d: making 404 case\n",cs->request_no);
            DEBUGPRINT ("witness: header_pos %lu < header_len %lu\n",
                cs->header_pos, cs->header_length);

            cs->header = notfound_reply;
            cs->header_length = sizeof(notfound_reply) - 1;
        } else {
            /* found, send static header */
            cs->header = make_header(cs->filename, &cs->header_length);
        }
    } /* end else: internal error */

    /* send data */
    cs->state = HTTP_STATE_SENDHEADER;
    cs->retries = 0;
    http_send_data(cs->pcb, cs);

    /* did we send the whole page? */
    if (cs->state == HTTP_STATE_CLOSING) {
        DEBUGPRINT("%d: send_response closing the connection\n",
                cs->request_no);
        http_server_close(cs->pcb, cs);
    } else {
        tcp_sent(cs->pcb, http_server_sent);
        tcp_output(cs->pcb);
    }
} /* end function: send_response */

static err_t http_server_recv(void *arg, struct tcp_pcb *tpcb, struct pbuf *p,
                              err_t err)
{
    struct http_conn *conn = arg;

    if (err != ERR_OK) {
        SERVER_DEBUG("http_server_recv called with err %d\n", err);
        return ERR_OK;
    }

    // check if connection closed
    if(conn == NULL) {
        return ERR_OK;
    } else if (p == NULL) {
        DEBUGPRINT("%d, closing from http_server_recv\n", conn->request_no);
        http_server_close(tpcb, conn);
        return ERR_OK;
    }

    switch(conn->state) {
    case HTTP_STATE_NEW:
        conn->state = HTTP_STATE_REQUEST;
        // Fall through...

    case HTTP_STATE_REQUEST:
        /* don't send an immediate ack here, do it later with the data */
        tpcb->flags &= ~(TF_ACK_DELAY | TF_ACK_NOW);

        /* accumulate the request data */
        conn->request_length += p->tot_len;
        conn->request = realloc(conn->request, conn->request_length + 1);
        char *d = conn->request + conn->request_length - p->tot_len;

        for(struct pbuf *pb = p; pb != NULL; pb = pb->next) {
            memcpy(d, pb->payload, pb->len);
            tcp_recved(tpcb, pb->len);
            d += pb->len;
        }
        *d = '\0';

        pbuf_free(p);

        // have we seen the end of the request yet?
        if (strstr(conn->request, CRLF CRLF) == NULL) {
            break;
        }

        // ignore everything after the first line
        char *cp = strstr(conn->request, CRLF);
        assert(cp != NULL);
        *cp = '\0';

        // Parse request: break into method and URI
        cp = strchr(conn->request, ' ');
        if (cp == NULL) {
            goto invalid;
        }
        *cp = '\0';
        const char *uri = cp + 1;
        cp = strrchr(uri, ' ');
        if (cp == NULL) {
            goto invalid;
        }
        *cp = '\0';

        if (strcmp(conn->request, "GET") != 0) {
            goto invalid;
        }

        // drop a leading /
        if (uri[0] == '/') {
            uri++;
        }

        // if URI is now empty, look for index.html
        if (uri[0] == '\0') {
            uri = "index.html";
        }

        conn->filename = (char *)uri;
        conn->callback = send_response;
        conn->pcb = tpcb;
        conn->start_ts = rdtsc();
        /* for callback execution */
        err_t e = http_cache_lookup(uri, conn);
        if (e != ERR_OK) {
            conn->error = 1;
            send_response(conn);
        }
        break;

    default:
        SERVER_DEBUG("http_server_recv(): data received in wrong state (%d)!\n",
                     conn->state);
        pbuf_free(p);
        conn->error = 1;
        send_response(conn);
        break;
    }
    return ERR_OK;

invalid:
    SERVER_DEBUG("invalid request: %s\n", conn->request);
    DEBUGPRINT("%d: invalid request: %s\n",conn->request_no, conn->request);
    conn->state = HTTP_STATE_CLOSING;
    http_server_close(tpcb, conn);
    return ERR_OK;
}

static err_t http_server_accept(void *arg, struct tcp_pcb *tpcb, err_t err)
{
#if TCP_LISTEN_BACKLOG
    /* Decrease the listen backlog counter */
    struct tcp_pcb_listen *lpcb = (struct tcp_pcb_listen*)arg;
    tcp_accepted(lpcb);
#endif

    tcp_setprio(tpcb, TCP_PRIO_MIN);

    struct http_conn *conn = http_conn_new();
    if (conn == NULL) {
        DEBUGPRINT("http_accept: Out of memory\n");
        return ERR_MEM;
    }
    increment_http_conn_reference (conn);
    /* NOTE: This initial increment marks the basic assess and it will be 
        decremented by http_server_invalidate */

    tcp_arg(tpcb, conn);

    tcp_recv(tpcb, http_server_recv);
    tcp_err(tpcb, http_server_err);
    tcp_poll(tpcb, http_poll, 4);

    return ERR_OK;
}


static void realinit(void)
{
    printf("Cache loading time %"PRIu64"\n", get_time_delta(&last_ts));
    struct tcp_pcb *pcb = tcp_new();
//    err_t e = tcp_bind(pcb, IP_ADDR_ANY, (HTTP_PORT + disp_get_core_id()));
    err_t e = tcp_bind(pcb, IP_ADDR_ANY, HTTP_PORT);
    assert(e == ERR_OK);
    pcb = tcp_listen(pcb);
    assert(pcb != NULL);
    tcp_arg(pcb, pcb);
    tcp_accept(pcb, http_server_accept);
    printf("HTTP setup time %"PRIu64"\n", get_time_delta(&last_ts));
<<<<<<< HEAD
    printf("Starting webserver\n");
=======
>>>>>>> eb7eaa9b
}

void http_server_init(struct ip_addr server, const char *path)
{
    last_ts = rdtsc();
    http_cache_init(server, path, realinit);
}


uint64_t get_time_delta(uint64_t *l_ts)
{
    uint64_t ct = rdtsc();
    uint64_t delta = ct - *l_ts;
    *l_ts = ct;
<<<<<<< HEAD
    return delta;
    //  return delta / (2800 * 1000);
=======
    // return delta;
    return delta / (2800 * 1000);
>>>>>>> eb7eaa9b
} // end function: get_time_delta
<|MERGE_RESOLUTION|>--- conflicted
+++ resolved
@@ -589,10 +589,8 @@
     tcp_arg(pcb, pcb);
     tcp_accept(pcb, http_server_accept);
     printf("HTTP setup time %"PRIu64"\n", get_time_delta(&last_ts));
-<<<<<<< HEAD
+    printf("HTTP setup time %"PRIu64"\n", get_time_delta(&last_ts));
     printf("Starting webserver\n");
-=======
->>>>>>> eb7eaa9b
 }
 
 void http_server_init(struct ip_addr server, const char *path)
@@ -607,11 +605,6 @@
     uint64_t ct = rdtsc();
     uint64_t delta = ct - *l_ts;
     *l_ts = ct;
-<<<<<<< HEAD
     return delta;
     //  return delta / (2800 * 1000);
-=======
-    // return delta;
-    return delta / (2800 * 1000);
->>>>>>> eb7eaa9b
 } // end function: get_time_delta
