--------------------------------------------------------------------------
-- Copyright (c) 2007-2010, ETH Zurich.
-- All rights reserved.
--
-- This file is distributed under the terms in the attached LICENSE file.
-- If you do not find this file, copies can be found by writing to:
-- ETH Zurich D-INFK, Haldeneggsteig 4, CH-8092 Zurich. Attn: Systems Group.
--
--------------------------------------------------------------------------

let commonCFlags = [ "-DCOPPERRIDGE", "-Wno-unused",
                     "-Wno-strict-prototypes", "-Wno-shadow",
                     "-Wno-old-style-definition",
                     "-Wno-redundant-decls",
                     "-Wno-missing-declarations",
                     "-Wno-missing-prototypes", "-Wno-uninitialized" ]
    template = application {
      cFiles = [ "blts.c", "buts.c", "erhs.c", "error.c", "exact.c",
                 "exchange_1.c", "exchange_3.c", "exchange_4.c",
                 "exchange_5.c", "exchange_6.c", "init_comm.c",
                 "jacld.c", "jacu.c", "l2norm.c", "lu.c", 
                 "neighbors.c", "nodedim.c", "pintgr.c",
                 "print_results.c", "proc_grid.c", "read_input.c",
                 "rhs.c", "setbv.c", "setcoeff.c", "setiv.c",
                 "ssor.c", "subdomain.c", "timers.c", "verify.c" ],
<<<<<<< HEAD
      addLibraries = [ "rcce", "libroute" ],
=======
      addLibraries = [ "rcce", "msun" ],
>>>>>>> 08d274aa
      addIncludes = [ "/include/rcce" ]
      }

  in
 [ build template { target = "rcce_lu_A1",
                    addCFlags = "-DUSE_CLASS=A -DUSE_CPUS=1" : commonCFlags },
   build template { target = "rcce_lu_A2",
                    addCFlags = "-DUSE_CLASS=A -DUSE_CPUS=2" : commonCFlags },
   build template { target = "rcce_lu_A4",
                    addCFlags = "-DUSE_CLASS=A -DUSE_CPUS=4" : commonCFlags },
   build template { target = "rcce_lu_A8",
                    addCFlags = "-DUSE_CLASS=A -DUSE_CPUS=8" : commonCFlags },
   build template { target = "rcce_lu_A16",
                    addCFlags = "-DUSE_CLASS=A -DUSE_CPUS=16" : commonCFlags },
   build template { target = "rcce_lu_A32",
                    addCFlags = "-DUSE_CLASS=A -DUSE_CPUS=32" : commonCFlags },
   build template { target = "rcce_lu_A64",
                    addCFlags = "-DUSE_CLASS=A -DUSE_CPUS=64" : commonCFlags },
   build template { target = "rcce_lu_S1",
                    addCFlags = "-DUSE_CLASS=S -DUSE_CPUS=1" : commonCFlags },
   build template { target = "rcce_lu_S2",
                    addCFlags = "-DUSE_CLASS=S -DUSE_CPUS=2" : commonCFlags },
   build template { target = "rcce_lu_S4",
                    addCFlags = "-DUSE_CLASS=S -DUSE_CPUS=4" : commonCFlags },
   build template { target = "rcce_lu_S8",
                    addCFlags = "-DUSE_CLASS=S -DUSE_CPUS=8" : commonCFlags },
   build template { target = "rcce_lu_S16",
                    addCFlags = "-DUSE_CLASS=S -DUSE_CPUS=16" : commonCFlags },
   build template { target = "rcce_lu_S32",
                    addCFlags = "-DUSE_CLASS=S -DUSE_CPUS=32" : commonCFlags }
  ]<|MERGE_RESOLUTION|>--- conflicted
+++ resolved
@@ -23,11 +23,7 @@
                  "print_results.c", "proc_grid.c", "read_input.c",
                  "rhs.c", "setbv.c", "setcoeff.c", "setiv.c",
                  "ssor.c", "subdomain.c", "timers.c", "verify.c" ],
-<<<<<<< HEAD
-      addLibraries = [ "rcce", "libroute" ],
-=======
-      addLibraries = [ "rcce", "msun" ],
->>>>>>> 08d274aa
+      addLibraries = [ "rcce"],
       addIncludes = [ "/include/rcce" ]
       }
 
