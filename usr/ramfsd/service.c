--- conflicted
+++ resolved
@@ -160,13 +160,8 @@
     return SYS_ERR_OK;
 }
 
-#define NAME_SIZE 2048
 static errval_t readdir(struct trivfs_binding *b, trivfs_fh_t dir, uint32_t idx,
-<<<<<<< HEAD
-                        errval_t *reterr, char * name, bool *isdir,
-=======
                         errval_t *reterr, char *name, bool *isdir,
->>>>>>> 6d0e8ce7
                         trivfs_fsize_t *size)
 {
     errval_t err;
@@ -193,11 +188,7 @@
     }
 
     ramfs_incref(e);
-<<<<<<< HEAD
-    strncpy(name, ramfs_get_name(e),NAME_SIZE);
-=======
     strncpy(name, ramfs_get_name(e), trivfs__read_response_data_MAX_ARGUMENT_SIZE);
->>>>>>> 6d0e8ce7
     *isdir = ramfs_isdir(e);
     *size = ramfs_get_size(e);
     return SYS_ERR_OK;
