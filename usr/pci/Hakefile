--------------------------------------------------------------------------
-- Copyright (c) 2007-2013, ETH Zurich.
-- All rights reserved.
--
-- This file is distributed under the terms in the attached LICENSE file.
-- If you do not find this file, copies can be found by writing to:
-- ETH Zurich D-INFK, CAB F.78, Universitaetstr. 6, CH-8092 Zurich. 
-- Attn: Systems Group.
--
-- Hakefile for /usr/pci, the PCI bus driver.
--
--------------------------------------------------------------------------

[  build application { target = "pci",
                      flounderDefs = [ "acpi", "monitor", "monitor_blocking", "kaluga" , 
                                       "pci_iommu"],
                      flounderExtraDefs = [ ("monitor_blocking", ["rpcclient"]) ,
                                            ("pci_iommu", ["rpcclient"])],
                      flounderTHCStubs = [ "octopus" ],
<<<<<<< HEAD
                      flounderBindings = [ "pci", "pci_iommu", "octopus",
                                           "kaluga" ],
                      flounderExtraBindings = [("pci_iommu", ["rpcclient"])],
                      mackerelDevices = [ "pci_hdr0", "pci_hdr1", "ht_config", "pci_sr_iov_cap" ],
=======
                      flounderBindings = [ "pci", "acpi", "octopus" ],
                      flounderExtraBindings = [("acpi", ["rpcclient"])],
                                            
                      mackerelDevices = [ "pci_hdr0", "pci_hdr1", "ht_config",
                                          "pci_sr_iov_cap", "pci_e1000_msix_cap",
                                          "pci_msix_cap" ],
>>>>>>> 3cd95446
                      cFiles = [ "pcimain.c", "pci.c", "pci_service.c", 
                                 "ht_config.c", "pcie.c", "pci_msix.c",
                                 "pci_int_ctrl.c"],
                      addCFlags = [ "-Wno-redundant-decls" ],
                      addLibraries = [ "skb", "pciconfspace", "acpi_client", 
                                       "octopus", "octopus_parser", "thc",
                                       "int_route_server" ],
                      architectures = [ "x86_64", "x86_32", "armv8" ]
                    }
]<|MERGE_RESOLUTION|>--- conflicted
+++ resolved
@@ -17,19 +17,12 @@
                       flounderExtraDefs = [ ("monitor_blocking", ["rpcclient"]) ,
                                             ("pci_iommu", ["rpcclient"])],
                       flounderTHCStubs = [ "octopus" ],
-<<<<<<< HEAD
                       flounderBindings = [ "pci", "pci_iommu", "octopus",
                                            "kaluga" ],
                       flounderExtraBindings = [("pci_iommu", ["rpcclient"])],
-                      mackerelDevices = [ "pci_hdr0", "pci_hdr1", "ht_config", "pci_sr_iov_cap" ],
-=======
-                      flounderBindings = [ "pci", "acpi", "octopus" ],
-                      flounderExtraBindings = [("acpi", ["rpcclient"])],
-                                            
                       mackerelDevices = [ "pci_hdr0", "pci_hdr1", "ht_config",
                                           "pci_sr_iov_cap", "pci_e1000_msix_cap",
                                           "pci_msix_cap" ],
->>>>>>> 3cd95446
                       cFiles = [ "pcimain.c", "pci.c", "pci_service.c", 
                                  "ht_config.c", "pcie.c", "pci_msix.c",
                                  "pci_int_ctrl.c"],
