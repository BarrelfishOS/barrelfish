/**
 * \file
 * \brief Header file for the PCI driver
 */

/*
 * Copyright (c) 2007, 2008, 2009, 2011, 2014, ETH Zurich.
 * All rights reserved.
 *
 * This file is distributed under the terms in the attached LICENSE file.
 * If you do not find this file, copies can be found by writing to:
 * ETH Zurich D-INFK, Haldeneggsteig 4, CH-8092 Zurich. Attn: Systems Group.
 */

#ifndef PCI_H_
#define PCI_H_

#include <string.h>

#include <pci/confspace/mackerelpci.h>
#include <pci/confspace/pci_confspace.h>
#include <dev/pci_hdr0_dev.h>
#include <dev/pci_hdr1_dev.h>

/// BIOS area is 1MB in size
#define BIOS_BITS       20

#if 0

struct pci_device_info {
    struct pci_address addr;
    struct bus *bus;
    uint16_t vendor_id;
    uint16_t device_id;
    pci_hdr0_class_code_t classcode;
    bool pcie;
    uint32_t irq;
    struct device_mem *bar_info;
    int nr_allocated_bars;
    bool driver_loaded;
#if 0
    void *lowlevel_representation; /**< representation of the hardware
                                       access to the upper part
                                      of the per core instance of the driver.
                                      not used by applications (or libraries) */
    void *logical_representation; /**< representation of the device to
                                       libraries/applications (such as
                                       representing "eth0") */
#endif
};
#endif

errval_t pci_setup_root_complex(void);
void pci_add_root(struct pci_address addr, uint8_t maxchild, char* handle);
void pci_program_bridges(void);
void pci_init(void);
void pci_init_datastructures(void);

errval_t device_init(uint32_t class_code,
                     uint32_t sub_class,
                     uint32_t prog_if,
                     uint32_t vendor_id,
                     uint32_t device_id,
                     uint32_t *bus,
                     uint32_t *dev,
                     uint32_t *fun,
                     bool *pcie,
                     int *nr_allocated_bars);


uint32_t pci_setup_interrupt(uint32_t bus,
                uint32_t dev,
                uint32_t fun);
errval_t device_reregister_interrupt(uint8_t coreid, int vector,
                 uint32_t class_code, uint32_t sub_class, uint32_t prog_if,
                 uint32_t vendor_id, uint32_t device_id, uint32_t *bus,
                 uint32_t *dev,uint32_t *fun);
int pci_bar_to_caps_index(uint8_t bus, uint8_t dev, uint8_t fun, uint8_t BAR);
int pci_get_bar_nr_for_index(uint8_t bus, uint8_t dev, uint8_t fun, uint8_t idx);
int pci_get_nr_caps_for_bar(uint8_t bus, uint8_t dev, uint8_t fun, uint8_t index);
struct capref pci_get_bar_cap_for_device(uint8_t bus, uint8_t dev, uint8_t fun,
                                     uint8_t index);
uint8_t pci_get_bar_cap_type_for_device(uint8_t bus, uint8_t dev, uint8_t fun,
                                    uint8_t index);
void pci_enable_interrupt_for_device(uint32_t bus, uint32_t dev, uint32_t fun,
                                    bool pcie);
errval_t pcie_setup_confspace(void);

errval_t pci_msix_enable(struct pci_address *addr, uint16_t *count);
errval_t pci_msix_vector_init(struct pci_address *addr, uint16_t idx,
                              uint8_t destination, uint8_t vector);

errval_t pci_start_virtual_function_for_device(struct pci_address* addr,
                                               uint32_t vf_number);
errval_t pci_get_vf_addr_of_device(struct pci_address addr,
                                   uint32_t vf_num,
                                   struct pci_address* vf_addr);

errval_t pci_setup_connection_to_kaluga(void);
extern const char *skb_bridge_program;
extern uint16_t max_numvfs;
<<<<<<< HEAD
extern bool decoding_net;
=======
extern bool enable_vfs;
>>>>>>> 429890b5

#endif // PCI_H_<|MERGE_RESOLUTION|>--- conflicted
+++ resolved
@@ -99,10 +99,7 @@
 errval_t pci_setup_connection_to_kaluga(void);
 extern const char *skb_bridge_program;
 extern uint16_t max_numvfs;
-<<<<<<< HEAD
 extern bool decoding_net;
-=======
 extern bool enable_vfs;
->>>>>>> 429890b5
 
 #endif // PCI_H_