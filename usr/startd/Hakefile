--- conflicted
+++ resolved
@@ -12,13 +12,7 @@
 
 [ build application { target = "startd",
   		      cFiles = [ "main.c", "spawn.c" ],
-<<<<<<< HEAD
 		      addLibraries = libDeps [ "spawndomain", "elf", "trace",
                                        "dist", "vfs"]
-=======
-		      addLibraries = [ "spawndomain", "elf", "trace",
-		      		       "dist", "vfs", "nfs", "ahci", "lwip",
-                                       "contmng", "procon", "hashtable" ]
->>>>>>> f050c706
-                    }
+                   }
 ]