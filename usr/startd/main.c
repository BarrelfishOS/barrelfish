--- conflicted
+++ resolved
@@ -119,28 +119,6 @@
     if (err_is_fail(err)) {
         USER_PANIC_ERR(err, "failed ns barrier wait for %s", ALL_SPAWNDS_UP);
     }
-<<<<<<< HEAD
-    // debug_printf("got \"%s\", continuing\n", ALL_SPAWNDS_UP);
-
-#if defined(__arm__)
-    // XXX: wait for spawnd on same core to register itself
-    // not sure why, but without this there is a race on bootup -AB 20110526
-
-    // This race still exists on archictectures where Kaluga isn't running in
-    // master mode (i.e. PandaBoard) -SG 20140328
-
-    char namebuf[16];
-    snprintf(namebuf, sizeof(namebuf), "spawn.%u", my_core_id);
-    namebuf[sizeof(namebuf) - 1] = '\0';
-
-    iref_t iref;
-    err = nameservice_blocking_lookup(namebuf, &iref);
-    if (err_is_fail(err)) {
-        DEBUG_ERR(err, "unexpected error waiting for '%s'\n", namebuf);
-        return -1;
-    }
-=======
->>>>>>> 2fde9256
 #endif
 
     // startup distributed services
