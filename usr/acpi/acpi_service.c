--- conflicted
+++ resolved
@@ -260,62 +260,6 @@
     }
 }
 
-<<<<<<< HEAD
-extern struct capref biosmem;
-static void get_vbe_bios_cap(struct acpi_binding *b)
-{
-    errval_t err;
-    err = b->tx_vtbl.get_vbe_bios_cap_response(b, NOP_CONT, SYS_ERR_OK, biosmem,
-                                               1UL << BIOS_BITS);
-    assert(err_is_ok(err));
-}
-
-#ifdef ACPI_HAVE_VTD
-static void create_domain(struct acpi_binding *b, struct capref pml4)
-{
-    errval_t err;
-    err = vtd_create_domain(pml4);
-    err = b->tx_vtbl.create_domain_response(b, NOP_CONT, err);
-    assert(err_is_ok(err));
-}
-
-static void delete_domain(struct acpi_binding *b, struct capref pml4)
-{
-    errval_t err;
-    err = vtd_remove_domain(pml4);
-    err = b->tx_vtbl.delete_domain_response(b, NOP_CONT, err);
-    assert(err_is_ok(err));
-}
-
-static void vtd_add_device(struct acpi_binding *b, uint32_t seg, uint32_t bus, 
-			   uint32_t dev, uint32_t func, struct capref pml4)
-{
-    errval_t err;
-    err = vtd_domain_add_device(seg, bus, dev, func, pml4);
-    err = b->tx_vtbl.vtd_add_device_response(b, NOP_CONT, err);
-    assert(err_is_ok(err));
-}
-
-static void vtd_remove_device(struct acpi_binding *b, uint32_t seg, uint32_t bus, 
-			      uint32_t dev, uint32_t func, struct capref pml4)
-{
-    errval_t err;
-    err = vtd_domain_remove_device(seg, bus, dev, func, pml4);
-    err = b->tx_vtbl.vtd_remove_device_response(b, NOP_CONT, err);
-    assert(err_is_ok(err));
-}
-
-static void vtd_id_dom_add_devices(struct acpi_binding *b)
-{
-    errval_t err;
-    vtd_identity_domain_add_devices();
-    err = b->tx_vtbl.vtd_id_dom_add_devices_response(b, NOP_CONT, SYS_ERR_OK);
-    assert(err_is_ok(err));
-}
-#endif
-
-=======
->>>>>>> 1de5a8bd
 struct acpi_rx_vtbl acpi_rx_vtbl = {
     .get_pcie_confspace_call = get_pcie_confspace,
     .read_irq_table_call = read_irq_table,
@@ -328,19 +272,6 @@
 
     .reset_call = reset_handler,
     .sleep_call = sleep_handler,
-<<<<<<< HEAD
-
-    .get_vbe_bios_cap_call = get_vbe_bios_cap,
-
-#ifdef ACPI_HAVE_VTD
-    .create_domain_call = create_domain,
-    .delete_domain_call = delete_domain,
-    .vtd_add_device_call = vtd_add_device,
-    .vtd_remove_device_call = vtd_remove_device,
-    .vtd_id_dom_add_devices_call = vtd_id_dom_add_devices,
-#endif
-=======
->>>>>>> 1de5a8bd
 };
 
 static void export_callback(void *st, errval_t err, iref_t iref)
