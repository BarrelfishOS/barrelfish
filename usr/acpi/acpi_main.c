/**
 * \file
 * \brief PCI
 */

/*
 * Copyright (c) 2007, 2008, 2009, 2011, 2016 ETH Zurich.
 * All rights reserved.
 *
 * This file is distributed under the terms in the attached LICENSE file.
 * If you do not find this file, copies can be found by writing to:
 * ETH Zurich D-INFK, Universitaetsstrasse 6, CH-8092 Zurich. Attn: Systems Group.
 */

#include <barrelfish/barrelfish.h>
#include <barrelfish/capabilities.h>
#include <barrelfish/nameservice_client.h>
#include <stdio.h>
#include <stdlib.h>
#include <mm/mm.h>
#include <if/monitor_blocking_defs.h>

#include <octopus/octopus.h>
#include <skb/skb.h>
#include <hw_records.h>

#include "acpi_debug.h"
#include "acpi_shared.h"
#include "acpi_allocators.h"
#include "acpidump.h"



uintptr_t my_hw_id;


static errval_t setup_skb_info(void)
{
    skb_execute("[pci_queries].");
    errval_t err = skb_read_error_code();
    if (err_is_fail(err)) {
        ACPI_DEBUG("\npcimain.c: Could not load pci_queries.pl.\n"
               "SKB returned: %s\nSKB error: %s\n",
                skb_get_output(), skb_get_error_output());
        return err;
    }

    skb_add_fact("mem_region_type(%d,ram).", RegionType_Empty);
    skb_add_fact("mem_region_type(%d,roottask).", RegionType_RootTask);
    skb_add_fact("mem_region_type(%d,phyaddr).", RegionType_PhyAddr);
    skb_add_fact("mem_region_type(%d,multiboot_module).", RegionType_Module);
    skb_add_fact("mem_region_type(%d,platform_data).", RegionType_PlatformData);


    return acpi_arch_skb_set_info();
}

<<<<<<< HEAD
extern int ApDumpAllTables (void);
=======
static void wait_for_iommu(void)
{   
    errval_t err;
    char**names = NULL;
    size_t len = 0;
    
    err = oct_get_names(&names, &len, HW_PCI_IOMMU_RECORD_REGEX);
    if (err_is_fail(err)) {
        if (err == OCT_ERR_NO_RECORD) {
            debug_printf("No Iommus available, continue withouth waiting\n");
            return;
        }
        goto out;
    }

    if (len > 0) {

        char* key;
        char* record;
        uint64_t type, flags, segment, address, idx;
        err = oct_get(&record, names[0]);
        if (err_is_fail(err)) {
            goto out;
        }

        err = oct_read(record, "%s { " HW_PCI_IOMMU_RECORD_FIELDS_READ " }",
                       &key, &idx, &type, &flags, &segment, &address);
        if (err_is_fail(err)) {
            goto out;
        }
        
        if (type == HW_PCI_IOMMU_DMAR_FAIL) {
            debug_printf("Reading DMAR failed, not waiting for iommus \n");
            goto out;
        }

        debug_printf("Waiting for all iommus to start up (num_iommu=%zu) \n", len);
        err = oct_barrier_enter("barrier.iommu", &record ,2);
        if (err_is_fail(err)) {
            goto out;    
        }
        if (record) {
            free(record);
        }
    }

out:
    oct_free_names(names, len);
}
>>>>>>> 4080b766

int main(int argc, char *argv[])
{
    errval_t err;

    // Parse CMD Arguments
    bool got_apic_id = false;
    bool do_video_init = false;
    bool ignore_irq_override = false;
<<<<<<< HEAD
    vtd_force_off = true;
    bool dump_acpi_tables = false;
=======
>>>>>>> 4080b766

    for (int i = 1; i < argc; i++) {
        if(sscanf(argv[i], "apicid=%" PRIuPTR, &my_hw_id) == 1) {
            got_apic_id = true;
        } else if (strcmp(argv[i], "video_init") == 0) {
            do_video_init = true;
<<<<<<< HEAD
        } else if (strncmp(argv[i], "vtd_force_off", strlen("vtd_force_off")) == 0) {
            vtd_force_off = true;
        } else if (strncmp(argv[i], "dump_tables", strlen("dump_tables")) == 0) {
            dump_acpi_tables = true;
=======
>>>>>>> 4080b766
        } else if (strncmp(argv[i], "ignore_irq_override", strlen("ignore_irq_override")) == 0) {
            ignore_irq_override = true;
        }

    }

    if(got_apic_id == false) {
        fprintf(stderr, "Usage: %s APIC_ID\n", argv[0]);
        fprintf(stderr, "Wrong monitor version?\n");
        return EXIT_FAILURE;
    }

    err = oct_init();
    if (err_is_fail(err)) {
        USER_PANIC_ERR(err, "Initialize dist");
    }

    //connect to the SKB
    ACPI_DEBUG("acpi: connecting to the SKB...\n");
    err = skb_client_connect();
    if (err_is_fail(err)) {
        USER_PANIC_ERR(err, "Connecting to SKB failed.");
    }

    ACPI_DEBUG("acpi: connecting to the SKB...\n");
    err = setup_skb_info();
    if (err_is_fail(err)) {
        USER_PANIC_ERR(err, "Populating SKB failed.");
    }

    err = acpi_allocators_init();
    if (err_is_fail(err)) {
        USER_PANIC_ERR(err, "Init memory allocator");
    }

    err = acpi_arch_copy_bios_mem();
    if (err_is_fail(err)) {
        USER_PANIC_ERR(err, "Copy BIOS Memory");
    }


    if (dump_acpi_tables) {
        debug_printf("DUMPING ACPI TABLES.\n");
        debug_printf("======================================\n");
        AcpiOsInitialize ();
        Gbl_OutputFile = stdout;
        ApDumpAllTables ();
        debug_printf("======================================\n");
    }



    err = acpi_arch_load_irq_routing_new();
    if (err_is_fail(err)) {
        USER_PANIC_ERR(err, "load irq routing new.");
    }

    int r = init_acpi();
    assert(r == 0);

    buttons_init();

    if (do_video_init) {
        acpi_arch_video_init();
    }

    start_service();
 
    wait_for_iommu(); 
   
    // synchronize ACPI/KALUGA/PCI
    char* record = NULL;
    debug_printf("barrier.pci.bridges");
    err = oct_barrier_enter("barrier.pci.bridges", &record, 3);
    if (err_is_fail(err)) {
        USER_PANIC_ERR(err, "Could not wait for PCI Barrier 'barrier.pci.bridges'\n");
    }

    err = acpi_interrupts_arch_setup();
    if (err_is_fail(err)) {
        USER_PANIC_ERR(err, "setup skb irq controllers");
    }

    if(ignore_irq_override){
        err = skb_execute("retractall(interrupt_override(_,_,_,_)).");
        if(err_is_fail(err)){
            DEBUG_SKB_ERR(err, "couldnt remove interrupt overrides");
        }
    }

    ACPI_DEBUG("####################### Entering message handler loop \n");
    messages_handler_loop();
}<|MERGE_RESOLUTION|>--- conflicted
+++ resolved
@@ -55,9 +55,7 @@
     return acpi_arch_skb_set_info();
 }
 
-<<<<<<< HEAD
 extern int ApDumpAllTables (void);
-=======
 static void wait_for_iommu(void)
 {   
     errval_t err;
@@ -107,7 +105,6 @@
 out:
     oct_free_names(names, len);
 }
->>>>>>> 4080b766
 
 int main(int argc, char *argv[])
 {
@@ -117,24 +114,15 @@
     bool got_apic_id = false;
     bool do_video_init = false;
     bool ignore_irq_override = false;
-<<<<<<< HEAD
-    vtd_force_off = true;
     bool dump_acpi_tables = false;
-=======
->>>>>>> 4080b766
 
     for (int i = 1; i < argc; i++) {
         if(sscanf(argv[i], "apicid=%" PRIuPTR, &my_hw_id) == 1) {
             got_apic_id = true;
         } else if (strcmp(argv[i], "video_init") == 0) {
             do_video_init = true;
-<<<<<<< HEAD
-        } else if (strncmp(argv[i], "vtd_force_off", strlen("vtd_force_off")) == 0) {
-            vtd_force_off = true;
         } else if (strncmp(argv[i], "dump_tables", strlen("dump_tables")) == 0) {
             dump_acpi_tables = true;
-=======
->>>>>>> 4080b766
         } else if (strncmp(argv[i], "ignore_irq_override", strlen("ignore_irq_override")) == 0) {
             ignore_irq_override = true;
         }
