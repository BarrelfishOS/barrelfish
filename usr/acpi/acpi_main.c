/**
 * \file
 * \brief PCI
 */

/*
 * Copyright (c) 2007, 2008, 2009, 2011, 2016 ETH Zurich.
 * All rights reserved.
 *
 * This file is distributed under the terms in the attached LICENSE file.
 * If you do not find this file, copies can be found by writing to:
 * ETH Zurich D-INFK, Universitaetsstrasse 6, CH-8092 Zurich. Attn: Systems Group.
 */

#include <barrelfish/barrelfish.h>
#include <barrelfish/capabilities.h>
#include <barrelfish/nameservice_client.h>
#include <stdio.h>
#include <stdlib.h>
#include <mm/mm.h>
#include <if/monitor_blocking_defs.h>

#include <octopus/octopus.h>
#include <skb/skb.h>
#include <hw_records.h>

#include "acpi_debug.h"
#include "acpi_shared.h"
#include "acpi_allocators.h"



uintptr_t my_hw_id;


static errval_t setup_skb_info(void)
{
    skb_execute("[pci_queries].");
    errval_t err = skb_read_error_code();
    if (err_is_fail(err)) {
        ACPI_DEBUG("\npcimain.c: Could not load pci_queries.pl.\n"
               "SKB returned: %s\nSKB error: %s\n",
                skb_get_output(), skb_get_error_output());
        return err;
    }

    skb_add_fact("mem_region_type(%d,ram).", RegionType_Empty);
    skb_add_fact("mem_region_type(%d,roottask).", RegionType_RootTask);
    skb_add_fact("mem_region_type(%d,phyaddr).", RegionType_PhyAddr);
    skb_add_fact("mem_region_type(%d,multiboot_module).", RegionType_Module);
    skb_add_fact("mem_region_type(%d,platform_data).", RegionType_PlatformData);


    return acpi_arch_skb_set_info();
}

static void wait_for_iommu(void)
{   
    errval_t err;
    char**names = NULL;
    size_t len = 0;
    
    err = oct_get_names(&names, &len, HW_PCI_IOMMU_RECORD_REGEX);
    if (err_is_fail(err)) {
        goto out;
    }
    
    if (len > 0) {
        char* record;
        debug_printf("Waiting for all iommus to start up \n");
        err = oct_barrier_enter("barrier.iommu", &record ,2);
        if (err_is_fail(err)) {
            goto out;    
        }
        if (record) {
            free(record);
        }
    }

out:
    oct_free_names(names, len);
}

int main(int argc, char *argv[])
{
    errval_t err;

    // Parse CMD Arguments
    bool got_apic_id = false;
    bool do_video_init = false;
<<<<<<< HEAD
=======
    bool ignore_irq_override = false;
    vtd_force_off = true;
>>>>>>> 3cd95446

    for (int i = 1; i < argc; i++) {
        if(sscanf(argv[i], "apicid=%" PRIuPTR, &my_hw_id) == 1) {
            got_apic_id = true;
        } else if (strcmp(argv[i], "video_init") == 0) {
            do_video_init = true;
<<<<<<< HEAD
=======
        } else if (strncmp(argv[i], "vtd_force_off", strlen("vtd_force_off")) == 0) {
            vtd_force_off = true;
        } else if (strncmp(argv[i], "ignore_irq_override", strlen("ignore_irq_override")) == 0) {
            ignore_irq_override = true;
>>>>>>> 3cd95446
        }

    }

    if(got_apic_id == false) {
        fprintf(stderr, "Usage: %s APIC_ID\n", argv[0]);
        fprintf(stderr, "Wrong monitor version?\n");
        return EXIT_FAILURE;
    }

    err = oct_init();
    if (err_is_fail(err)) {
        USER_PANIC_ERR(err, "Initialize dist");
    }

    //connect to the SKB
    ACPI_DEBUG("acpi: connecting to the SKB...\n");
    err = skb_client_connect();
    if (err_is_fail(err)) {
        USER_PANIC_ERR(err, "Connecting to SKB failed.");
    }

    ACPI_DEBUG("acpi: connecting to the SKB...\n");
    err = setup_skb_info();
    if (err_is_fail(err)) {
        USER_PANIC_ERR(err, "Populating SKB failed.");
    }

    err = acpi_allocators_init();
    if (err_is_fail(err)) {
        USER_PANIC_ERR(err, "Init memory allocator");
    }

    err = acpi_arch_copy_bios_mem();
    if (err_is_fail(err)) {
        USER_PANIC_ERR(err, "Copy BIOS Memory");
    }

    err = acpi_arch_load_irq_routing_new();
    if (err_is_fail(err)) {
        USER_PANIC_ERR(err, "load irq routing new.");
    }

    int r = init_acpi();
    assert(r == 0);

    buttons_init();

    if (do_video_init) {
        acpi_arch_video_init();
    }

    start_service();
    
    wait_for_iommu(); 
   
    err = acpi_interrupts_arch_setup();
    if (err_is_fail(err)) {
        USER_PANIC_ERR(err, "setup skb irq controllers");
    }

<<<<<<< HEAD
=======
    if(ignore_irq_override){
        err = skb_execute("retractall(interrupt_override(_,_,_,_)).");
        if(err_is_fail(err)){
            DEBUG_SKB_ERR(err, "couldnt remove interrupt overrides");
        }
    }

    start_service();


>>>>>>> 3cd95446
    messages_handler_loop();
}<|MERGE_RESOLUTION|>--- conflicted
+++ resolved
@@ -88,24 +88,15 @@
     // Parse CMD Arguments
     bool got_apic_id = false;
     bool do_video_init = false;
-<<<<<<< HEAD
-=======
     bool ignore_irq_override = false;
-    vtd_force_off = true;
->>>>>>> 3cd95446
 
     for (int i = 1; i < argc; i++) {
         if(sscanf(argv[i], "apicid=%" PRIuPTR, &my_hw_id) == 1) {
             got_apic_id = true;
         } else if (strcmp(argv[i], "video_init") == 0) {
             do_video_init = true;
-<<<<<<< HEAD
-=======
-        } else if (strncmp(argv[i], "vtd_force_off", strlen("vtd_force_off")) == 0) {
-            vtd_force_off = true;
         } else if (strncmp(argv[i], "ignore_irq_override", strlen("ignore_irq_override")) == 0) {
             ignore_irq_override = true;
->>>>>>> 3cd95446
         }
 
     }
@@ -167,8 +158,6 @@
         USER_PANIC_ERR(err, "setup skb irq controllers");
     }
 
-<<<<<<< HEAD
-=======
     if(ignore_irq_override){
         err = skb_execute("retractall(interrupt_override(_,_,_,_)).");
         if(err_is_fail(err)){
@@ -176,9 +165,5 @@
         }
     }
 
-    start_service();
-
-
->>>>>>> 3cd95446
     messages_handler_loop();
 }