/**
 * \file
 * \brief PCI
 */

/*
 * Copyright (c) 2007, 2008, 2009, 2011, 2016 ETH Zurich.
 * All rights reserved.
 *
 * This file is distributed under the terms in the attached LICENSE file.
 * If you do not find this file, copies can be found by writing to:
 * ETH Zurich D-INFK, Universitaetsstrasse 6, CH-8092 Zurich. Attn: Systems Group.
 */

#include <barrelfish/barrelfish.h>
#include <barrelfish/capabilities.h>
#include <barrelfish/nameservice_client.h>
#include <stdio.h>
#include <stdlib.h>
#include <mm/mm.h>
#include <if/monitor_blocking_defs.h>

#include <octopus/octopus.h>
#include <skb/skb.h>

#include "acpi_debug.h"
#include "acpi_shared.h"
#include "acpi_allocators.h"
#include "acpidump.h"




uintptr_t my_hw_id;
bool vtd_force_off;




static errval_t setup_skb_info(void)
{
    skb_execute("[pci_queries].");
    errval_t err = skb_read_error_code();
    if (err_is_fail(err)) {
        ACPI_DEBUG("\npcimain.c: Could not load pci_queries.pl.\n"
               "SKB returned: %s\nSKB error: %s\n",
                skb_get_output(), skb_get_error_output());
        return err;
    }

    skb_add_fact("mem_region_type(%d,ram).", RegionType_Empty);
    skb_add_fact("mem_region_type(%d,roottask).", RegionType_RootTask);
    skb_add_fact("mem_region_type(%d,phyaddr).", RegionType_PhyAddr);
    skb_add_fact("mem_region_type(%d,multiboot_module).", RegionType_Module);
    skb_add_fact("mem_region_type(%d,platform_data).", RegionType_PlatformData);


    return acpi_arch_skb_set_info();
}

extern int ApDumpAllTables (void);

int main(int argc, char *argv[])
{
    errval_t err;

    // Parse CMD Arguments
    bool got_apic_id = false;
    bool do_video_init = false;
    bool ignore_irq_override = false;
    vtd_force_off = true;
    bool dump_acpi_tables = false;

    for (int i = 1; i < argc; i++) {
        if(sscanf(argv[i], "apicid=%" PRIuPTR, &my_hw_id) == 1) {
            got_apic_id = true;
        } else if (strcmp(argv[i], "video_init") == 0) {
            do_video_init = true;
        } else if (strncmp(argv[i], "vtd_force_off", strlen("vtd_force_off")) == 0) {
            vtd_force_off = true;
<<<<<<< HEAD
        } else if (strncmp(argv[i], "dump_tables", strlen("dump_tables")) == 0) {
            dump_acpi_tables = true;
=======
        } else if (strncmp(argv[i], "ignore_irq_override", strlen("ignore_irq_override")) == 0) {
            ignore_irq_override = true;
>>>>>>> 3cd95446
        }

    }

    if(got_apic_id == false) {
        fprintf(stderr, "Usage: %s APIC_ID\n", argv[0]);
        fprintf(stderr, "Wrong monitor version?\n");
        return EXIT_FAILURE;
    }

    err = oct_init();
    if (err_is_fail(err)) {
        USER_PANIC_ERR(err, "Initialize dist");
    }

    //connect to the SKB
    ACPI_DEBUG("acpi: connecting to the SKB...\n");
    err = skb_client_connect();
    if (err_is_fail(err)) {
        USER_PANIC_ERR(err, "Connecting to SKB failed.");
    }

    ACPI_DEBUG("acpi: connecting to the SKB...\n");
    err = setup_skb_info();
    if (err_is_fail(err)) {
        USER_PANIC_ERR(err, "Populating SKB failed.");
    }

    err = acpi_allocators_init();
    if (err_is_fail(err)) {
        USER_PANIC_ERR(err, "Init memory allocator");
    }

    err = acpi_arch_copy_bios_mem();
    if (err_is_fail(err)) {
        USER_PANIC_ERR(err, "Copy BIOS Memory");
    }


    if (dump_acpi_tables) {
        debug_printf("DUMPING ACPI TABLES.\n");
        debug_printf("======================================\n");
        AcpiOsInitialize ();
        Gbl_OutputFile = stdout;
        ApDumpAllTables ();
        debug_printf("======================================\n");
    }



    err = acpi_arch_load_irq_routing_new();
    if (err_is_fail(err)) {
        USER_PANIC_ERR(err, "load irq routing new.");
    }

    int r = init_acpi();
    assert(r == 0);

    buttons_init();

    if (do_video_init) {
        acpi_arch_video_init();
    }

    err = acpi_interrupts_arch_setup();
    if (err_is_fail(err)) {
        USER_PANIC_ERR(err, "setup skb irq controllers");
    }

    if(ignore_irq_override){
        err = skb_execute("retractall(interrupt_override(_,_,_,_)).");
        if(err_is_fail(err)){
            DEBUG_SKB_ERR(err, "couldnt remove interrupt overrides");
        }
    }

    start_service();


    messages_handler_loop();
}<|MERGE_RESOLUTION|>--- conflicted
+++ resolved
@@ -78,13 +78,10 @@
             do_video_init = true;
         } else if (strncmp(argv[i], "vtd_force_off", strlen("vtd_force_off")) == 0) {
             vtd_force_off = true;
-<<<<<<< HEAD
         } else if (strncmp(argv[i], "dump_tables", strlen("dump_tables")) == 0) {
             dump_acpi_tables = true;
-=======
         } else if (strncmp(argv[i], "ignore_irq_override", strlen("ignore_irq_override")) == 0) {
             ignore_irq_override = true;
->>>>>>> 3cd95446
         }
 
     }
