--- conflicted
+++ resolved
@@ -1259,128 +1259,6 @@
     return AE_OK;
 }
 
-<<<<<<< HEAD
-/* TEMPORARY STUB FUNCTION */
-void
-AcpiOsDerivePciId(
-    ACPI_HANDLE             rhandle,
-    ACPI_HANDLE             chandle,
-    ACPI_PCI_ID             **PciId)
-{
-     // FIXME: what is this meant to do?
-     //printf("AcpiOsDerivePciId: bus %d dev %d func %d\n",
-     //        (*PciId)->Bus, (*PciId)->Device, (*PciId)->Function);
-     //(*PciId)->Bus = 0;
-}
-
-
-/******************************************************************************
- *
- * FUNCTION:    AcpiOsReadPort
- *
- * PARAMETERS:  Address             Address of I/O port/register to read
- *              Value               Where value is placed
- *              Width               Number of bits
- *
- * RETURN:      Value read from port
- *
- * DESCRIPTION: Read data from an I/O port or register
- *
- *****************************************************************************/
-
-ACPI_STATUS
-AcpiOsReadPort (
-    ACPI_IO_ADDRESS         Address,
-    UINT32                  *Value,
-    UINT32                  Width)
-{
-    int r = -1;
-
-#if defined(__x86__) || defined(__x86_64__)
-    uint8_t tmp8 = 0;
-    uint16_t tmp16 = 0;
-
-    switch (Width)
-    {
-    case 8:
-        r = iocap_in8(cap_io, Address, &tmp8);
-        if (r == 0) {
-            *Value = tmp8;
-        }
-        break;
-
-    case 16:
-        r = iocap_in16(cap_io, Address, &tmp16);
-        if (r == 0) {
-            *Value = tmp16;
-        }
-        break;
-
-    case 32:
-        r = iocap_in32(cap_io, Address, Value);
-        break;
-    }
-#elif defined(__ARM_ARCH_8A)
-    debug_printf("%s: Not implemented!\n", __FUNCTION__);
-#else
-#error Unsupported architecture.
-#endif
-
-    //printf("AcpiOsReadPort(0x%lx %d) -> 0x%x\n", Address, Width, *Value);
-
-    return r == 0 ? AE_OK : AE_ERROR;
-}
-
-
-/******************************************************************************
- *
- * FUNCTION:    AcpiOsWritePort
- *
- * PARAMETERS:  Address             Address of I/O port/register to write
- *              Value               Value to write
- *              Width               Number of bits
- *
- * RETURN:      None
- *
- * DESCRIPTION: Write data to an I/O port or register
- *
- *****************************************************************************/
-
-ACPI_STATUS
-AcpiOsWritePort (
-    ACPI_IO_ADDRESS         Address,
-    UINT32                  Value,
-    UINT32                  Width)
-{
-    int r = -1;
-    //printf("AcpiOsWritePort(0x%lx %d 0x%x)\n", Address, Width, Value);
-
-#if defined(__x86__) || defined(__x86_64__)
-    switch (Width)
-    {
-    case 8:
-        r = iocap_out8(cap_io, Address, Value);
-        break;
-
-    case 16:
-        r = iocap_out16(cap_io, Address, Value);
-        break;
-
-    case 32:
-        r = iocap_out32(cap_io, Address, Value);
-        break;
-    }
-#elif defined(__ARM_ARCH_8A)
-    debug_printf("%s: Not implemented!\n", __FUNCTION__);
-#else
-#error Unsupported architecture.
-#endif
-
-    return r == 0 ? AE_OK : AE_ERROR;
-}
-
-=======
->>>>>>> 1de5a8bd
 
 /******************************************************************************
  *
