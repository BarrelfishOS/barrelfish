--- conflicted
+++ resolved
@@ -1,5 +1,5 @@
 --------------------------------------------------------------------------
--- Copyright (c) 2007-2010, ETH Zurich.
+-- Copyright (c) 2007-2010, 2016 ETH Zurich.
 -- Copyright (c) 2016, Hewlett Packard Enterprise Development LP.
 -- All rights reserved.
 --
@@ -11,9 +11,7 @@
 --
 --------------------------------------------------------------------------
 
-<<<<<<< HEAD
 let commonCFiles = [
-        "acpi_main.c",
         "acpi.c",
         "acpica_osglue.c",
         "video.c",
@@ -25,9 +23,15 @@
     archCFiles arch = case arch of
         "x86_32" -> archCFiles "x86_64"
         "x86_64" -> [
-            "acpi_ec.c",
-            "intel_vtd.c" ]
-        "armv8" -> [ ]
+            "arch/x86/acpica_osglue_arch.c",
+            "arch/x86/acpi_service_arch.c",
+            "arch/x86/acpi_arch.c",
+            "arch/x86/acpi_main.c" ]
+        "armv8" -> [
+            "arch/armv8/acpica_osglue_arch.c",
+            "arch/armv8/acpi_service_arch.c",
+            "arch/armv8/acpi_arch.c",
+            "arch/armv8/acpi_main.c" ]
 
     commonDevices = [ "lpc_ioapic" ]
 
@@ -39,7 +43,9 @@
             "vtd_iotlb" ]
         "armv8" -> [ ]
 
-    commonCFlags = [ "-Wno-redundant-decls" ]
+    commonCFlags = [
+        "-Wno-redundant-decls",
+        "-Wno-unused-function" ]
 
     archCFlags arch = case arch of
         "x86_32" -> archCFlags "x86_64"
@@ -49,62 +55,14 @@
   in
     [ build application {
         target = "acpi",
-=======
-[  build application {
-        target = "acpi",
-        architectures = [ "x86_64", "x86_32" ],
-        cFiles = [
-            "arch/x86/acpica_osglue_arch.c",
-            "arch/x86/acpi_service_arch.c",
-            "arch/x86/acpi_arch.c",
-            "arch/x86/acpi_main.c",
-            "acpi.c",
-            "acpica_osglue.c",
-            "video.c",
-            "buttons.c",
-            "acpi_ec.c",
-            "acpi_service.c",
-            "interrupts.c",
-            "ioapic.c",
-            "intel_vtd.c"
-        ],
-        addIncludes = [ "/lib/acpica/source/include" ],
-        addLibraries = [
-            "mm",
-            "acpica",
-            "skb",
-            "pciconfspace",
-            "octopus",
-            "octopus_parser",
-            "thc",
-            "acpi_client"
-        ],
         flounderBindings = [ "acpi" ],
         flounderDefs = [ "monitor", "monitor_blocking", "octopus" ],
         flounderExtraDefs = [ ("monitor_blocking", ["rpcclient"]) ],
         flounderTHCStubs = [ "octopus" ],
-        mackerelDevices = [ "acpi_ec", "lpc_ioapic", "vtd", "vtd_iotlb" ],
-        -- lib acpia defines some unused functions.
-        addCFlags = [ "-Wno-unused-function" ]
-    },
-
-  build application {
-        target = "acpi",
-        architectures = [ "armv8" ],
-        cFiles = [
-            "arch/armv8/acpica_osglue_arch.c",
-            "arch/armv8/acpi_service_arch.c",
-            "arch/armv8/acpi_arch.c",
-            "arch/armv8/acpi_main.c",
-            "acpi.c",
-            "acpica_osglue.c",
-            "video.c",
-            "buttons.c",
-            "acpi_service.c",
-            "interrupts.c",
-            "ioapic.c"
-        ],
+        mackerelDevices = commonDevices ++ (archDevices arch),
+        cFiles = commonCFiles ++ (archCFiles arch),
         addIncludes = [ "/lib/acpica/source/include" ],
+        addCFlags = commonCFlags ++ (archCFlags arch),
         addLibraries = [
             "mm",
             "acpica",
@@ -114,24 +72,6 @@
             "octopus_parser",
             "thc",
             "acpi_client" ],
->>>>>>> 1de5a8bd
-        flounderBindings = [ "acpi" ],
-        flounderDefs = [ "monitor", "monitor_blocking", "octopus" ],
-        flounderExtraDefs = [ ("monitor_blocking", ["rpcclient"]) ],
-        flounderTHCStubs = [ "octopus" ],
-<<<<<<< HEAD
-        mackerelDevices = commonDevices ++ (archDevices arch),
-        cFiles = commonCFiles ++ (archCFiles arch),
-        addIncludes = [ "acpica/include" ],
-        addCFlags = commonCFlags ++ (archCFlags arch),
-        addLibraries = [ "mm", "acpica", "skb", "pciconfspace",
-                                        "octopus", "octopus_parser", "thc", "acpi_client" ],
         architectures = [ arch ] }
         | arch <- [ "x86_64", "x86_32", "armv8" ]
-    ]
-=======
-        -- lib acpia defines some unused functions.
-        addCFlags = [ "-Wno-unused-function" ]
-    }
-]
->>>>>>> 1de5a8bd
+    ]