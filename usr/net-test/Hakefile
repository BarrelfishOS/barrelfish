--- conflicted
+++ resolved
@@ -16,14 +16,8 @@
 
 [ build application { target = "net-test",
   		      cFiles = [ "net-test.c" ],
-<<<<<<< HEAD
 		      addLibraries = [ "vfs", "nfs", "lwip", "contmng", "timer" ],
-		      architectures = [ "x86_64", "scc" ],
-          omitCFlags = [ "-Wredundant-decls" ]
-=======
-		      addLibraries = [ "posixcompat", "vfs", "nfs", "lwip",
-                      "contmng", "procon", "timer", "hashtable" ],
 		      architectures = [ "x86_64", "scc" ]
->>>>>>> 08d274aa
+          -- omitCFlags = [ "-Wredundant-decls" ]
                     }
 ]