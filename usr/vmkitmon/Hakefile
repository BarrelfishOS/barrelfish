--- conflicted
+++ resolved
@@ -15,19 +15,16 @@
                       cFiles = [ "vmkitmon.c", "guest.c", "realmode.c",
                                  "hdd.c", "keyboard.c", "console.c",
                                  "apic.c", "lpc.c", "pc16550d.c", "pci.c",
-				 				 "pci_host.c", "pci_hostbridge.c", "pci_ethernet.c", "pci_vmkitmon_eth.c", "benchmark.c" ],
-	 				 flounderBindings = [ "net_queue_manager",
-                                "net_soft_filters" ],
+				 "pci_host.c", "pci_hostbridge.c",
+                                 "pci_ethernet.c", "pci_vmkitmon_eth.c",
+                                 "benchmark.c" ],
+	 	      flounderBindings = [ "net_queue_manager",
+                                "net_soft_filters", "serial"],
                       mackerelDevices = [ "amd_vmcb", "lpc_timer", "e1000",
                                           "pc16550d_mem", "pci_hdr0_mem" ],
-<<<<<<< HEAD
+                      flounderDefs = [ "monitor" ],
                       addLibraries = libDeps [ "spawndomain", "netQmng", "x86emu", "vfs", "pci", "bench"],
                       -- addLibraries = libDeps [ "spawndomain", "netQmng"],
-=======
-                      flounderBindings = [ "serial" ],
-                      flounderDefs = [ "monitor" ],
-                      addLibraries = libDeps [ "spawndomain", "x86emu", "vfs"],
->>>>>>> 67630766
                       architectures = ["x86_64"]
                     }
 ]