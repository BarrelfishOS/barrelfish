--- conflicted
+++ resolved
@@ -28,10 +28,7 @@
 #include <pci/pci.h>
 
 #define VFS_MOUNTPOINT  "/vm"
-<<<<<<< HEAD
-=======
 /*#define IMAGEFILE       (VFS_MOUNTPOINT "/system-bench.img")*/
->>>>>>> 429890b5
 #define IMAGEFILE       (VFS_MOUNTPOINT "/system-ubuntu16-i386.img")
 #define GRUB_IMG_PATH   (VFS_MOUNTPOINT "/vmkitmon_grub")
 
