--- conflicted
+++ resolved
@@ -91,11 +91,6 @@
 	}
 }
 
-
-<<<<<<< HEAD
-
-=======
->>>>>>> 9fffb7bd
 void print_bench_stats(void){
 	int ele_in_array;
 	printf("-----------  BF TO NET\n");
