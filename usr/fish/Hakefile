--------------------------------------------------------------------------
-- Copyright (c) 2007-2009, 2011, ETH Zurich.
-- All rights reserved.
--
-- This file is distributed under the terms in the attached LICENSE file.
-- If you do not find this file, copies can be found by writing to:
-- ETH Zurich D-INFK, Haldeneggsteig 4, CH-8092 Zurich. Attn: Systems Group.
--
-- Hakefile for /usr/fish
--
--------------------------------------------------------------------------

[ build application { target = "fish",
  		      cFiles = [ "fish.c", "font.c" ],
<<<<<<< HEAD
		      addLibraries = [ "vfs", "nfs", "lwip", "contmng",
                                       "pci", "trace", "skb" ],
  		      flounderBindings = [ "pixels" ],
		      flounderExtraBindings = [ ("spawn", ["rpcclient"]),
                                                ("mem", ["rpcclient"]) ],
  omitCFlags = [ "-Wredundant-decls" ]
=======
		      addLibraries = [ "vfs", "nfs", "lwip",
                      "contmng", "procon", "pci", "trace", "skb" ],
  		      flounderBindings = [ "pixels" ]
>>>>>>> 08d274aa
                    }
]<|MERGE_RESOLUTION|>--- conflicted
+++ resolved
@@ -11,18 +11,10 @@
 --------------------------------------------------------------------------
 
 [ build application { target = "fish",
-  		      cFiles = [ "fish.c", "font.c" ],
-<<<<<<< HEAD
-		      addLibraries = [ "vfs", "nfs", "lwip", "contmng",
-                                       "pci", "trace", "skb" ],
-  		      flounderBindings = [ "pixels" ],
-		      flounderExtraBindings = [ ("spawn", ["rpcclient"]),
-                                                ("mem", ["rpcclient"]) ],
-  omitCFlags = [ "-Wredundant-decls" ]
-=======
+ 		      cFiles = [ "fish.c", "font.c" ],
 		      addLibraries = [ "vfs", "nfs", "lwip",
                       "contmng", "procon", "pci", "trace", "skb" ],
   		      flounderBindings = [ "pixels" ]
->>>>>>> 08d274aa
+              -- omitCFlags = [ "-Wredundant-decls" ]
                     }
 ]