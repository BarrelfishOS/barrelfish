--- conflicted
+++ resolved
@@ -210,9 +210,6 @@
 
 //    printf("#### interrupt handler called: %"PRIu64"\n", interrupt_counter);
     ++interrupt_counter;
-
-    printf("(%s) ############### Interrupt handler ###############\n",
-            eds->inst_name);
 
     if (e1000_intreg_lsc_extract(icr) != 0) {
         if (e1000_check_link_up(eds->device)) {
@@ -509,14 +506,8 @@
     errval_t err;
 
     /** Parse command line arguments. */
-<<<<<<< HEAD
     E1000_DEBUG("e1000 standalone driver started.\n");
     E1000_DEBUG("args_len=%d, caps_len=%d\n", bfi->capc, bfi->argc);
-=======
-    E1000_DEBUG("e1000 driver module started. instance name=%s\n",
-            bfi->name);
-    E1000_DEBUG("args_len=%ld, caps_len=%ld\n", args_len, caps_len);
->>>>>>> 429890b5
 
     struct e1000_driver_state * eds = malloc(sizeof(struct e1000_driver_state));
     e1000_driver_state_init(eds);
@@ -534,14 +525,7 @@
         goto err_out;
     }
 
-<<<<<<< HEAD
     assert(!capref_is_null(cap));
-=======
-    eds->args = args;
-    eds->args_len = args_len;
-    eds->service_name = "e1000"; // default name
-    eds->inst_name = bfi->name;
->>>>>>> 429890b5
 
     debug_printf("Connect to PCI\n");
     err = pci_client_connect_ep(cap);
