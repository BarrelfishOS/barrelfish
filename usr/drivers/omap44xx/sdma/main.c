--- conflicted
+++ resolved
@@ -23,17 +23,8 @@
 #include "sdma.h"
 #include "omap_sdma.h"
 
-<<<<<<< HEAD
-=======
 #define MIN(a,b) (((a)<(b))?(a):(b))
 
-// Channel State. Filled by the interrupt callback, read by the request task.
-static struct {
-    awe_t *request;
-    errval_t err;
-} channel_state[OMAP44XX_SDMA_NUM_CHANNEL];
-
->>>>>>> 1aa05556
 /**
  * \brief Interrupt callback which will be called when a channel interrupt
  * occurs.
@@ -431,14 +422,7 @@
     // 1. Initialize the device:
     errval_t err;
     lvaddr_t dev_base;
-<<<<<<< HEAD
     err = map_device_cap(caps[0], &dev_base);
-=======
-
-    err = map_device_register( OMAP44XX_MAP_L4_CFG_SDMA,
-			       OMAP44XX_MAP_L4_CFG_SDMA_SIZE,
-			       &dev_base);
->>>>>>> 1aa05556
     if (err_is_fail(err)) {
         USER_PANIC_ERR(err, "unable to map SDMA registers");
     }
