--- conflicted
+++ resolved
@@ -78,16 +78,12 @@
 {
     errval_t err;
 
-<<<<<<< HEAD
-    uint16_t portbase = DEFAULT_PORTBASE;
-=======
     struct serial_params params = {
         .portbase       = SERIAL_PORTBASE_INVALID,
         .irq            = SERIAL_IRQ_INVALID,
         .membase        = SERIAL_MEMBASE_INVALID,
     };
 
->>>>>>> 6d0e8ce7
     // Parse args
     for (int i = 1; i < argc; i++) {
         if (strncmp(argv[i], "portbase=", sizeof("portbase=") - 1) == 0) {
@@ -99,9 +95,6 @@
             }
             params.portbase = x;
         } else if (strncmp(argv[i], "irq=", sizeof("irq=") - 1) == 0) {
-<<<<<<< HEAD
-             fprintf(stderr, "Error: irq= argument not supported. Cap must be passed from Kaluga\n");
-=======
              uint32_t x=
                  strtoul(argv[i] + sizeof("irq=") - 1, NULL, 0);
              if (x == 0) {
@@ -113,43 +106,24 @@
             uint64_t x=
                 strtoull(argv[i] + sizeof("membase=") - 1, NULL, 0);
             params.membase = x;
->>>>>>> 6d0e8ce7
         } else if (strncmp(argv[i], "name=", sizeof("name=") - 1) == 0) {
              driver_name = argv[i] + sizeof("name=") - 1;
         } else if (strncmp(argv[i], "auto", 4) == 0) {
             // do nothing, means we are being started through kaluga
-        } else if(strncmp(argv[i], "int_model", sizeof("int_model")-1) == 0){
-            // do nothing
-            printf("Ignoring int_model argument.\n");
         } else {
             fprintf(stderr, "Error: unknown option %s\n", argv[i]);
             goto usage;
         }
     }
 
-<<<<<<< HEAD
-    if (argc > 1) {
-        printf("%s: using port base 0x%x and IRQ ?. Using name '%s'.\n",
-               argv[0], portbase, driver_name);
-    }
-
-    // Initialize serial driver
-    err = serial_init(portbase);
-=======
     // Initialize serial driver
     err = serial_init(&params);
->>>>>>> 6d0e8ce7
     if (err_is_fail(err)) {
         USER_PANIC_ERR(err, "Error initializing serial driver.");
     }
 
-<<<<<<< HEAD
-    SERIAL_DEBUG("Serial driver initialized at port base 0x%x, IRQ ?. "
-                 "Using driver name %s.\n", portbase, driver_name);
-=======
     SERIAL_DEBUG("Serial driver initialized.\n"
                  "Using driver name %s.\n", driver_name);
->>>>>>> 6d0e8ce7
 
     // Stick around waiting for input
     struct waitset *ws = get_default_waitset();
@@ -163,11 +137,7 @@
     return EXIT_SUCCESS;
 
 usage:
-<<<<<<< HEAD
-    fprintf(stderr, "Usage: %s [portbase=PORT] [name=NAME]\n", argv[0]);
-=======
     fprintf(stderr, "Usage: %s [portbase=PORT] [irq=IRQ] [name=NAME]\n"
                     "    [membase=ADDR] [kernel]\n", argv[0]);
->>>>>>> 6d0e8ce7
     return 1;
 }