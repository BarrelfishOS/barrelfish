/**
 * \file
 * \brief Realtek RTL8029(AS) driver.
 */

/*
 * Copyright (c) 2007, 2008, ETH Zurich.
 * All rights reserved.
 *
 * This file is distributed under the terms in the attached LICENSE file.
 * If you do not find this file, copies can be found by writing to:
 * ETH Zurich D-INFK, Haldeneggsteig 4, CH-8092 Zurich. Attn: Systems Group.
 */

#include <stdio.h>
#include <string.h>
#include <ethersrv/ethersrv.h>
#include "rtl8029.h"

/// The only instance of the RTL8029AS we're handling
static rtl8029as_t      rtl;
/// This buffers the card's MAC address upon card reset
static uint8_t          rtl8029_mac[6];

/* driver will initially copy the pacet here. */
static uint8_t packetbuf[PACKET_SIZE];

/* the length of packet copied into packetbuf */
static uint16_t packet_length;


/*
 * The RTL8029(AS) has 32K of memory, starting at address 0x4000.
 * That is page 0x40, as each page is 256 bytes in size. Memory is
 * going up to address 0xc000.
 */


static uint8_t curr_page = READ_START_PAGE;


/**
 * \brief Yield ASIC memory address from page number.
 *
 * \param page  Page number.
 *
 * \return Corresponding memory address.
 */
static inline uint16_t page_to_mem(uint8_t page)
{
    return page << 8;
}

/**
 * \brief Select an RTL8029(AS) register page.
 *
 * This selects one of the 4 RTL8029(AS) register pages.
 *
 * \param page  Page to select.
 */
static void page_select(rtl8029as_ps_t page)
{
    rtl8029as_cr_wr(&rtl, (rtl8029as_cr_t) {
            .sta = 1,
            .ps = page,
            .rd = rtl8029as_acrdma
        });
}

/**
 * \brief Read from ASIC memory.
 *
 * \param dst           Pointer to buffer to copy data to.
 * \param src           Source address in ASIC memory to read from.
 * \param amount        Number of bytes to transfer.
 */
static void read_mem(uint8_t *dst, int src, int amount)
{
    int remain = amount % 4;
    uint32_t *d = (uint32_t *)dst;
    rtl8029as_cr_t cr = {
        .sta = 1,
        .rd = rtl8029as_rrd
    };
    int i;

    rtl8029as_rbcr_wr(&rtl, amount);    // Amount of bytes to transfer
    rtl8029as_rsar_wr(&rtl, src);       // Source in NIC mem
    rtl8029as_cr_wr(&rtl, cr);          // Start read

    // Read PIO 32-bit
    for(i = 0; i < amount - remain; i += 4, d++) {
        *d = rtl8029as_rdma32_rd(&rtl);
    }

    // Read remaining bytes
    for(; i < amount; i++) {
        dst[i] = rtl8029as_rdma8_rd(&rtl);
    }

    // Stop read
    cr.rd = rtl8029as_acrdma;
    rtl8029as_cr_wr(&rtl, cr);
}


/**
 * \brief Write packet to memory at a particular page.
 *
 * \param page          Destination start page in ASIC memory.
 * \param p             Packet buffer chain to write.
 */
static inline void write_page(uint8_t page, struct client_closure *cl)
{
    rtl8029as_cr_t cr = {
        .sta = 1,
        .rd = rtl8029as_rwr
    };
    uint64_t pbuf_len = 0;
    uint16_t dst = page_to_mem(page);

    RTL8029_DEBUG("write page\n");
    rtl8029as_rbcr_wr(&rtl, cl->len);// Number of bytes to transfer
    rtl8029as_rsar_wr(&rtl, dst);       // Destination in NIC mem
    rtl8029as_cr_wr(&rtl, cr);          // Start write


	for (int index = 0; index < cl->rtpbuf; index++) {
/*
		RTL8029_DEBUG("sending %dth rx_pbuf\n", index);

	    RTL8029_DEBUG("pa %p va %p offset %lu\n",
	    		(void *)cl->buffer_ptr->pa, cl->buffer_ptr->va, cl->pbuf[index].offset);
*/
#if defined(__i386__)
		uint8_t *src = (uint8_t *) ((uintptr_t)(cl->buffer_ptr->va + cl->pbuf[index].offset));
#else
        uint8_t *src = (uint8_t *) ((uint64_t)cl->buffer_ptr->va + cl->pbuf[index].offset);
#endif
        pbuf_len = cl->pbuf[index].len;

        uint32_t i = 0;

        /* write bytes until we reach word alignment in the card's memory */
        for (i = 0; dst % sizeof(uint32_t) != 0; i++, dst++) {
//        	RTL8029_DEBUG("sending byte %d\n", i);
            rtl8029as_rdma8_wr(&rtl, src[i]);
        }
//        RTL8029_DEBUG("sending %d %u for len %lu\n", i, dst, pbuf_len);
        /* write 32-bit words until we don't have any whole words left */
        for (; pbuf_len - i > sizeof(uint32_t);
             i += sizeof(uint32_t), dst += sizeof(uint32_t)) {
/*            RTL8029_DEBUG("sending word %d %u loc %p, data%u\n",
            		i, dst, &src[i], src[i]);
            RTL8029_DEBUG("base is 0x%x\n", rtl.base);
*/
             rtl8029as_rdma32_wr(&rtl, *(uint32_t*)&src[i]);
        }
//        RTL8029_DEBUG("done with loop 1\n");
        // Write remaining bytes
        for(; i < pbuf_len; i++, dst++) {
            rtl8029as_rdma8_wr(&rtl, src[i]);
        }
    } /* end for : for each pbuf in the list (for single packet)*/

//    RTL8029_DEBUG("stopping the write\n");

    // Stop write
<<<<<<< HEAD
    cr.rd = rtl8029as_acrdma;
    rtl8029as_cr_wr(&rtl, cr);

=======
    cr.rd = RTL8029AS_acrdma;
    RTL8029AS_cr_wr(&rtl, cr);
    //RTL8029_DEBUG("finished writing page!\n");
>>>>>>> 61902d8b
}

/**
 * \brief Same as read_mem(), but with page granularity.
 *
 * \param dst           Pointer to buffer to copy data to.
 * \param src           Source start page in ASIC memory.
 * \param amount        Number of bytes to transfer.
 */
static inline void read_page(uint8_t *dst, uint8_t page, int amount)
{
    read_mem(dst, page_to_mem(page), amount);
}

/**
 * \brief Reset RTL8029(AS).
 */
static inline void rtl8029_reset(void)
{
    rtl8029as_reset_rd(&rtl);
}

static inline void print_config(void)
{
    // Print configuration
    page_select(rtl8029as_rtl8029as);
    char str[256];
    rtl8029as_config2_pr(str, sizeof(str), &rtl);
    printf("%s", str);

    page_select(rtl8029as_ne2000p0);
    rtl8029as_cr_pr(str, sizeof(str), &rtl);
    printf("%s", str);

    rtl8029as_isr_pr(str, sizeof(str), &rtl);
    printf("%s", str);

    page_select(rtl8029as_ne2000p2);
    rtl8029as_imr_pr(str, sizeof(str), &rtl);
    printf("%s", str);

    rtl8029as_dcr_pr(str, sizeof(str), &rtl);
    printf("%s", str);

    rtl8029as_rcr_pr(str, sizeof(str), &rtl);
    printf("%s", str);

    rtl8029as_tcr_pr(str, sizeof(str), &rtl);
    printf("%s", str);

    page_select(rtl8029as_ne2000p0);
    rtl8029as_rsr_pr(str, sizeof(str), &rtl);
    printf("%s", str);
    rtl8029as_tsr_pr(str, sizeof(str), &rtl);
    printf("%s", str);

    rtl8029as_cntr0_pr(str, sizeof(str), &rtl);
    printf("%s", str);
    rtl8029as_cntr1_pr(str, sizeof(str), &rtl);
    printf("%s", str);
    rtl8029as_cntr2_pr(str, sizeof(str), &rtl);
    printf("%s", str);

    rtl8029as_crda_pr(str, sizeof(str), &rtl);
    printf("%s", str);
    rtl8029as_clda_pr(str, sizeof(str), &rtl);
    printf("%s", str);

    page_select(rtl8029as_ne2000p2);
    rtl8029as_pstart_pr(str, sizeof(str), &rtl);
    printf("%s", str);
    rtl8029as_pstop_pr(str, sizeof(str), &rtl);
    printf("%s", str);

    page_select(rtl8029as_ne2000p1);
    rtl8029as_curr_pr(str, sizeof(str), &rtl);
    printf("%s", str);

    page_select(rtl8029as_ne2000p0);
    rtl8029as_bnry_pr(str, sizeof(str), &rtl);
    printf("%s", str);
}


/**
 * \brief Send Ethernet packet.
 *
 * The packet should be a complete Ethernet frame. Nothing is added
 * by the card or the driver.
 *
 */
static errval_t rtl8029_send_ethernet_packet_fn(struct client_closure *cl)
{
//	RTL8029_DEBUG("sending ethernet packet\n");
    assert(cl->len <= WRITE_BUF_SIZE);

    // Write packet to ASIC memory
    write_page(WRITE_PAGE, cl);
//    RTL8029_DEBUG("page written\n");

    // Set address & size
    rtl8029as_tpsr_wr(&rtl, WRITE_PAGE);
    rtl8029as_tbcr_wr(&rtl, cl->len);
//    RTL8029_DEBUG("address set\n");
    // Initiate send
    rtl8029as_cr_t cr = {
        .sta = 1,
        .txp = 1,
        .rd = rtl8029as_sp
    };
    rtl8029as_cr_wr(&rtl, cr);

    // Wait until done...
    while(rtl8029as_tsr_rd(&rtl).ptx == 0);

    // Tell the client we sent them!!!
    for (int i = 0; i < cl->rtpbuf; i++) {
        notify_client_free_tx(cl->app_connection, cl->pbuf[i].client_data);
    }

    return SYS_ERR_OK;
}


#if 0
uint16_t ethernet_get_next_packet(uint8_t *packet)
{
    memcpy(packet, packetbuf, packet_length);
    return packet_length;
}

void ethernet_register_handler(InputPacket input, void *data)
{
    handler = input;
    handler_data = data;
}

#endif // 0


static void read_ring_buffer(uint8_t *dst, int src, int amount)
{
    int stopaddr = READ_STOP_PAGE << 8;

    if(src + amount < stopaddr) {
        // No ring-buffer wrap-around
        read_mem(dst, src, amount);
    } else {
        int size = stopaddr - src;

        // Read everything up to end of buffer
        read_mem(dst, src, size);
        // Read rest from (wrapped-around) start of buffer
        read_mem(dst + size, page_to_mem(READ_START_PAGE), amount - size);
    }
}

/**
 * \brief Receive Ethernet packet.
 *
 * Reads latest new packet from ASIC packet ring-buffer and calls
 * higher-level receive function to process packet now in main
 * memory.
 *
 * Assumes card is at register page 0.
 */
static void rtl8029_receive_packet(void)
{
    struct {
        rtl8029as_rsr_t rsr;
        uint8_t         next_page;
        uint16_t        length;
    } __attribute__ ((packed)) status;

    // Read packet status (first 4 bytes before Ethernet header)
    read_page((uint8_t *)&status, curr_page, sizeof(status));

    assert(status.rsr.prx == 1);
    assert(status.length <= PACKET_SIZE);
    int pos = curr_page + ((status.length + 4 + 255) >> 8);
    assert(status.next_page == (pos >= READ_STOP_PAGE ? pos - (READ_BUF_SIZE >> 8) : pos));

    // Read packet
    packet_length = status.length - sizeof(status);
    read_ring_buffer(packetbuf, page_to_mem(curr_page) + sizeof(status),
                     packet_length);

     RTL8029_DEBUG("................... Packet received (length = %d)\n",
                  status.length);

    // Update boundary
    curr_page = status.next_page;
    rtl8029as_bnry_wr(&rtl, curr_page);
}

/**
 * \brief rtl8029as IRQ handler
 *
 * This handler assumes the card is at page 0.
 *
 * The order of actions in this function is important. An interrupt
 * needs to be acknowledged to the card first, before reading packets
 * from the card. Otherwise a race between reading packets and newly
 * received packets arises and packet reception can be delayed
 * arbitrarily.
 */
static void rtl8029_handle_interrupt(void *arg)
{
//    thread_mutex_lock(&driver_lock);

    rtl8029as_irq_t isr = rtl8029as_isr_rd(&rtl);
    RTL8029_DEBUG("interrupt came in.\n");
    // 1. Acknowledge all interrupt causes
    rtl8029as_irq_t nisr = {
        .prx = 1,
        .ptx = 1,
        .rxe = 1,
        .txe = 1,
        .ovw = 1,
        .cnt = 1,
        .rdc = 1,
        .rst = 1
    };
    rtl8029as_isr_wr(&rtl, nisr);

    // 2. Get card's current packet pointer
    page_select(rtl8029as_ne2000p1);
    uint8_t curr = rtl8029as_curr_rd(&rtl);
    page_select(rtl8029as_ne2000p0);

    // 3. Process current interrupt causes
    if(isr.prx) {
        // Read as many packets as possible
        while(curr_page != curr) {
            rtl8029_receive_packet();

        	assert(packet_length <= 1522);
        	assert(packet_length > 0);

        	/* Ensures that netd is up and running */
        	if(waiting_for_netd()){
        		RTL8029_DEBUG("still waiting for netd to register buffers\n");
        		return;
        	}
			/* FIXME: Not sure if its good idea to call
			 * process_received_packet in interrupt handler. */
        	/* FIXME: find out if this is real interrupt handler,
        	 * or just message generated for interrupt handler. */
            // Call handler if packet received
        	process_received_packet(packetbuf, packet_length);
        }
    }

//    thread_mutex_unlock(&driver_lock);
}


/**
 * \brief Initialize RTL8029(AS).
 *
 * \param net_card_address      Pointer to card's PCI configuration.
 *
 * \return 0 on success. Failure code otherwise.
 */
static int rtl8029_initialize_card(void)
{
//    thread_mutex_lock(&driver_lock);
    printf("Initializing RTL8029(AS)...\n");

//    uint32_t cbio = pci_read_conf_header(net_card_address, BAR_OFFSET);
/*     printf("My CBIO=0x%x\n", cbio); */
//    uint32_t cfit = pci_read_conf_header(net_card_address, PCI_CONFIG_HDR_CFIT/4);
/*     printf("My CFIT=0x%x\n", cfit & 0xf); */

    uint32_t cbio = RTL8029_IOBASE;
//    uint32_t cfit
    uint16_t portbase = cbio & ~0x1;
    rtl8029as_initialize(&rtl, portbase);

    // Reset card
    rtl8029as_reset_rd(&rtl);

    // Identify rtl8029as
    char rtl8029id[2];

    rtl8029id[0] = rtl8029as_rtl8029id0_rd(&rtl);
    rtl8029id[1] = rtl8029as_rtl8029id1_rd(&rtl);

    if(rtl8029id[0] == 'P' && rtl8029id[1] == 'C') {
        printf("rtl8029as identified\n");
    } else {
        printf("This is not an rtl8029as!\n");
        return -1;
    }
    printf("RTL base is %d\n",rtl.base);

    // Read my MAC address
    page_select(rtl8029as_ne2000p1);
    rtl8029_mac[0] = rtl8029as_par0_rd(&rtl);
    rtl8029_mac[1] = rtl8029as_par1_rd(&rtl);
    rtl8029_mac[2] = rtl8029as_par2_rd(&rtl);
    rtl8029_mac[3] = rtl8029as_par3_rd(&rtl);
    rtl8029_mac[4] = rtl8029as_par4_rd(&rtl);
    rtl8029_mac[5] = rtl8029as_par5_rd(&rtl);

    printf("My MAC address: %02x:%02x:%02x:%02x:%02x:%02x\n",
           rtl8029_mac[0], rtl8029_mac[1], rtl8029_mac[2], rtl8029_mac[3],
           rtl8029_mac[4], rtl8029_mac[5]);

    // Start the card
    page_select(rtl8029as_ne2000p0);
    rtl8029as_cr_t cr = rtl8029as_cr_rd(&rtl);
    cr.stp = 0;
    rtl8029as_cr_wr(&rtl, cr);

    // Clear interrupt status register
    rtl8029as_irq_t isr = {
        .prx = 1,
        .ptx = 1,
        .rxe = 1,
        .txe = 1,
        .ovw = 1,
        .cnt = 1,
        .rdc = 1,
        .rst = 1
    };
    rtl8029as_isr_wr(&rtl, isr);

    /*
    // Register interrupt handler
    uint64_t badge = idc_handler_register(rtl8029_handle_interrupt);

    struct capref ep;
    if (endpoint_create(badge, &ep) != SYS_ERR_OK) {
        assert(!"endpoint_create failed");
        return -1;
    }
    if (irq_handle(cfit & 0xf, ep) != SYS_ERR_OK) {
        assert(!"Registering IRQ failed");
        return -1;
    }
*/
    // Set byte-wide PIO transfer
    rtl8029as_dcr_t dcr = {
        .wts = 0
    };
    rtl8029as_dcr_wr(&rtl, dcr);

    // Setup on-card receive ring-buffer
    page_select(rtl8029as_ne2000p1);
    rtl8029as_curr_wr(&rtl, READ_START_PAGE);
    page_select(rtl8029as_ne2000p0);
    rtl8029as_pstart_wr(&rtl, READ_START_PAGE);
    rtl8029as_pstop_wr(&rtl, READ_STOP_PAGE);
    rtl8029as_bnry_wr(&rtl, READ_START_PAGE);

    // Enable interrupts (IRQ handler assumes we're at page 0!)
    rtl8029as_irq_t imr = {
        .prx = 1
/*         .ptx = 1, */
/*         .rdc = 1 */
    };
    rtl8029as_imr_wr(&rtl, imr);

//    thread_mutex_unlock(&driver_lock);
    return 0;
}

static void get_mac_address_fn(uint8_t *mac)
{
    memcpy(mac, rtl8029_mac, 6);
}

static void rtl8029_init(void)
{
	/* FIXME: use correct name, and make apps and netd
	 * work with multiple service names for driver. */
	char *service_name = "rtl8029";
	RTL8029_DEBUG("starting hardware init\n");
	rtl8029_initialize_card();
	/* FIXME: do hardware init*/
	RTL8029_DEBUG("Done with hardware init\n");

	ethersrv_init(service_name, get_mac_address_fn,
			rtl8029_send_ethernet_packet_fn);
}

/**
 * \brief Initialize rtl8029 driver as legacy driver.
 *
 *
 */
static errval_t legacy_rtl8029_driver_init(void)
{
	/* FIXME: pci_client_connect returns int and not errval_t.
	 * So, change the pci_client_connect() */
    errval_t err = pci_client_connect();
    if (err_is_fail(err)) {
    	return err;
    }
    RTL8029_DEBUG("connected to pci\n");

    return pci_register_legacy_driver_irq(rtl8029_init, RTL8029_IOBASE,
						RTL8029_IOEND, RTL8029_IRQ,
						rtl8029_handle_interrupt, NULL);
}


//this functions polls all the client's channels as well as the transmit and
//receive descriptor rings
static void polling_loop(void)
{
    errval_t err;
    struct waitset *ws = get_default_waitset();
    while (1) {
        err = event_dispatch(ws);
        if (err_is_fail(err)) {
            DEBUG_ERR(err, "in event_dispatch");
            break;
        }
//        RTL8029_DEBUG("inside event dispatch\n");
/*        notify_client_next_free_tx();
*/
    }
}


int main(int argc, char *argv[])
{
	errval_t err;
    RTL8029_DEBUG("Starting rtl8029 standalone driver.....\n");
#ifdef CONFIG_QEMU_NETWORK
    printf("Starting RTL8029 for QEMU\n");
#else // CONFIG_QEMU_NETWORK
    printf("Starting RTL8029 for hardware\n");
#endif // CONFIG_QEMU_NETWORK
    // Initialize driver
    err = legacy_rtl8029_driver_init();
    if (err_is_fail(err)) {
        USER_PANIC_ERR(err, "legacy_rtl8029_driver_init\n");
    }
    RTL8029_DEBUG("registered driver\n");

    polling_loop(); //loop myself
}
<|MERGE_RESOLUTION|>--- conflicted
+++ resolved
@@ -166,15 +166,9 @@
 //    RTL8029_DEBUG("stopping the write\n");
 
     // Stop write
-<<<<<<< HEAD
     cr.rd = rtl8029as_acrdma;
     rtl8029as_cr_wr(&rtl, cr);
-
-=======
-    cr.rd = RTL8029AS_acrdma;
-    RTL8029AS_cr_wr(&rtl, cr);
     //RTL8029_DEBUG("finished writing page!\n");
->>>>>>> 61902d8b
 }
 
 /**
