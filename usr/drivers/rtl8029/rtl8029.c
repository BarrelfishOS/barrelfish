--- conflicted
+++ resolved
@@ -55,10 +55,10 @@
 /// This buffers the card's MAC address upon card reset
 static uint8_t          rtl8029_mac[6];
 
-// driver will initially copy the packet here. 
+// driver will initially copy the packet here.
 static uint8_t packetbuf[PACKET_SIZE];
 
-// the length of packet copied into packetbuf 
+// the length of packet copied into packetbuf
 static uint16_t packet_length;
 
 /**
@@ -72,7 +72,7 @@
 {
     /// The currently selected register page
     static uint8_t current_page = -1;
-    if (current_page != page) { 
+    if (current_page != page) {
 	rtl8029as_cr_t cr = rtl8029as_cr_default;
 	cr = rtl8029as_cr_sta_insert(cr, 1);
 	cr = rtl8029as_cr_rd_insert(cr, rtl8029as_acrdma);
@@ -124,7 +124,7 @@
     rtl8029as_cr_t cr = rtl8029as_cr_default;
     cr = rtl8029as_cr_sta_insert(cr, 1);
     cr = rtl8029as_cr_rd_insert(cr, rtl8029as_rrd);
-    rtl8029as_cr_wr(&rtl, cr);         
+    rtl8029as_cr_wr(&rtl, cr);
 
     // Read PIO 32-bit
     for(i = 0; i < amount - remain; i += 4, d++) {
@@ -166,7 +166,7 @@
     for (int index = 0; index < cl->rtpbuf; index++) {
 	/*
 	  RTL8029_DEBUG("sending %dth rx_pbuf\n", index);
-	  
+
 	  RTL8029_DEBUG("pa %p va %p offset %lu\n",
 	  (void *)cl->buffer_ptr->pa, cl->buffer_ptr->va, cl->pbuf[index].offset);
 	*/
@@ -176,10 +176,10 @@
         uint8_t *src = (uint8_t *) ((uint64_t)cl->buffer_ptr->va + cl->pbuf[index].offset);
 #endif
         pbuf_len = cl->pbuf[index].len;
-	
+
         uint32_t i = 0;
-	
-        // write bytes until we reach word alignment in the card's memory 
+
+        // write bytes until we reach word alignment in the card's memory
         for (i = 0; dst % sizeof(uint32_t) != 0; i++, dst++) {
 	    // RTL8029_DEBUG("sending byte %d\n", i);
             rtl8029as_rdma8_wr(&rtl, src[i]);
@@ -199,7 +199,7 @@
             rtl8029as_rdma8_wr(&rtl, src[i]);
         }
     } // end for : for each pbuf in the list (for single packet)
-    
+
     // RTL8029_DEBUG("stopping the write\n");
 
     // Stop write
@@ -228,78 +228,6 @@
     rtl8029as_reset_rd(&rtl);
 }
 
-<<<<<<< HEAD
-static inline void print_config(void)
-{
-    // Print configuration
-    page_select(rtl8029as_rtl8029as);
-    char str[256];
-    rtl8029as_config2_pr(str, sizeof(str), &rtl);
-    printf("%s", str);
-
-    page_select(rtl8029as_ne2000p0);
-    rtl8029as_cr_pr(str, sizeof(str), &rtl);
-    printf("%s", str);
-
-    rtl8029as_isr_pr(str, sizeof(str), &rtl);
-    printf("%s", str);
-
-    page_select(rtl8029as_ne2000p2);
-    rtl8029as_imr_pr(str, sizeof(str), &rtl);
-    printf("%s", str);
-
-    rtl8029as_dcr_pr(str, sizeof(str), &rtl);
-    printf("%s", str);
-
-    rtl8029as_rcr_pr(str, sizeof(str), &rtl);
-    printf("%s", str);
-
-    rtl8029as_tcr_pr(str, sizeof(str), &rtl);
-    printf("%s", str);
-
-    page_select(rtl8029as_ne2000p0);
-    rtl8029as_rsr_pr(str, sizeof(str), &rtl);
-    printf("%s", str);
-    rtl8029as_tsr_pr(str, sizeof(str), &rtl);
-    printf("%s", str);
-
-    rtl8029as_cntr0_pr(str, sizeof(str), &rtl);
-    printf("%s", str);
-    rtl8029as_cntr1_pr(str, sizeof(str), &rtl);
-    printf("%s", str);
-    rtl8029as_cntr2_pr(str, sizeof(str), &rtl);
-    printf("%s", str);
-
-    rtl8029as_crda_pr(str, sizeof(str), &rtl);
-    printf("%s", str);
-    rtl8029as_clda_pr(str, sizeof(str), &rtl);
-    printf("%s", str);
-
-    page_select(rtl8029as_ne2000p2);
-    rtl8029as_pstart_pr(str, sizeof(str), &rtl);
-    printf("%s", str);
-    rtl8029as_pstop_pr(str, sizeof(str), &rtl);
-    printf("%s", str);
-
-    page_select(rtl8029as_ne2000p1);
-    rtl8029as_curr_pr(str, sizeof(str), &rtl);
-    printf("%s", str);
-
-    page_select(rtl8029as_ne2000p0);
-    rtl8029as_bnry_pr(str, sizeof(str), &rtl);
-    printf("%s", str);
-}
-
-#define RTL_TX_RING_SIZE   1000
-static uint64_t
-rtl_tx_slots_count_fn(void)
-{
-    return RTL_TX_RING_SIZE;
-}
-
-
-=======
->>>>>>> cdad951b
 /**
  * \brief Send Ethernet packet.
  *
@@ -502,11 +430,11 @@
     rtl8029as_reset_rd(&rtl);
 
     // Identify rtl8029as
-    if( rtl8029as_chipid_rd(&rtl,0) == 'P' 
+    if( rtl8029as_chipid_rd(&rtl,0) == 'P'
 	&& rtl8029as_chipid_rd(&rtl,1) == 'C') {
         printf("rtl8029as identified\n");
     } else {
-        printf("This is not a recognized rtl8029as: ID is %02x:%02x!\n", 
+        printf("This is not a recognized rtl8029as: ID is %02x:%02x!\n",
 	       rtl8029as_chipid_rd(&rtl,0),
 	       rtl8029as_chipid_rd(&rtl,1) );
         return -1;
@@ -514,13 +442,15 @@
     printf("RTL base is %d\n",rtl.base);
 
     // Read my MAC address
-    for(int i=0; i < 6; i++) { 
+    for(int i=0; i < 6; i++) {
 	rtl8029_mac[i] = rtl8029as_par_rd(&rtl,i);
     }
     printf("My MAC address: %02x:%02x:%02x:%02x:%02x:%02x\n",
            rtl8029_mac[0], rtl8029_mac[1], rtl8029_mac[2], rtl8029_mac[3],
            rtl8029_mac[4], rtl8029_mac[5]);
 
+    // Start the card
+    page_select(rtl8029as_ne2000p0);
     rtl8029as_cr_t cr = rtl8029as_cr_rd(&rtl);
     cr = rtl8029as_cr_stp_insert(cr, 0);
     rtl8029as_cr_wr(&rtl, cr);
@@ -596,7 +526,7 @@
 	RTL8029_DEBUG("Done with hardware init\n");
 
 	ethersrv_init(service_name, get_mac_address_fn,
-	    rtl8029_send_ethernet_packet_fn,
+            rtl8029_send_ethernet_packet_fn,
             rtl_tx_slots_count_fn, handle_free_TX_slot_fn );
 }
 
