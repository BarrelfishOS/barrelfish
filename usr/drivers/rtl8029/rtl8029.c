--- conflicted
+++ resolved
@@ -171,28 +171,15 @@
     cr = rtl8029as_cr_rd_insert(cr, rtl8029as_rwr);
     rtl8029as_cr_wr(&rtl, cr);
 
-<<<<<<< HEAD
 	for (int idx = 0; idx < cl->rtpbuf; idx++) {
-/*
-		RTL8029_DEBUG("sending %dth rx_pbuf\n", idx);
-
-	    RTL8029_DEBUG("pa %p va %p offset %lu\n",
-	    		(void *)cl->buffer_ptr->pa, cl->buffer_ptr->va, cl->pbuf[idx].offset);
-*/
-#if defined(__i386__)
-		uint8_t *src = (uint8_t *) ((uintptr_t)(cl->buffer_ptr->va + cl->pbuf[idx].offset));
-=======
-
-    for (int index = 0; index < cl->rtpbuf; index++) {
 	/*
-	  RTL8029_DEBUG("sending %dth rx_pbuf\n", index);
+	  RTL8029_DEBUG("sending %dth rx_pbuf\n", idx);
 
 	  RTL8029_DEBUG("pa %p va %p offset %lu\n",
-	  (void *)cl->buffer_ptr->pa, cl->buffer_ptr->va, cl->pbuf[index].offset);
+	  (void *)cl->buffer_ptr->pa, cl->buffer_ptr->va, cl->pbuf[idx].offset);
 	*/
 #if defined(__i386__)
-	uint8_t *src = (uint8_t *) ((uintptr_t)(cl->buffer_ptr->va + cl->pbuf[index].offset));
->>>>>>> 08d274aa
+	    uint8_t *src = (uint8_t *) ((uintptr_t)(cl->buffer_ptr->va + cl->pbuf[idx].offset));
 #else
         uint8_t *src = (uint8_t *) ((uint64_t)cl->buffer_ptr->va + cl->pbuf[idx].offset);
 #endif
