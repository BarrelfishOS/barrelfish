--- conflicted
+++ resolved
@@ -172,15 +172,8 @@
                        &enabled, &barrelfish_id, &hw_id, &type);
         assert(err_is_ok(err));
 
-<<<<<<< HEAD
-        printf("CPU %"PRIu64": APIC_ID=%"PRIu64" APIC_PROCESSOR_ID=%"PRIu64" ENABLED=%"PRIu64"\n",
-               barrelfish_id, apic_id, processor_id, enabled);
-=======
         printf("CPU %"PRIu64": HW_ID=%"PRIu64" TYPE=%s ENABLED=%"PRIu64"\n",
                barrelfish_id, hw_id, cpu_type_to_archstr(type), enabled);
-
-        free(record);
->>>>>>> 22a3d3ee
     }
     if (len == 0) {
         DEBUG("%s:%s:%d: No cpus found?\n",
