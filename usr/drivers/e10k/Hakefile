--- conflicted
+++ resolved
@@ -31,15 +31,10 @@
                     },
 
   build application { target = "e10k",
-<<<<<<< HEAD
-                      cFiles = [ "e10k_cdriver.c", "e10k_phy.c", "sleep.c"],
+                      cFiles = [ "e10k_cdriver.c", "e10k_phy.c", "sleep.c",
+                                 "helper.c"],
                       flounderBindings = [ "net_queue_manager", "net_soft_filters", "e10k" ],
                       --flounderBindings = [ "e10k"],
-=======
-                      cFiles = [ "e10k_cdriver.c", "e10k_phy.c", "sleep.c",
-                                 "helper.c"],
-                      flounderBindings = [ "e10k"],
->>>>>>> 0ff4d26e
                       mackerelDevices = [ "e10k" ],
                       addLibraries = [ "pci", "contmng", "net_device_manager",
                                        "bench", "trace", "skb" ]
