--- conflicted
+++ resolved
@@ -33,17 +33,8 @@
 #include "e10k.h"
 #include "sleep.h"
 #include "helper.h"
-<<<<<<< HEAD
 #include "debug.h"
 #include "e10k_vf_resources.h"
-=======
-
-//#define VTON_DCBOFF
-//#define DCA_ENABLED
-
-//#define DEBUG(x...) printf("e10k: " x)
-#define DEBUG(x...) do {} while (0)
->>>>>>> 429890b5
 
 #define QUEUE_INTRX 0
 #define QUEUE_INTTX 1
@@ -1035,16 +1026,11 @@
         e10k_psrtype_split_ip6_wrf(st->d, n, 1);
         e10k_psrtype_split_l2_wrf(st->d, n, 1);
     } else {
-<<<<<<< HEAD
-        e10k_srrctl_1_desctype_wrf(st->d, n, e10k_adv_1buf);
-        //e10k_srrctl_1_desctype_wrf(st->d, n, e10k_legacy);
-=======
-#ifdef VTON_DCBOFF
-        e10k_srrctl_1_desctype_wrf(d, n, e10k_adv_1buf);
-#else
-        e10k_srrctl_1_desctype_wrf(d, n, e10k_legacy);
-#endif
->>>>>>> 429890b5
+        if(st->vtdon_dcboff) {
+            e10k_srrctl_1_desctype_wrf(st->d, n, e10k_adv_1buf);
+        } else {
+            e10k_srrctl_1_desctype_wrf(st->d, n, e10k_legacy);
+        }
     }
     e10k_srrctl_1_bsz_hdr_wrf(st->d, n, 128 / 64); // TODO: Do 128 bytes suffice in
                                                //       all cases?
@@ -1165,15 +1151,10 @@
     e10k_tdlen_wr(st->d, n, tx_size);
 
     // Initialize TX head index write back
-<<<<<<< HEAD
     if (!capref_is_null(st->queues[n].txhwb_frame)) {
         DEBUG("[%x] TX hwb enabled ...\n", n);
         r = invoke_frame_identify(st->queues[n].txhwb_frame, &frameid);
-=======
-    if (!capref_is_null(queues[n].txhwb_frame)) {
-        queues[n].use_txhwb = true;
-        r = invoke_frame_identify(queues[n].txhwb_frame, &frameid);
->>>>>>> 429890b5
+        st->queues[n].use_txhwb = true;
         assert(err_is_ok(r));
         txhwb_phys = frameid.base;
         if (st->queues[n].rx_va) {
@@ -1183,15 +1164,8 @@
             e10k_tdwbal_headwb_low_wrf(st->d, n, txhwb_phys >> 2);
             e10k_tdwbah_headwb_high_wrf(st->d, n, txhwb_phys >> 32);
         }
-<<<<<<< HEAD
         e10k_tdwbal_headwb_en_wrf(st->d, n, 1);
-=======
-        e10k_tdwbal_headwb_en_wrf(d, n, 1);
-    } else {
-        queues[n].use_txhwb = false;
->>>>>>> 429890b5
-    }
-
+    }
     // Initialized by queue driver to avoid race conditions
     // Initialize queue pointers
     e10k_tdh_wr(st->d, n, st->queues[n].tx_head);
@@ -1242,11 +1216,8 @@
     // A bit too much, but make sure memory is not used anymore
     milli_sleep(1);
 }
-<<<<<<< HEAD
-=======
-#endif
-
-
+
+#if 0
 /** Stop whole device. */
 static void stop_device(void)
 {
@@ -1353,8 +1324,7 @@
         }
     }
 }
->>>>>>> 429890b5
-
+#endif
 /******************************************************************************/
 /* Management interface implemetation */
 
@@ -1829,6 +1799,7 @@
 {
     //barrelfish_usleep(10*1000*1000);
     DEBUG("PF driver started\n");
+    errval_t err;
 
     bfi->dstate = calloc(sizeof(struct e10k_driver_state), 1);
     if (bfi->dstate == NULL) {
@@ -1850,7 +1821,6 @@
 
     memset(st->tx_rate, 0, sizeof(st->tx_rate));
 
-<<<<<<< HEAD
     parse_cmdline(st, bfi->argc, bfi->argv);
  
     struct capref devcap = NULL_CAP;
@@ -1866,27 +1836,7 @@
             st->vtdon_dcboff = false;
         }
         DEBUG("VTD-Enabled initializing with VFs enabled \n");
-=======
-    parse_cmdline(argc, argv);
- 
-#ifdef VTON_DCBOFF   
-    errval_t err;
-    err = skb_client_connect();
-    assert(err_is_ok(err));
-    err = skb_execute_query("vtd_enabled(0,_).");
-    if (err_is_ok(err)) {
-        uint32_t vendor, deviceid, bus, device, function;
-        sscanf(argv[3], "%x:%x:%x:%x:%x", &vendor, &deviceid, &bus, &device, &function);
-        err = connect_to_acpi();
-        assert(err_is_ok(err));
-        err = vtd_create_domain(cap_vroot);
-        assert(err_is_ok(err));
-        err = vtd_domain_add_device(0, bus, device, function, cap_vroot);
-        assert(err_is_ok(err));
->>>>>>> 429890b5
-    }
-#endif
-
+    }
 
     init_card(st);
 
