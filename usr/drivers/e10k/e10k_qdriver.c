/*
 * Copyright (c) 2007-2011, ETH Zurich.
 * All rights reserved.
 *
 * This file is distributed under the terms in the attached LICENSE file.
 * If you do not find this file, copies can be found by writing to:
 * ETH Zurich D-INFK, Haldeneggsteig 4, CH-8092 Zurich. Attn: Systems Group.
 */

#include <stdio.h>
#include <stdlib.h>
#include <string.h>
#include <stdarg.h>

#include <net_queue_manager/net_queue_manager.h>
#include <barrelfish/nameservice_client.h>
#include <barrelfish/spawn_client.h>
#include <barrelfish/debug.h>
#include <trace/trace.h>

#include <if/e10k_defs.h>
#include <dev/e10k_dev.h>
#include <dev/e10k_q_dev.h>

#include "helper.h"
#include "e10k_queue.h"



/******************************************************************************/
/* Compile time parameters */

/* Size of the TX and RX rings */
#define NTXDESCS 512
#define NRXDESCS 2048

/* Size of RX buffers */
#define RXBUFSZ 2048

/* Maximal number of buffers per packet */
#define MAXDESCS 16

// Enable Debugging for packet transfers
#define DEBUG_ENABLE 0

// Enable Debugging for intialization code
#define INITDEBUG_ENABLE 0

#if CONFIG_TRACE && NETWORK_STACK_TRACE
#define TRACE_ETHERSRV_MODE 1
#endif // CONFIG_TRACE && NETWORK_STACK_TRACE





/******************************************************************************/
/* Prototypes */

static void idc_register_queue_memory(uint8_t queue,
                                      struct capref tx_frame,
                                      struct capref txhwb_frame,
                                      struct capref rx_frame,
                                      uint32_t rxbufsz);
static void idc_set_interrupt_rate(uint8_t queue, uint16_t rate);
static void idc_terminate_queue(void);

// Hack for monolithic driver
void cd_request_device_info(struct e10k_binding *b) __attribute__((weak));
void cd_register_queue_memory(struct e10k_binding *b,
                              uint8_t queue,
                              struct capref tx,
                              struct capref txhwb,
                              struct capref rx,
                              uint32_t rxbufsz,
                              bool use_interrupts,
                              bool use_rsc) __attribute__((weak));
void cd_set_interrupt_rate(struct e10k_binding *b,
                           uint8_t queue,
                           uint16_t rate) __attribute__((weak));


void qd_queue_init_data(struct e10k_binding *b, struct capref registers,
        uint64_t macaddr);
void qd_queue_memory_registered(struct e10k_binding *b);
void qd_write_queue_tails(struct e10k_binding *b);

void qd_argument(const char *arg);
void qd_interrupt(bool is_rx, bool is_tx);
void qd_main(void);
int main(int argc, char **argv) __attribute__((weak));




/******************************************************************************/
/* Global state */

/** Service name */
static const char* service_name = "e10k";

/** Indicates if this queue driver is running as a standalone process */
static bool standalone = false;

/** Binding to the internal e10k management service */
static struct e10k_binding *binding = NULL;

/** Queue index for this manager instance */
static int qi = -1;

/** Mackerel handle for device */
static e10k_t *d = NULL;

/** Queue handle for queue management library */
static e10k_queue_t *q;

/** MAC address to be used */
static uint64_t mac_address = 0;

/** Indicates if the initialization is done */
static int initialized = 0;

/**
 * Indicates whether we should rely on cache coherence for the descriptor
 * rings.
 */
static bool cache_coherence = true;

/** Indicates whether TX head index write back should be used */
static bool use_txhwb = true;

/** Indicates whether Interrupts should be used */
static bool use_interrupts = false;

/** Indicates whether RSC should be used */
static bool use_rsc = false;

/** Minimal delay between interrupts in us */
static uint16_t interrupt_delay = 0;

/** Capability for hardware TX ring */
static struct capref tx_frame;

/** Capability for hardware TX ring */
static struct capref rx_frame;

/** Capability for head index write back feature */
static struct capref txhwb_frame;


/******************************************************************************/
/* Debugging code, etc. */

#if DEBUG_ENABLE
#  define DEBUG queue_debug
#else
#  define DEBUG(x...) do { } while (0)
#endif
#if INITDEBUG_ENABLE
#  define INITDEBUG queue_debug
#else
#  define INITDEBUG(x...) do { } while (0)
#endif


#if DEBUG_ENABLE || INITDEBUG_ENABLE
static void queue_debug(const char* fmt, ...)
{
    va_list va;
    va_start(va, fmt);
    printf("e10k.q%d: ", qi);
    vprintf(fmt, va);
    va_end(va);
}
#endif

/* Helper code for debugging that dumps the statistics registers that are != 0.
 * Most registers are cleared uppon a read. */
#if 0
#define prnonz(x) uint32_t x = e10k_##x##_rd(d); if (x) printf(#x "=%x ", x)
static void stats_dump(void)
{
    queue_debug("");
    prnonz(tpt);
    prnonz(gptc);
    prnonz(txdgpc);

    prnonz(tpr);
    prnonz(gprc);
    prnonz(rxdgpc);

    prnonz(crcerrs);
    prnonz(illerrc);
    prnonz(errbc);
    prnonz(rlec);
    prnonz(ruc);
    prnonz(rfc);
    prnonz(roc);
    prnonz(rjc);
    prnonz(rxnfgpc);
    prnonz(mngprc);
    prnonz(mngpdc);

    prnonz(mlfc);
    prnonz(mrfc);

    uint32_t qprc = e10k_qprc_rd(d, 0);
    if (qprc) printf("qprc.0=%x ", qprc);
    uint32_t qprdc = e10k_qprdc_rd(d, 0);
    if (qprdc) printf("qprdc.0=%x ", qprdc);

    printf("\n");
}

#endif





/******************************************************************************/
/* Transmit path */

#define ETHHDR_LEN 14
#define IPHDR_LEN 20
#define UDPHDR_LEN 8



static inline bool buf_use_tcpxsm(struct driver_buffer *buffers)
{
    return (buffers->flags & NETIF_TXFLAG_TCPCHECKSUM);
}

static inline bool buf_use_udpxsm(struct driver_buffer *buffers)
{
    return (buffers->flags & NETIF_TXFLAG_UDPCHECKSUM);
}

static inline bool buf_use_ipxsm(struct driver_buffer *buf)
{
    return (buf->flags & NETIF_TXFLAG_IPCHECKSUM) ||
        buf_use_tcpxsm(buf) || buf_use_udpxsm(buf);
}

static inline bool buf_tcphdrlen(struct driver_buffer *buf)
{
    return ((buf->flags & NETIF_TXFLAG_TCPHDRLEN_MASK) >>
        NETIF_TXFLAG_TCPHDRLEN_SHIFT) * 4;
}


static errval_t transmit_pbuf_list_fn(struct driver_buffer *buffers,
                                      size_t                count)
{
    size_t i;
    size_t totallen = 0;
    size_t start = 0;
    DEBUG("Add buffer callback %d:\n", count);

    // TODO: Make sure there is room in TX queue
    for (i = 0; i < count; i++) {
        totallen += buffers[i].len;
    }

    // Prepare checksum offload
    if (buf_use_ipxsm(buffers)) {
        e10k_q_l4_type_t l4t = 0;
        uint8_t l4len = 0;

        if (buf_use_tcpxsm(buffers)) {
            l4t = e10k_q_tcp;
            l4len = buf_tcphdrlen(buffers);
        } else if (buf_use_udpxsm(buffers)) {
            l4t = e10k_q_udp;
            l4len = UDPHDR_LEN;
        }
        e10k_queue_add_txcontext(q, 0, ETHHDR_LEN, IPHDR_LEN, l4len, l4t);

        e10k_queue_add_txbuf_ctx(q, buffers[0].pa, buffers[0].len,
            buffers[0].opaque, 1, (count == 1), totallen, 0, true, l4len != 0);
        start++;
   }

    for (i = start; i < count; i++) {
        e10k_queue_add_txbuf(q, buffers[i].pa, buffers[i].len,
            buffers[i].opaque, (i == 0), (i == count - 1), totallen);
    }

    e10k_queue_bump_txtail(q);
#if TRACE_ETHERSRV_MODE
    trace_event(TRACE_SUBSYS_NNET, TRACE_EVENT_NNET_DRV_SEE, 0);
#endif // TRACE_ETHERSRV_MODE

    return SYS_ERR_OK;
}


static uint64_t find_tx_free_slot_count_fn(void)
{
    return e10k_queue_free_txslots(q);
}

static bool handle_free_tx_slot_fn(void)
{
    void *op;

    if (e10k_queue_get_txbuf(q, &op) != 0) {
        return false;
    }

    DEBUG("handle_free_tx_slot_fn: Packet done\n");

    //stats_dump();

#if TRACE_ETHERSRV_MODE
        trace_event(TRACE_SUBSYS_NNET, TRACE_EVENT_NNET_DRVTXDONE, 0);
#endif // TRACE_ETHERSRV_MODE

    handle_tx_done(op);

    return true;
}





/******************************************************************************/
/* Receive path */

static void check_for_free_txbufs(void)
{
    if (!initialized) return;

    // TODO: This loop can cause very heavily bursty behaviour, if the packets
    // arrive faster than they can be processed.
    while (handle_free_tx_slot_fn()) { }
}

static errval_t register_rx_buffer_fn(uint64_t paddr, void *vaddr, void *opaque)
{

    DEBUG("register_rx_buffer_fn: called\n");
    e10k_queue_add_rxbuf(q, paddr, opaque);
    e10k_queue_bump_rxtail(q);

    DEBUG("register_rx_buffer_fn: terminated\n");
    return SYS_ERR_OK;
}

static uint64_t find_rx_free_slot_count_fn(void)
{
    return e10k_queue_free_rxslots(q);
}

static size_t check_for_new_packets(void)
{
    size_t len;
    void *op;
    int last = 1;
    size_t count;
    size_t pkt_cnt;
    struct driver_rx_buffer buf[MAXDESCS];
    uint64_t flags = 0;
    int res;

    if (!initialized) return 0;

    //stats_dump();

    // TODO: This loop can cause very heavily bursty behaviour, if the packets
    // arrive faster than they can be processed.
    count = 0;
<<<<<<< HEAD
    while (e10k_queue_get_rxbuf(q, &op, &len, &last, &flags) == 0) {
#if TRACE_ETHERSRV_MODE
        trace_event(TRACE_SUBSYS_NNET, TRACE_EVENT_NNET_DRVRX, 0);
#endif // TRACE_ETHERSRV_MODE
=======
    pkt_cnt = 0;
    while ((res = e10k_queue_get_rxbuf(q, &op, &len, &last, &flags)) == 0 ||
           pkt_cnt != 0)
    {
        if (res != 0) continue;
#if TRACE_ONLY_LLNET
        trace_event(TRACE_SUBSYS_LLNET, TRACE_EVENT_LLNET_DRVRX, 0);
#endif // TRACE_ONLY_LLNET
>>>>>>> 83af38ab

        DEBUG("New packet (q=%d f=%"PRIx64")\n", qi, flags);

        buf[pkt_cnt].opaque = op;
        buf[pkt_cnt].len = len;
        pkt_cnt++;
        if (last) {
            process_received_packet(buf, pkt_cnt, flags);
            pkt_cnt = 0;
        } else {
            assert(pkt_cnt < MAXDESCS - 1);
        }
        count++;
        flags = 0;
    }

    if (count > 0) e10k_queue_bump_rxtail(q);
    return count;
}




/******************************************************************************/
/* Misc */


/* Helper call-backs for queue manager */
static errval_t update_txtail(void *opaque, size_t tail)
{
    assert(d != NULL);

    e10k_tdt_wr(d, qi, tail);
    return SYS_ERR_OK;
}

static errval_t update_rxtail(void *opaque, size_t tail)
{
    assert(d != NULL);

    e10k_rdt_1_wr(d, qi, tail);
    return SYS_ERR_OK;
}

/**
 * Callback to pass MAC address to queue manager library.
 */
static void get_mac_addr_fn(uint8_t *mac)
{
    memcpy(mac, &mac_address, 6);
}




/******************************************************************************/
/* Device/queue initialization */

/** Allocate queue n and return handle for queue manager */
static void setup_queue(void)
{
    struct e10k_queue_ops ops = {
        .update_txtail = update_txtail,
        .update_rxtail = update_rxtail };

    size_t tx_size, txhwb_size, rx_size;
    void *tx_virt, *txhwb_virt, *rx_virt;
    vregion_flags_t flags;



    INITDEBUG("setup_queue\n");

    // Decide on which flags to use for the mappings
    flags = (cache_coherence ? VREGION_FLAGS_READ_WRITE :
                               VREGION_FLAGS_READ_WRITE_NOCACHE);

    // Allocate memory for descriptor rings
    tx_size = e10k_q_tdesc_legacy_size * NTXDESCS;
    tx_virt = alloc_map_frame(flags, tx_size, &tx_frame);
    assert(tx_virt != NULL);

    rx_size = e10k_q_rdesc_legacy_size * NRXDESCS;
    rx_virt = alloc_map_frame(flags, rx_size, &rx_frame);
    assert(rx_virt != NULL);

    // Register memory with device manager
    txhwb_virt = NULL;
    if (use_txhwb) {
        txhwb_size = BASE_PAGE_SIZE;
        txhwb_virt = alloc_map_frame(flags, txhwb_size, &txhwb_frame);
        assert(txhwb_virt != NULL);
        memset(txhwb_virt, 0, sizeof(uint32_t));
        assert(txhwb_virt != NULL);
    }

    // Initialize queue manager
    q = e10k_queue_init(tx_virt, NTXDESCS, txhwb_virt, rx_virt, NRXDESCS, &ops,
                        NULL);

    idc_register_queue_memory(qi, tx_frame, txhwb_frame, rx_frame, RXBUFSZ);
}

/** Hardware queue initialized in card driver */
static void hwqueue_initialized(void)
{
    idc_set_interrupt_rate(qi, interrupt_delay);
}

/** Terminate this queue driver */
static void terminate_queue_fn(void)
{
    idc_terminate_queue();
}





/******************************************************************************/
/* Management interface implemetation */

/** Request device register cap from card driver */
static void idc_request_device_info(void)
{

    errval_t r;
    INITDEBUG("idc_request_device_info()\n");

    if (!standalone) {
        cd_request_device_info(NULL);
        return;
    }

    r = e10k_request_device_info__tx(binding, NOP_CONT);
    // TODO: handle busy
    assert(err_is_ok(r));
}

/** Send memory caps to card driver */
static void idc_register_queue_memory(uint8_t queue,
                                      struct capref tx,
                                      struct capref txhwb,
                                      struct capref rx,
                                      uint32_t rxbufsz)
{

    errval_t r;
    INITDEBUG("idc_register_queue_memory()\n");

    if (!standalone) {
        cd_register_queue_memory(NULL, queue, tx, txhwb, rx, rxbufsz,
                use_interrupts, use_rsc);
        return;
    }

    r = e10k_register_queue_memory__tx(binding, NOP_CONT, queue,
                                       tx, txhwb, rx, rxbufsz, use_interrupts,
                                       use_rsc);
    // TODO: handle busy
    assert(err_is_ok(r));
}

/** Modify interrupt rate for queue */
static void idc_set_interrupt_rate(uint8_t queue, uint16_t rate)
{
    errval_t r;

    INITDEBUG("idc_set_interrupt_rate()\n");

    if (!standalone) {
        cd_set_interrupt_rate(NULL, queue, rate);
        return;
    }

    r = e10k_set_interrupt_rate__tx(binding, NOP_CONT, queue, rate);
    // TODO: handle busy
    assert(err_is_ok(r));

}

/** Tell card driver to stop this queue. */
static void idc_terminate_queue(void)
{
    errval_t r;
    INITDEBUG("idc_terminate_queue()\n");

    if (!standalone) {
        USER_PANIC("Terminating monolithic driver is not a good idea");
    }

    r = e10k_terminate_queue__tx(binding, NOP_CONT, qi);
    // TODO: handle busy
    assert(err_is_ok(r));
}

// Callback from device manager
void qd_queue_init_data(struct e10k_binding *b, struct capref registers,
        uint64_t macaddr)
{
    struct frame_identity frameid = { .base = 0, .bits = 0 };
    errval_t err;
    void *virt;

    INITDEBUG("idc_queue_init_data\n");

    mac_address = macaddr;

    // Map device registers
    invoke_frame_identify(registers, &frameid);
    err = vspace_map_one_frame_attr(&virt, 1 << frameid.bits, registers,
            VREGION_FLAGS_READ_WRITE_NOCACHE, NULL, NULL);
    assert(err_is_ok(err));

    // Initialize mackerel device
    d = malloc(sizeof(*d));
    e10k_initialize(d, virt);

    // Initialize queue
    setup_queue();
}

// Callback from device manager
void qd_queue_memory_registered(struct e10k_binding *b)
{
    initialized = 1;

    hwqueue_initialized();

    // Register queue with queue_mgr library
    ethersrv_init((char*) service_name, qi, get_mac_addr_fn, terminate_queue_fn,
        transmit_pbuf_list_fn, find_tx_free_slot_count_fn,
        handle_free_tx_slot_fn, RXBUFSZ, register_rx_buffer_fn,
        find_rx_free_slot_count_fn);
}

// Callback from device manager
void qd_write_queue_tails(struct e10k_binding *b)
{
    INITDEBUG("idc_write_queue_tails()\n");

    e10k_queue_bump_rxtail(q);
    e10k_queue_bump_txtail(q);
}

// Callback from device manager
static void idc_queue_terminated(struct e10k_binding *b)
{
    errval_t err;

    INITDEBUG("idc_queue_terminated()\n");

    // Free memory for hardware ring buffers
    err = vspace_unmap(q->tx_ring);
    assert(err_is_ok(err));
    err = vspace_unmap(q->rx_ring);
    assert(err_is_ok(err));
    err = cap_delete(tx_frame);
    assert(err_is_ok(err));
    err = cap_delete(rx_frame);
    assert(err_is_ok(err));

    if (!capref_is_null(txhwb_frame)) {
        err = vspace_unmap(q->tx_hwb);
        assert(err_is_ok(err));
        err = cap_delete(txhwb_frame);
        assert(err_is_ok(err));
    }

    exit(0);
}

static struct e10k_rx_vtbl rx_vtbl = {
    .queue_init_data = qd_queue_init_data,
    .queue_memory_registered = qd_queue_memory_registered,
    .write_queue_tails = qd_write_queue_tails,
    .queue_terminated = idc_queue_terminated,
};

static void bind_cb(void *st, errval_t err, struct e10k_binding *b)
{
    assert(err_is_ok(err));

    INITDEBUG("Sucessfully connected to management interface\n");

    b->rx_vtbl = rx_vtbl;
    binding = b;

    idc_request_device_info();
}

/** Connect to the management interface */
static void connect_to_mngif(void)
{
    errval_t r;
    iref_t iref;
    const char *suffix = "_e10kmng";
    char name[strlen(service_name) + strlen(suffix) + 1];

    // Build label for interal management service
    sprintf(name, "%s%s", service_name, suffix);

    // Connect to service
    INITDEBUG("Looking up management interface (%s)\n", name);
    r = nameservice_blocking_lookup(name, &iref);
    assert(err_is_ok(r));

    INITDEBUG("Binding to management interface\n");
    r = e10k_bind(iref, bind_cb, NULL, get_default_waitset(),
            IDC_BIND_FLAGS_DEFAULT);
    assert(err_is_ok(r));
}

void qd_argument(const char *arg)
{
    if (strncmp(arg, "cardname=", strlen("cardname=") - 1) == 0) {
        service_name = arg + strlen("cardname=");
        ethersrv_argument(arg);
    } else if (strncmp(arg, "queue=", strlen("queue=") - 1) == 0) {
        qi = atol(arg + strlen("queue="));
        ethersrv_argument(arg);
    } else if (strncmp(arg, "cache_coherence=",
                       strlen("cache_coherence=") - 1) == 0) {
        cache_coherence = !!atol(arg + strlen("cache_coherence="));
    } else if (strncmp(arg, "head_idx_wb=",
                       strlen("head_idx_wb=") - 1) == 0) {
        use_txhwb = !!atol(arg + strlen("head_idx_wb="));
    } else if (strncmp(arg, "interrupts=",
                       strlen("interrupts=") - 1) == 0) {
        use_interrupts = !!atol(arg + strlen("interrupts="));
    } else if (strncmp(arg, "rsc=",
                       strlen("rsc=") - 1) == 0) {
        use_rsc = !!atol(arg + strlen("rsc="));
    } else if (strncmp(arg, "int_delay=",
                       strlen("int_delay=") - 1) == 0) {
        long i = atol(arg + strlen("int_delay="));
        uint16_t max_delay = 1023;
        if (i < 0 || i > max_delay) {
            printf("Invalid int_delay value, must be between 0 and %u\n",
                max_delay);
        } else {
            interrupt_delay = i;
        }
    } else {
        ethersrv_argument(arg);
    }
}

static void parse_cmdline(int argc, char **argv)
{
    int i;
    for (i = 1; i < argc; i++) {
        qd_argument(argv[i]);
    }
}


static void eventloop(void)
{
    struct waitset *ws;
    errval_t err;

    INITDEBUG("eventloop()\n");

    ws = get_default_waitset();
    while (1) {
        err = event_dispatch_non_block(ws);
        do_pending_work_for_all();
        check_for_new_packets();
        check_for_free_txbufs();
    }
}

static void eventloop_ints(void)
{
    struct waitset *ws;
    INITDEBUG("eventloop_ints()\n");

    ws = get_default_waitset();
    while (1) {
        event_dispatch(ws);
        do_pending_work_for_all();
    }
}

void qd_interrupt(bool is_rx, bool is_tx)
{
    size_t count;

#if TRACE_ETHERSRV_MODE
    trace_event(TRACE_SUBSYS_NNET, TRACE_EVENT_NNET_NI_I, 0);
#endif // TRACE_ETHERSRV_MODE

    if (is_rx) {
        count = check_for_new_packets();
        if (count == 0) {
            //printf("No RX\n");
        }
    }
    check_for_free_txbufs();
}

void qd_main(void)
{
    // Validate some settings
    if (qi == -1) {
        USER_PANIC("For queue driver the queue= parameter has to be specified "
                   "on the command line!");
    }

    if (use_interrupts && standalone) {
        USER_PANIC("Interrupts with standalone queue driver not yet "
                   "implemented");
    }

    if (standalone) {
        connect_to_mngif();
    } else {
        idc_request_device_info();
    }

    if (use_interrupts) {
        eventloop_ints();
    } else {
        eventloop();
    }
}

int main(int argc, char **argv)
{
    DEBUG("Started\n");
    standalone = true;
    parse_cmdline(argc, argv);
    qd_main();
}




void cd_request_device_info(struct e10k_binding *b)
{
    USER_PANIC("Should not be called");
}

void cd_register_queue_memory(struct e10k_binding *b,
                              uint8_t queue,
                              struct capref tx,
                              struct capref txhwb,
                              struct capref rx,
                              uint32_t rxbufsz,
                              bool use_ints,
                              bool use_rsc_)
{
    USER_PANIC("Should not be called");
}

void cd_set_interrupt_rate(struct e10k_binding *b,
                           uint8_t queue,
                           uint16_t rate)
{
    USER_PANIC("Should not be called");
}
<|MERGE_RESOLUTION|>--- conflicted
+++ resolved
@@ -372,21 +372,15 @@
     // TODO: This loop can cause very heavily bursty behaviour, if the packets
     // arrive faster than they can be processed.
     count = 0;
-<<<<<<< HEAD
-    while (e10k_queue_get_rxbuf(q, &op, &len, &last, &flags) == 0) {
-#if TRACE_ETHERSRV_MODE
-        trace_event(TRACE_SUBSYS_NNET, TRACE_EVENT_NNET_DRVRX, 0);
-#endif // TRACE_ETHERSRV_MODE
-=======
     pkt_cnt = 0;
     while ((res = e10k_queue_get_rxbuf(q, &op, &len, &last, &flags)) == 0 ||
            pkt_cnt != 0)
     {
         if (res != 0) continue;
-#if TRACE_ONLY_LLNET
-        trace_event(TRACE_SUBSYS_LLNET, TRACE_EVENT_LLNET_DRVRX, 0);
-#endif // TRACE_ONLY_LLNET
->>>>>>> 83af38ab
+#if TRACE_ETHERSRV_MODE
+        trace_event(TRACE_SUBSYS_NNET, TRACE_EVENT_NNET_DRVRX, 0);
+#endif // TRACE_ETHERSRV_MODE
+
 
         DEBUG("New packet (q=%d f=%"PRIx64")\n", qi, flags);
 
