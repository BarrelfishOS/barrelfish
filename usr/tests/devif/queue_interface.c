/*
 * Copyright (c) 2007, 2008, 2009, 2010, 2011, 2012, ETH Zurich.
 * All rights reserved.
 *
 * This file is distributed under the terms in the attached LICENSE file.
 * If you do not find this file, copies can be found by writing to:
 * ETH Zurich D-INFK, Haldeneggsteig 4, CH-8092 Zurich. Attn: Systems Group.
 */

#include <stdlib.h>
#include <stdio.h>
#include <time.h>
#include <barrelfish/barrelfish.h>
#include <barrelfish/waitset.h>
#include <barrelfish/waitset_chan.h>
#include <barrelfish/nameservice_client.h>
#include <barrelfish/deferred.h>
#include <devif/queue_interface.h>
#include <devif/backends/net/sfn5122f_devif.h>
#include <devif/backends/net/e10k_devif.h>
#include <devif/backends/descq.h>
#include <bench/bench.h>
#include <net_interfaces/flags.h>
#include <net/net_filter.h>
#include <if/devif_test_defs.h>

//#define DEBUG(x...) printf("devif_test: " x)
#define DEBUG(x...) do {} while (0)

#define TX_BUF_SIZE 2048
#define RX_BUF_SIZE 2048
#define NUM_ENQ 512
#define NUM_RX_BUF 1024
#define NUM_ROUNDS_TX 16384
#define NUM_ROUNDS_RX 128
#define MEMORY_SIZE BASE_PAGE_SIZE*512

static char* card;
static uint32_t ip_dst;
static uint32_t ip_src;

static struct capref memory_rx;
static struct capref memory_tx;
static regionid_t regid_rx;
static regionid_t regid_tx;
static struct frame_identity id;
static lpaddr_t phys_rx;
static lpaddr_t phys_tx;
static struct net_filter_state* filter;


static volatile uint32_t num_tx = 0;
static volatile uint32_t num_rx = 0;
<<<<<<< HEAD
static uint64_t enq_total = 0;
static uint64_t deq_total = 0;

=======
static uint64_t qid;
>>>>>>> 4080b766

static void* va_rx;
static void* va_tx;

struct direct_state {
    struct list_ele* first;
    struct list_ele* last;
};

struct list_ele{
    regionid_t rid;
    bufferid_t bid;
    lpaddr_t addr;
    size_t len;
    uint64_t flags;
   
    struct list_ele* next;
};


static struct waitset_chanstate *chan = NULL;
static struct waitset card_ws;

static struct devif_test_binding* binding;

static uint8_t udp_header[8] = {
    0x07, 0xD0, 0x07, 0xD0,
    0x00, 0x80, 0x00, 0x00,
};

static void print_buffer(size_t len, bufferid_t bid)
{
   /*
    uint8_t* buf = (uint8_t*) va_rx+bid;
    printf("Packet in region %p at address %p len %zu \n",
           va_rx, buf, len);
    for (int i = 0; i < len; i++) {
        if (((i % 10) == 0) && i > 0) {
            printf("\n");
        }
        printf("%2X ", buf[i]);
    }
    printf("\n");
    */
}

static void wait_for_interrupt(void)
{
    errval_t err = event_dispatch(&card_ws);
    if (err_is_fail(err)) {
        USER_PANIC_ERR(err, "error in event_dispatch for wait_for_interrupt");
    }
}

static void event_cb(void* queue)
{
    struct devq* q = (struct devq*) queue;

    errval_t err;

    regionid_t rid;
    genoffset_t offset;
    genoffset_t length;
    genoffset_t valid_data;
    genoffset_t valid_length;
    uint64_t flags;

    err = SYS_ERR_OK;
    uint64_t start, end;

    while (err == SYS_ERR_OK) {
        start = rdtscp();
        err = devq_dequeue(q, &rid, &offset, &length, &valid_data,
                           &valid_length, &flags);
        end = rdtscp();
        if (err_is_fail(err)) {
            break;
        }

        deq_total += end - start;

        if (flags & NETIF_TXFLAG) {
            DEBUG("Received TX buffer back \n");
            num_tx++;
        } else if (flags & NETIF_RXFLAG) {
            num_rx++;
            DEBUG("Received RX buffer \n");
            print_buffer(valid_length, offset);
        } else {
            printf("Unknown flags %lx \n", flags);
        }
    }

    // MSIX is not working on so we have to "simulate interrupts"
    err = waitset_chan_register(&card_ws, chan,
                                MKCLOSURE(event_cb, queue));
    if (err_is_fail(err) && err_no(err) == LIB_ERR_CHAN_ALREADY_REGISTERED) {
        printf("Got actual interrupt?\n");
    }
    else if (err_is_fail(err)) {
        USER_PANIC_ERR(err, "Can't register our dummy channel.");
    }
    err = waitset_chan_trigger(chan);
    if (err_is_fail(err)) {
        USER_PANIC_ERR(err, "trigger failed.");
    }
}

static struct devq* create_net_queue(char* card_name)
{   
    errval_t err;
    struct capref ep = NULL_CAP;

    if (strncmp(card_name, "sfn5122f", 8) == 0) {
        debug_printf("Creating sfn5122f queue \n");
        struct sfn5122f_queue* q;
        
        err = sfn5122f_queue_create(&q, event_cb, &ep, /* userlevel*/ true,
                                    /*interrupts*/ false,
                                    /*default queue*/ false);
        if (err_is_fail(err)){
            USER_PANIC("Allocating devq failed \n");
        }

        return (struct devq*) q;
    }

    if (strncmp(card_name, "e10k", 4) == 0) {
        struct e10k_queue* q;
        
        debug_printf("Creating e10k queue \n");
        err = e10k_queue_create(&q, event_cb, &ep, /*VFs */ false,
                                6, 0, 0, 0,
                                /*MSIX interrupts*/ false, false);
        if (err_is_fail(err)){
            USER_PANIC("Allocating devq failed \n");
        }
        return (struct devq*) q;
    }

    USER_PANIC("Unknown card name\n");

    return NULL;
}

static void test_net_tx(void)
{
    num_tx = 0;
    num_rx = 0;

    errval_t err;
    struct devq* q;
    

    q = create_net_queue(card);
    assert(q != NULL);


    debug_printf("Creating net queue done\n");
    waitset_init(&card_ws);

    // MSIX is not working on sfn5122f yet so we have to "simulate interrupts"
    chan = malloc(sizeof(struct waitset_chanstate));
    waitset_chanstate_init(chan, CHANTYPE_AHCI);

    err = waitset_chan_register(&card_ws, chan, MKCLOSURE(event_cb, q));
    if (err_is_fail(err)) {
        USER_PANIC_ERR(err, "waitset_chan_regster failed.");
    }

    err = waitset_chan_trigger(chan);
    if (err_is_fail(err)) {
        USER_PANIC_ERR(err, "trigger failed.");
    }

    err = devq_register(q, memory_tx, &regid_tx);
    if (err_is_fail(err)){
        USER_PANIC("Registering memory to devq failed \n");
    }
    

    // write something into the buffers
    char* write = NULL;

    for (int i = 0; i < NUM_ENQ; i++) {
        write = va_tx + i*(TX_BUF_SIZE);
        for (int j = 0; j < 8; j++) {
            write[j] = udp_header[j];
        }
        for (int j = 8; j < TX_BUF_SIZE; j++) {
            write[j] = 'a';
        }
    }

    // Send something
    cycles_t t1 = bench_tsc();

    for (int z = 0; z < NUM_ROUNDS_TX; z++) {
        for (int i = 0; i < NUM_ENQ; i++) {
            err = devq_enqueue(q, regid_tx, i*(TX_BUF_SIZE), TX_BUF_SIZE,
                               0, TX_BUF_SIZE,
                               NETIF_TXFLAG | NETIF_TXFLAG_LAST);
            if (err_is_fail(err)){
                USER_PANIC("Devq enqueue failed \n");
            }
        }

        while(true) {
            if ((num_tx < NUM_ENQ)) {
                wait_for_interrupt();
            } else {
                break;
            }
        }
        num_tx = 0;
    }

    cycles_t t2 = bench_tsc();
    cycles_t result = (t2 -t1 - bench_tscoverhead());
 
    uint64_t sent_bytes = (uint64_t) TX_BUF_SIZE*NUM_ENQ*NUM_ROUNDS_TX;
    double result_ms = (double) bench_tsc_to_ms(result);
    double bw = sent_bytes / result_ms / 1000;
    
    printf("Write throughput %.2f [MB/s] for %.2f ms \n", bw, result_ms);

    
    err = devq_control(q, 1, 1, &sent_bytes);
    if (err_is_fail(err)){
        printf("%s \n", err_getstring(err));
        USER_PANIC("Devq control failed \n");
    }

    err = devq_deregister(q, regid_tx, &memory_tx);
    if (err_is_fail(err)){
        printf("%s \n", err_getstring(err));
        USER_PANIC("Devq deregister tx failed \n");
    }
    
    err = devq_destroy(q);
    if (err_is_fail(err)){
        printf("%s \n", err_getstring(err));
        USER_PANIC("Destroying %s queue failed \n", card);
    }

    printf("SUCCESS: %s tx test ended\n", card);
}


static void test_net_rx(void)
{

    num_tx = 0;
    num_rx = 0;

    errval_t err;
    struct devq* q;
   
    q = create_net_queue(card);
    assert(q != NULL);

    waitset_init(&card_ws);

    // MSIX is not working on sfn5122f yet so we have to "simulate interrupts"
    chan = malloc(sizeof(struct waitset_chanstate));
    waitset_chanstate_init(chan, CHANTYPE_AHCI);

    err = waitset_chan_register(&card_ws, chan, MKCLOSURE(event_cb, q));
    if (err_is_fail(err)) {
        USER_PANIC_ERR(err, "waitset_chan_regster failed.");
    }

    err = waitset_chan_trigger(chan);
    if (err_is_fail(err)) {
        USER_PANIC_ERR(err, "trigger failed.");
    }

    err = net_filter_init(&filter, card);
    if (err_is_fail(err)) {
        USER_PANIC("Installing filter failed \n");
    }

    struct net_filter_ip ip_filt ={
        .qid = 1,
        .ip_dst = ip_dst,
        .ip_src = ip_src, 
        .port_src = 0,
        .port_dst = 7,
        .type = NET_FILTER_UDP,
    };

    err = net_filter_ip_install(filter, &ip_filt);
    if (err_is_fail(err)){
        USER_PANIC("Allocating devq failed \n");
    }

    err = devq_register(q, memory_rx, &regid_rx);
    if (err_is_fail(err)){
        USER_PANIC("Registering memory to devq failed \n");
    }
    
    // Enqueue RX buffers to receive into
    for (int i = 0; i < NUM_ROUNDS_RX; i++){
        err = devq_enqueue(q, regid_rx, i*RX_BUF_SIZE, RX_BUF_SIZE,
                           0, RX_BUF_SIZE,
                           NETIF_RXFLAG);
        if (err_is_fail(err)){
            USER_PANIC("Devq enqueue failed: %s\n", err_getstring(err));
        }

    }

    while (true) {
        if ((num_rx < NUM_ROUNDS_RX)) {
            wait_for_interrupt();
        } else {
            break;
        }
    }
 
    uint64_t ret;   
    err = devq_control(q, 1, 1, &ret);
    if (err_is_fail(err)){
        printf("%s \n", err_getstring(err));
        USER_PANIC("Devq control failed \n");
    }

    err = devq_deregister(q, regid_rx, &memory_rx);
    if (err_is_fail(err)){
        printf("%s \n", err_getstring(err));
        USER_PANIC("Devq deregister rx failed \n");
    }
   
    err = devq_destroy(q);
    if (err_is_fail(err)){
        printf("%s \n", err_getstring(err));
        USER_PANIC("Destroying %s queue failed \n", card);
    }

    printf("SUCCESS: %s rx test ended\n", card);
}


static errval_t descq_notify(struct descq* q)
{
    errval_t err = SYS_ERR_OK;
    struct devq* queue = (struct devq*) q;
    
    regionid_t rid;
    genoffset_t offset;
    genoffset_t length;
    genoffset_t valid_data;
    genoffset_t valid_length;
    uint64_t flags;
    uint64_t start, end;

    while(err_is_ok(err)) {
        start = rdtscp();
        err = devq_dequeue(queue, &rid, &offset, &length, &valid_data,
                           &valid_length, &flags);
        end = rdtscp();
        if (err_is_ok(err)){
            num_rx++;
            deq_total += end - start;
        }
    }
    return SYS_ERR_OK;
}


static void bind_cb(void *st, errval_t err, struct devif_test_binding *b)
{
    uint64_t* bound = (uint64_t*) st;
    assert(err_is_ok(err));
    devif_test_rpc_client_init(b);
    binding = b;
    *bound = 1;
}

static errval_t get_descq_ep(struct capref* ep)
{
    errval_t err;
    iref_t iref;
    uint64_t state = 0;

    err = slot_alloc(ep);
    if (err_is_fail(err)) {
        return err;
    }
    
    err = nameservice_blocking_lookup("devif_test_ep", &iref);
    if (err_is_fail(err)) {
        goto out;
    }

    err = devif_test_bind(iref, bind_cb, (void*) &state, get_default_waitset(),
                          IDC_BIND_FLAGS_DEFAULT);
    if (err_is_fail(err)) {
        goto out;
    }
   
    while (state == 0) {
        event_dispatch(get_default_waitset());
    }

    errval_t err2;
    err = binding->rpc_tx_vtbl.request_ep(binding, disp_get_core_id(), 
                                          &err2, ep); 
    if (err_is_fail(err) || err_is_fail(err2)) {
        err = err_is_fail(err) ? err : err2;
        goto out;
    }

    debug_printf("Connection setup done \n");
    return SYS_ERR_OK;

out:
    slot_free(*ep);
    return err;
}


static void test_idc_queue(bool use_ep)
{
    num_tx = 0;
    num_rx = 0;

    errval_t err;
    struct devq* q;
    struct descq* queue;
    struct descq_func_pointer f;
    f.notify = descq_notify;
   
    debug_printf("Descriptor queue test started \n");
    if (use_ep) {
        printf("Descriptor queue use endpoint for setup\n");
        struct capref ep;        
        
        err = get_descq_ep(&ep);
        if (err_is_fail(err)){
            USER_PANIC("Allocating devq failed \n");
        }
            
        err = descq_create_with_ep(&queue, DESCQ_DEFAULT_SIZE, ep,
                                   &qid, &f);
        if (err_is_fail(err)){
            USER_PANIC("Allocating devq failed \n");
        }
        
    } else {
        printf("Descriptor queue use name service for setup\n");
        err = descq_create(&queue, DESCQ_DEFAULT_SIZE, "test_queue",
                           false, &qid, &f);
        if (err_is_fail(err)){
            USER_PANIC("Allocating devq failed \n");
        }
    }
   
    q = (struct devq*) queue;

    printf("Registering RX\n");
    err = devq_register(q, memory_rx, &regid_rx);
    if (err_is_fail(err)){
        USER_PANIC("Registering memory to devq failed \n");
    }
  
    printf("Registering TX\n");
    err = devq_register(q, memory_tx, &regid_tx);
    if (err_is_fail(err)){
        USER_PANIC("Registering memory to devq failed \n");
    }
 
    printf("Sending messages\n");
    // Enqueue RX buffers to receive into
    uint64_t start, end, total;
    total = 0;
    for (int j = 0; j < 1000000; j++){
        for (int i = 0; i < 32; i++){
            start = rdtscp();
            err = devq_enqueue(q, regid_rx, i*2048, 2048, 
                               0, 2048, 0);
            end = rdtscp();
            if (err_is_fail(err)){
                // retry
                i--;
            } else {
                enq_total += end - start;
                num_tx++;
            }
        }

        err = devq_notify(q);
        if (err_is_fail(err)) {
                USER_PANIC("Devq notify failed: %s\n", err_getstring(err));
        }
        event_dispatch(get_default_waitset());
        if ((j % 100000) == 0) {
            debug_printf("Round %d \n", j);
        }
    }    

    while(num_tx != num_rx) {
        event_dispatch(get_default_waitset());
    }

    err = devq_control(q, 1, 1, NULL);
    if (err_is_fail(err)){
        printf("%s \n", err_getstring(err));
        USER_PANIC("Devq control failed \n");
    }

    err = devq_deregister(q, regid_rx, &memory_rx);
    if (err_is_fail(err)){
        printf("%s \n", err_getstring(err));
        USER_PANIC("Devq deregister rx failed \n");
    }

    err = devq_deregister(q, regid_tx, &memory_tx);
    if (err_is_fail(err)){
        printf("%s \n", err_getstring(err));
        USER_PANIC("Devq deregister tx failed \n");
    }
    printf("AVG enqueue %f num_enq %d \n", (double) enq_total/num_tx, num_tx);
    printf("AVG dequeue %f num_deq %d\n", (double) deq_total/num_rx, num_rx);

}

int main(int argc, char *argv[])
{
    errval_t err;
    // Allocate memory
    err = frame_alloc(&memory_rx, MEMORY_SIZE, NULL);
    if (err_is_fail(err)){
        USER_PANIC("Allocating cap failed \n");
    }

    err = frame_alloc(&memory_tx, MEMORY_SIZE, NULL);
    if (err_is_fail(err)){
        USER_PANIC("Allocating cap failed \n");
    }
    
    // RX frame
    err = invoke_frame_identify(memory_rx, &id);
    if (err_is_fail(err)) {
        USER_PANIC("Frame identify failed \n");
    }

    err = vspace_map_one_frame_attr(&va_rx, id.bytes, memory_rx,
                                    VREGION_FLAGS_READ, NULL, NULL);
    if (err_is_fail(err)) {
        USER_PANIC("Frame mapping failed \n");
    }

    phys_rx = id.base;

    // TX Frame
    err = invoke_frame_identify(memory_tx, &id);
    if (err_is_fail(err)) {
        USER_PANIC("Frame identify failed \n");
    }
   
    err = vspace_map_one_frame_attr(&va_tx, id.bytes, memory_tx,
                                    VREGION_FLAGS_WRITE, NULL, NULL);
    if (err_is_fail(err)) {
        USER_PANIC("Frame mapping failed \n");
    }

    phys_tx = id.base;

    if (argc > 3) {
        ip_src = atoi(argv[2]);
        ip_dst = atoi(argv[3]);
    } else {
        USER_PANIC("NO src or dst IP given \n");
    }

    if (argc > 4) {
        card = argv[4];
        printf("Card =%s \n", card);
    } else {
        card = "e10k";
    }

    if (strcmp(argv[1], "net_tx") == 0) {
        test_net_tx();
    }

    if (strcmp(argv[1], "net_rx") == 0) {
        test_net_rx();
    }

    if (strcmp(argv[1], "idc") == 0) {
        test_idc_queue(false);
        test_idc_queue(true);
        printf("SUCCESS: IDC queue\n");
    }
   
    barrelfish_usleep(1000*1000*5);
}
<|MERGE_RESOLUTION|>--- conflicted
+++ resolved
@@ -51,13 +51,9 @@
 
 static volatile uint32_t num_tx = 0;
 static volatile uint32_t num_rx = 0;
-<<<<<<< HEAD
 static uint64_t enq_total = 0;
 static uint64_t deq_total = 0;
-
-=======
 static uint64_t qid;
->>>>>>> 4080b766
 
 static void* va_rx;
 static void* va_tx;
@@ -580,9 +576,9 @@
         printf("%s \n", err_getstring(err));
         USER_PANIC("Devq deregister tx failed \n");
     }
+
     printf("AVG enqueue %f num_enq %d \n", (double) enq_total/num_tx, num_tx);
     printf("AVG dequeue %f num_deq %d\n", (double) deq_total/num_rx, num_rx);
-
 }
 
 int main(int argc, char *argv[])
