/** \file
 *  \brief inheritance of file descriptors
 */

/*
 * Copyright (c) 2010, 2012, ETH Zurich.
 * All rights reserved.
 *
 * This file is distributed under the terms in the attached LICENSE file.
 * If you do not find this file, copies can be found by writing to:
 * ETH Zurich D-INFK, Haldeneggsteig 4, CH-8092 Zurich. Attn: Systems Group.
 */

#include <stdio.h>
#include <stdlib.h>
#include <string.h>

#include <unistd.h>

#include <barrelfish/barrelfish.h>
#include <barrelfish/spawn_client.h>

#include "testdesc.h"

/* Copying the actual handles is hard.
 * We could try a deep copy, but really we should come up with a serialised
 * format for each type.  It also involves implementing the underlying
 * resources such that the descriptors can actually be used in the new
 * dispatcher.
 */

<<<<<<< HEAD
static size_t copy_file_fd(void *dest, lpaddr_t offset, struct fd_store *fds)
=======
static size_t copy_file_fd(void *dest, genpaddr_t offset, struct fd_store *fds)
>>>>>>> af1bdebb
{
    size_t size = sizeof(void *);

    printf("FILE\n\thandle: %p\n", fds->handle);

    /* This following isn't correct at all - we're just copying the value of
     * the pointer, which is useless in the new dispatcher */

    printf("copying %zu bytes from %p to %p\n", size, &fds->handle, dest);
    memcpy(dest, &fds->handle, size);
    fds->handle = (void*)(offset);
    printf("fd %d fixed handle is: %p\n", fds->num, fds->handle);

    return size;
}


<<<<<<< HEAD
static size_t copy_unixsock_fd(void *dest, lpaddr_t offset,
=======
static size_t copy_unixsock_fd(void *dest, genpaddr_t offset,
>>>>>>> af1bdebb
                                 struct fd_store *fds)
{
    // shallow copy. doesn't really help us.

    struct _unix_socket *ush;
    size_t size;

    ush = fds->handle;
    printf("adding UNIX socket (%p)\n\ttype: %x protocol: %x\n\tpassive: %d "
           "nonblkng: %d\n",
           fds->handle, ush->type, ush->protocol, ush->passive, ush->nonblocking);
    size = sizeof(struct _unix_socket);

    printf("copying %zu bytes from %p to %p\n", size, fds->handle, dest);
    memcpy(dest, fds->handle, size);
    fds->handle = (void*)(offset);
    printf("fd %d fixed handle is: %p\n", fds->num, fds->handle);

    return size;
}


/**
 * \brief Setup inherited file descriptors
 *
 */
static errval_t spawn_setup_fds(struct capref *frame)
{
    errval_t err;
    void *fdspg;

    // Create frame (actually multiple pages) for fds
    err = frame_alloc(frame, FDS_SIZE, NULL);
    if (err_is_fail(err)) {
        return err_push(err, SPAWN_ERR_CREATE_FDSPG);
    }

    // map it in so we can write to it
    err = vspace_map_one_frame(&fdspg, FDS_SIZE, *frame, NULL, NULL);
    if (err_is_fail(err)) {
        return err_push(err, SPAWN_ERR_MAP_FDSPG_TO_SELF);
    }

    /* Layout of FD page:
     * int num_fds
     * struct fd_store fdtab[num_fds]
     * uint8_t buf[] // store of actual handle data.  entries in fdtab above
     *               // point here (relative offset from the beginning of buf).
     * TODO: add the actual handle data!
     */
    int *num_fds = (int *)fdspg;
    *num_fds = 0;
    struct fd_store *fdtab = (struct fd_store *)(num_fds + 1);

    /* first copy all the fd table entries */
    struct fdtab_entry *fde;
    struct fd_store *fds;
    int i;
    for (i = MIN_FD; i < MAX_FD; i++) {
        fde = fdtab_get(i);
        if (fde->type != FDTAB_TYPE_AVAILABLE) {
            fds = &fdtab[*num_fds];
            fds->num = i;
            fds->type = fde->type;
            fds->handle = fde->handle;
            printf("added fd %d to fdtabs[%d]: %p as fd_store (%p: num: %d, "
                    "type: %d, (unfixed)handle: %p)\n",
                    i, *num_fds, &fdtab[*num_fds], fds, fds->num, fds->type,
                    fds->handle);
            (*num_fds)++;
        }
    }

    /* then copy all the handle data to the buffer */
    char *buf = (char *)&fdtab[*num_fds];
    char *dest = buf;
    genpaddr_t offset;
    size_t size;
    for (i = 0; i < *num_fds; i++) {
        fds =  &fdtab[i];
        offset = (genpaddr_t)(dest - buf);
        switch (fds->type) {
        case FDTAB_TYPE_FILE:
            size = copy_file_fd(dest, offset, fds);
            break;
        case FDTAB_TYPE_UNIX_SOCKET:
            size = copy_unixsock_fd(dest, offset, fds);
            break;
        default:
            // nothing to copy
            size = 0;
            break;
        }
        dest += size;
    }

    // unmap frame
    err = vspace_unmap(fdspg);

    return err;
}


static errval_t spawn_child(struct capref fdcap)

{
    errval_t err;

    char *argv[2] = { "testdesc-child", NULL };

    domainid_t new_domain = -1;

    coreid_t core = 0;

    // allocate inheritcn
    struct capref inheritcn_cap;
<<<<<<< HEAD
    err = alloc_inheritcn_with_fdcap(&inheritcn_cap, fdcap);
=======
    err = alloc_inheritcn_with_caps(&inheritcn_cap, fdcap,
                                    NULL_CAP, NULL_CAP);
>>>>>>> af1bdebb

    err = spawn_program_with_caps(core, argv[0], argv, NULL, inheritcn_cap,
                                  NULL_CAP, SPAWN_NEW_DOMAIN, &new_domain);

    if (err_is_fail(err)) {
        DEBUG_ERR(err, "failed spawn on core %d", core);
        return err;
    }

    return SYS_ERR_OK;

}

int main(int argc, char *argv[])
{
    errval_t err;

    printf("Test inheritance of file descriptors\n");

    // create some file handles
    int fd = open("test file", O_CREAT);
    printf("opened a file with fd: %d\n", fd);

    fd = socket(AF_UNIX, SOCK_STREAM, 0);
    printf("opened a socket with fd: %d\n", fd);

    struct capref fdcap;
    err = spawn_setup_fds(&fdcap);
    if (err_is_fail(err)) {
        DEBUG_ERR(err, "could not setup fds!\n");
        return EXIT_FAILURE;
    }

    err = spawn_child(fdcap);
    if (err_is_fail(err)) {
        DEBUG_ERR(err, "could not spawn child!\n");
        return EXIT_FAILURE;
    }

    return EXIT_SUCCESS;
}<|MERGE_RESOLUTION|>--- conflicted
+++ resolved
@@ -29,11 +29,7 @@
  * dispatcher.
  */
 
-<<<<<<< HEAD
 static size_t copy_file_fd(void *dest, lpaddr_t offset, struct fd_store *fds)
-=======
-static size_t copy_file_fd(void *dest, genpaddr_t offset, struct fd_store *fds)
->>>>>>> af1bdebb
 {
     size_t size = sizeof(void *);
 
@@ -51,11 +47,7 @@
 }
 
 
-<<<<<<< HEAD
 static size_t copy_unixsock_fd(void *dest, lpaddr_t offset,
-=======
-static size_t copy_unixsock_fd(void *dest, genpaddr_t offset,
->>>>>>> af1bdebb
                                  struct fd_store *fds)
 {
     // shallow copy. doesn't really help us.
@@ -172,12 +164,8 @@
 
     // allocate inheritcn
     struct capref inheritcn_cap;
-<<<<<<< HEAD
-    err = alloc_inheritcn_with_fdcap(&inheritcn_cap, fdcap);
-=======
     err = alloc_inheritcn_with_caps(&inheritcn_cap, fdcap,
                                     NULL_CAP, NULL_CAP);
->>>>>>> af1bdebb
 
     err = spawn_program_with_caps(core, argv[0], argv, NULL, inheritcn_cap,
                                   NULL_CAP, SPAWN_NEW_DOMAIN, &new_domain);
