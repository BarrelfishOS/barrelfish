--- conflicted
+++ resolved
@@ -52,26 +52,14 @@
 
 /* Architecture-specific syscalls - X86
  * FIXME: shouldn't these be in an arch-specific header? -AB */
-<<<<<<< HEAD
-#define SYSCALL_X86_FPU_TRAP_ON      8    ///< Turn FPU trap on (x86)
 #define SYSCALL_X86_RELOAD_LDT       9    ///< Reload the LDT register (x86_64)
 #define SYSCALL_SUSPEND             10    ///< Suspend the CPU
-#define SYSCALL_GET_ABS_TIME        11    ///< Get time elapsed since boot
-#define SYSCALL_MAP_NPT             12    ///< Unused? -SG, 2017-11-28.
-=======
-#define SYSCALL_X86_RELOAD_LDT       8    ///< Reload the LDT register (x86_64)
-#define SYSCALL_SUSPEND              9    ///< Suspend the CPU
->>>>>>> dde1627a
 
 /* Architecture-specific syscalls - ARMv7 */
 #define SYSCALL_ARMv7_CACHE_CLEAN    8    ///< Clean (write back) by VA
 #define SYSCALL_ARMv7_CACHE_INVAL    9    ///< Invalidate (discard) by VA
 
-<<<<<<< HEAD
-#define SYSCALL_COUNT               13     ///< Number of syscalls [0..SYSCALL_COUNT - 1]
-=======
 #define SYSCALL_COUNT               10     ///< Number of syscalls [0..SYSCALL_COUNT - 1]
->>>>>>> dde1627a
 
 /*
  * To understand system calls it might be helpful to know that there
