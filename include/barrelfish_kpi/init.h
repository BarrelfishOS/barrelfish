/**
 * \file
 * \brief init user-space domain special structures.
 */

/*
 * Copyright (c) 2007, 2008, 2009, 2010, 2012, ETH Zurich.
 * All rights reserved.
 *
 * This file is distributed under the terms in the attached LICENSE file.
 * If you do not find this file, copies can be found by writing to:
 * ETH Zurich D-INFK, Haldeneggsteig 4, CH-8092 Zurich. Attn: Systems Group.
 */

#ifndef BARRELFISH_KPI_INIT_H
#define BARRELFISH_KPI_INIT_H

#include <stdbool.h>

/**
 * Size of bootinfo mapping.
 */
#define BOOTINFO_SIZEBITS       (BASE_PAGE_BITS + 2)
#define BOOTINFO_SIZE           (1UL << BOOTINFO_SIZEBITS)

/**
 * Address (in spawned domain) of page with command-line arguments and environment
 */
#define ARGS_FRAME_BITS    17 // 128 kB
#define ARGS_SIZE          ((genpaddr_t)1 << ARGS_FRAME_BITS)
#define MAX_CMDLINE_ARGS   128
#define MAX_ENVIRON_VARS   128

/**
 * Size of page with inherited file descriptors
 */
#define FDS_SIZE          (32 * 1024)  // estimate worst case here.


/**
 * Size of dispatcher frame
 */
#define DISPATCHER_SIZE         ((genpaddr_t)1 << DISPATCHER_FRAME_BITS)

/**
 * Size of initial page to carry out monitor URPC
 */
// Supports at least #MON_URPC_CHANNEL_LEN
// Change #MON_URPC_CHANNEL_LEN if changing this
#define MON_URPC_SIZE           (2 * BASE_PAGE_SIZE)

/**

 * Maximum possible number of entries in the memory regions array. This is
 * limited by the page size minus the size of the initial part of the bootinfo
 * structure.
 */
#define MAX_MEM_REGIONS         ((BOOTINFO_SIZE - sizeof(struct bootinfo)) / \
                                 sizeof(struct mem_region))

/// Default number of entries in a cnode (in bits)
#define DEFAULT_CNODE_BITS    (BASE_PAGE_BITS - OBJBITS_CTE)

/// Default number of entries in a cnode
#define DEFAULT_CNODE_SLOTS      (1UL << DEFAULT_CNODE_BITS)

/// Number of entries in page cnode (in bits)
#define PAGE_CNODE_BITS         (DEFAULT_CNODE_BITS + 2)

/// Number of entries in page cnode
#define PAGE_CNODE_SLOTS        (1UL << PAGE_CNODE_BITS)

/// Number of entries in super cnode (in bits)
#define SUPER_CNODE_BITS        (DEFAULT_CNODE_BITS + 2)

/// Number of entries in page cnode
#define SUPER_CNODE_SLOTS        (1UL << SUPER_CNODE_BITS)

/// Remainder of guard size when subtracting bits from capaddr_t bitsize
#define GUARD_REMAINDER(bits)   (CPTR_BITS - (bits))

/* Root CNode */
#define ROOTCN_SLOT_TASKCN       0   ///< Taskcn slot in root cnode
#define ROOTCN_SLOT_PAGECN       1   ///< Pagecn slot in root cnode
#define ROOTCN_SLOT_BASE_PAGE_CN 2   ///< Slot for a cnode of BASE_PAGE_SIZE frames
#define ROOTCN_SLOT_SUPERCN      3   ///< Slot for a cnode of SUPER frames
#define ROOTCN_SLOT_SEGCN        4   ///< SegCN slot in root cnode
#define ROOTCN_SLOT_PACN         5   ///< PhysAddr cnode slot in root cnode
#define ROOTCN_SLOT_MODULECN     6   ///< Multiboot modules cnode slot in root cnode
#define ROOTCN_SLOT_SLOT_ALLOC0  7   ///< Root of slot alloc0
#define ROOTCN_SLOT_SLOT_ALLOC1  8   ///< Root of slot alloc1
#define ROOTCN_SLOT_SLOT_ALLOC2  9   ///< Root of slot alloc2
#define ROOTCN_SLOT_ARGCN        10  ///< Argcn slot in root cnode
#define ROOTCN_SLOTS_USER        11  ///< First free slot in root cnode for user

/* Size of CNodes in Root CNode if not the default size */
#define SLOT_ALLOC_CNODE_BITS   (DEFAULT_CNODE_BITS * 2)
#define SLOT_ALLOC_CNODE_SLOTS  (1UL << SLOT_ALLOC_CNODE_BITS)

/* Task CNode */
#define TASKCN_SLOT_DISPATCHER  1   ///< Dispatcher cap in task cnode
#define TASKCN_SLOT_ROOTCN      2   ///< RootCN slot in task cnode
#define TASKCN_SLOT_DISPFRAME   4   ///< Dispatcher frame cap in task cnode
#define TASKCN_SLOT_IRQ         5   ///< IRQ cap in task cnode
#define TASKCN_SLOT_IO          6   ///< IO cap in task cnode
#define TASKCN_SLOT_BOOTINFO    7   ///< Bootinfo frame slot in task cnode
#define TASKCN_SLOT_KERNELCAP   8   ///< Kernel cap in task cnode
#define TASKCN_SLOT_TRACEBUF    9   ///< Trace buffer cap in task cnode
#define TASKCN_SLOT_ARGSPAGE    10  ///< ?
#define TASKCN_SLOT_MON_URPC    11  ///< Frame cap for urpc comm.
#define TASKCN_SLOT_SESSIONID   12  ///< Session ID domain belongs to
#define TASKCN_SLOT_FDSPAGE     13  ///< cap for inherited file descriptors
#define TASKCN_SLOT_PERF_MON    14  ///< cap for performance monitoring
#define TASKCN_SLOT_DISPFRAME2  15  ///< Copy of dispatcher frame cap (mapped into spawn vspace)
#define TASKCN_SLOT_ARGSPAGE2   16  ///< Copy of environment cap (mapped into spawn vspace)
<<<<<<< HEAD
#ifdef __k1om__
#define TASKCN_SLOT_SYSMEM     17  ///< First free slot in taskcn for user
#define TASKCN_SLOTS_USER       18  ///< First free slot in taskcn for user
#else
#define TASKCN_SLOTS_USER       17  ///< First free slot in taskcn for user
#endif
=======
#define TASKCN_SLOT_COREBOOT    17  ///< Copy of realmode section used to bootstrap a core
#define TASKCN_SLOTS_USER       18  ///< First free slot in taskcn for user

>>>>>>> af1bdebb
/// Address bits resolved for the standard CNodes (taskcn, supercn, base_page_cn)
#define DEFAULT_CN_ADDR_BITS    (CPTR_BITS - DEFAULT_CNODE_BITS)

#define CPTR_BASE_PAGE_CN_BASE  (ROOTCN_SLOT_BASE_PAGE_CN << DEFAULT_CN_ADDR_BITS)
#define CPTR_SUPERCN_BASE       (ROOTCN_SLOT_SUPERCN << (CPTR_BITS - SUPER_CNODE_BITS))
#define CPTR_PHYADDRCN_BASE     (ROOTCN_SLOT_PACN << DEFAULT_CN_ADDR_BITS)
#define CPTR_MODULECN_BASE      (ROOTCN_SLOT_MODULECN << DEFAULT_CN_ADDR_BITS)
#define CPTR_PML4_BASE          (ROOTCN_SLOT_PAGECN << (CPTR_BITS - PAGE_CNODE_BITS))
#define MODULECN_SIZE_BITS      14  ///< Size of module cnode (in bits)

/**
 * Memory region types.
 */
enum region_type {
    /// Empty memory: describes a RAM cap in supercn
    RegionType_Empty,
    /// Code/Data of init itself: describes a Frame cap in segcn
    RegionType_RootTask,
    /// Physical address range (not RAM): describes a PhysAddr cap in physaddrcn
    RegionType_PhyAddr,
    /// BIOS tables and platform-specific data: describes a PhysAddr cap in physaddrcn
    RegionType_PlatformData,
    /// Multiboot module: describes multiple Frame caps in modulecn
    RegionType_Module,
    RegionType_Max ///< Must be last
};

/**
 * A memory region.
 */
struct mem_region {
    genpaddr_t       mr_base;///< Address of the start of the region
    enum region_type mr_type;///< Type of region
    uint8_t          mr_bits;///< Size as a power of two shift (not module type)
    bool             mr_consumed;///< Flag for user code to mark region consumed
    size_t           mrmod_size;///< Size in bytes (module type only)
    ptrdiff_t        mrmod_data;///< Offset of module string (module type only)
    int              mrmod_slot;///< First slot containing caps (module only)
};

/**
 * This structure holds essential information for the init process to
 * allocate and manage its address space.
 */
struct bootinfo {
#ifdef __k1om__
    uint64_t host_msg;
    uint8_t host_msg_bits;
#endif
    /// Number of entries in regions array
    size_t              regions_length;
    /// Amount of memory required to spawn another core
    size_t              mem_spawn_core;
    /// Memory regions array
    struct mem_region   regions[];
};

#endif<|MERGE_RESOLUTION|>--- conflicted
+++ resolved
@@ -113,18 +113,10 @@
 #define TASKCN_SLOT_PERF_MON    14  ///< cap for performance monitoring
 #define TASKCN_SLOT_DISPFRAME2  15  ///< Copy of dispatcher frame cap (mapped into spawn vspace)
 #define TASKCN_SLOT_ARGSPAGE2   16  ///< Copy of environment cap (mapped into spawn vspace)
-<<<<<<< HEAD
-#ifdef __k1om__
 #define TASKCN_SLOT_SYSMEM     17  ///< First free slot in taskcn for user
-#define TASKCN_SLOTS_USER       18  ///< First free slot in taskcn for user
-#else
-#define TASKCN_SLOTS_USER       17  ///< First free slot in taskcn for user
-#endif
-=======
-#define TASKCN_SLOT_COREBOOT    17  ///< Copy of realmode section used to bootstrap a core
-#define TASKCN_SLOTS_USER       18  ///< First free slot in taskcn for user
+#define TASKCN_SLOT_COREBOOT    18  ///< Copy of realmode section used to bootstrap a core
+#define TASKCN_SLOTS_USER       19  ///< First free slot in taskcn for user
 
->>>>>>> af1bdebb
 /// Address bits resolved for the standard CNodes (taskcn, supercn, base_page_cn)
 #define DEFAULT_CN_ADDR_BITS    (CPTR_BITS - DEFAULT_CNODE_BITS)
 
@@ -170,16 +162,16 @@
  * allocate and manage its address space.
  */
 struct bootinfo {
-#ifdef __k1om__
-    uint64_t host_msg;
-    uint8_t host_msg_bits;
-#endif
     /// Number of entries in regions array
     size_t              regions_length;
     /// Amount of memory required to spawn another core
     size_t              mem_spawn_core;
     /// Memory regions array
     struct mem_region   regions[];
+
+	/// For __k1om__
+    uint64_t host_msg;
+    uint8_t host_msg_bits;
 };
 
 #endif