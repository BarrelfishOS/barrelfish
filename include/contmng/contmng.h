/**
 * \file
 * \brief continuation management
 *
 * This file provides a generic way of managing continuation for messages
 * of different types
 */

/*
 * Copyright (c) 2007, 2008, 2009, ETH Zurich.
 * All rights reserved.
 *
 * This file is distributed under the terms in the attached LICENSE file.
 * If you do not find this file, copies can be found by writing to:
 * ETH Zurich D-INFK, Haldeneggsteig 4, CH-8092 Zurich. Attn: Systems Group.
 */


#ifndef CONTMNG_H_
#define CONTMNG_H_

#include <stdio.h>
#include <sys/cdefs.h>

__BEGIN_DECLS

/*********************************************************************/
/* Implementation of generic queue */

/* !!!!!!!!!!!!! ASSUMPTIONS: READ THIS BEFORE USING IT  !!!!!!!!!!!!!!!!!!
 * 1. There are less than MAX_PARAMS no. of parameters.
 * 2. All the data which is sent is of type uint64_t.
 * 3. Only exception is struct cap, which is dealt separately.
 * 4. The errval_t datatype is casted into uint64_t which is
 *    assumed to be lossless.
 * 5. void * pointers are casted to uint64_t which is assumed to be lossless.
 * */

<<<<<<< HEAD
#define MAX_QUEUE_SIZE 2048
=======
#define MAX_QUEUE_SIZE 256
>>>>>>> 62d9f03b
#define MAX_PARAMS 10

struct q_entry {
    void *binding_ptr;
    uint64_t plist[MAX_PARAMS]; /* Assuming max parameters are MAX_PARAMS */
    struct capref cap;
    struct capref cap2;
    errval_t (*handler)(struct q_entry entry);
    char *fname;
    int state;
};

struct cont_queue {
    char name[64]; /* for debugging purposes */
    int running;
    int head;
    int tail;
    struct q_entry qelist[MAX_QUEUE_SIZE];
    uint8_t debug;
};

/***** helper functions *****/
/* create new queue */
struct cont_queue *create_cont_q(char *name);
bool can_enqueue_cont_q(struct cont_queue *q);
void enqueue_cont_q(struct cont_queue *q, struct q_entry *entry);
void cont_queue_callback(void *arg);
void cont_queue_show_queue(struct cont_queue *q);
int queue_free_slots(struct cont_queue *q);
int queue_used_slots(struct cont_queue *q);
int is_enough_space_in_queue(struct cont_queue *q);

void show_binary_blob (void *data, int len);

__END_DECLS

#endif // CONTMNG_H_<|MERGE_RESOLUTION|>--- conflicted
+++ resolved
@@ -36,11 +36,7 @@
  * 5. void * pointers are casted to uint64_t which is assumed to be lossless.
  * */
 
-<<<<<<< HEAD
-#define MAX_QUEUE_SIZE 2048
-=======
-#define MAX_QUEUE_SIZE 256
->>>>>>> 62d9f03b
+#define MAX_QUEUE_SIZE 1024
 #define MAX_PARAMS 10
 
 struct q_entry {
