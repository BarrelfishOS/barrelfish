/*
 * Macros for bit manipulation: masks, etc.
 *
 * Copyright (c) 2015-2016 ETH Zurich.
 * All rights reserved.
 *
 * This file is distributed under the terms in the attached LICENSE file.
 * If you do not find this file, copies can be found by writing to:
 * ETH Zurich D-INFK, Universitaetstr. 6, CH-8092 Zurich. Attn: Systems Group.
 */

#ifndef __BITMACROS_H
#define __BITMACROS_H

<<<<<<< HEAD
#include <stdint.h>
=======
/* A one-bit mask at bit n of type t */
#define BIT_T(t, n) ((t)1 << (n))
>>>>>>> 5849b091

/* A one-bit mask at bit n */
#define BIT(n) BIT_T(uint64_t, n)

/* An n-bit mask, beginning at bit 0 of type t */
#define MASK_T(t, n) (BIT_T(t, n) - 1)

/* An n-bit mask, beginning at bit 0 */
#define MASK(n) MASK_T(uint64_t, n)

/* An n-bit field selector, beginning at bit m */
#define FIELD(m,n,x) (((x) >> m) & MASK(n))

/* Round n up to the next multiple of size */
#define ROUND_UP(n, size) ((((n) + (size) - 1)) & (~((size) - 1)))

/* Divide n by size, rounding up */
#define DIVIDE_ROUND_UP(n, size) (((n) + (size) - 1) / (size))

/* Round n down to the nearest multiple of size */
#define ROUND_DOWN(n, size) ((n) & (~((size) - 1)))

/* Return the number of entries in a statically-allocated array */
#define ARRAY_LENGTH(x) (sizeof(x) / sizeof((x)[0]))

/* Compute the floor of log_2 of the given number */
static inline uint8_t
log2floor(uintptr_t num) {
    uint8_t l = 0;
    uintptr_t n;
    for (n = num; n > 1; n >>= 1, l++);
    return l;
}

/* Compute the ceiling of log_2 of the given number */
static inline uint8_t
log2ceil(uintptr_t num) {
    uint8_t l = log2floor(num);
    if (num == ((uintptr_t)1) << l) { /* fencepost case */
        return l;
    } else {
        return l + 1;
    }
}

#endif /* __BITMACROS_H */<|MERGE_RESOLUTION|>--- conflicted
+++ resolved
@@ -12,12 +12,10 @@
 #ifndef __BITMACROS_H
 #define __BITMACROS_H
 
-<<<<<<< HEAD
 #include <stdint.h>
-=======
+
 /* A one-bit mask at bit n of type t */
 #define BIT_T(t, n) ((t)1 << (n))
->>>>>>> 5849b091
 
 /* A one-bit mask at bit n */
 #define BIT(n) BIT_T(uint64_t, n)
