--- conflicted
+++ resolved
@@ -16,16 +16,13 @@
 #ifndef BARRELFISH_RAM_ALLOC_H
 #define BARRELFISH_RAM_ALLOC_H
 
-<<<<<<< HEAD
 #include <stdint.h>
 #include <errors/errno.h>
-
-struct capref;
-=======
 #include <sys/cdefs.h>
 
 __BEGIN_DECLS
->>>>>>> c927c7ab
+
+struct capref;
 
 typedef errval_t (* ram_alloc_func_t)(struct capref *ret, uint8_t size_bits,
                                       uint64_t minbase, uint64_t maxlimit);
