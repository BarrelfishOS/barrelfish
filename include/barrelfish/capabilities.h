/**
 * \file
 * \brief Base capability/cnode handling functions.
 */

/*
 * Copyright (c) 2007, 2008, 2009, 2010, 2012, ETH Zurich.
 * All rights reserved.
 *
 * This file is distributed under the terms in the attached LICENSE file.
 * If you do not find this file, copies can be found by writing to:
 * ETH Zurich D-INFK, Haldeneggsteig 4, CH-8092 Zurich. Attn: Systems Group.
 */

#ifndef INCLUDEBARRELFISH_CAPABILITIES_H
#define INCLUDEBARRELFISH_CAPABILITIES_H

#include <stdint.h>
#include <sys/cdefs.h>

#include <barrelfish_kpi/types.h>
#include <barrelfish_kpi/capabilities.h>
#include <barrelfish_kpi/dispatcher_shared.h>
#include <barrelfish_kpi/distcaps.h>
#include <barrelfish/invocations_arch.h>

__BEGIN_DECLS

errval_t cnode_create(struct capref *ret_dest, struct cnoderef *cnoderef,
                 cslot_t slots, cslot_t *retslots);
errval_t cnode_create_raw(struct capref dest, struct cnoderef *cnoderef,
                     cslot_t slots, cslot_t *retslots);
errval_t cnode_create_with_guard(struct capref dest, struct cnoderef *cnoderef,
                            cslot_t slots, cslot_t *retslots,
                            uint64_t guard, uint8_t guard_size);
errval_t cnode_create_from_mem(struct capref dest, struct capref src,
                          struct cnoderef *cnoderef, uint8_t slot_bits);

errval_t cap_retype(struct capref dest_start, struct capref src,
               enum objtype new_type, uint8_t size_bits);
errval_t cap_create(struct capref dest, enum objtype type, uint8_t size_bits);
errval_t cap_delete(struct capref cap);
errval_t cap_revoke(struct capref cap);
struct cspace_allocator;
errval_t cap_destroy(struct capref cap);

errval_t vnode_create(struct capref dest, enum objtype type);
errval_t frame_create(struct capref dest, size_t bytes, size_t *retbytes);
errval_t frame_alloc(struct capref *dest, size_t bytes, size_t *retbytes);
errval_t devframe_type(struct capref *dest, struct capref src, uint8_t bits);
errval_t dispatcher_create(struct capref dest);

typedef void (*handler_func_t)(void *);
struct lmp_endpoint;

errval_t endpoint_create(size_t buflen, struct capref *retcap,
                         struct lmp_endpoint **retep);

errval_t idcap_alloc(struct capref *dest);
errval_t idcap_create(struct capref dest);

errval_t cnode_build_cnoderef(struct cnoderef *cnoder, struct capref capr);

/**
 * \brief Mint (Copy changing type-specific parameters) a capability
 *
 * \param dest    Location of destination slot, which must be empty
 * \param src     Location of source slot
 * \param param1  Type-specific parameter 1
 * \param param2  Type-specific parameter 2
 *
 * Consult the Barrelfish Kernel API Specification for the meaning of the
 * type-specific parameters.
 */
static inline errval_t
cap_mint(struct capref dest, struct capref src, uint64_t param1,
         uint64_t param2)
{
    uint8_t dcn_vbits = get_cnode_valid_bits(dest);
    capaddr_t dcn_addr = get_cnode_addr(dest);
    uint8_t scp_vbits = get_cap_valid_bits(src);
    capaddr_t scp_addr = get_cap_addr(src) >> (CPTR_BITS - scp_vbits);

    return invoke_cnode_mint(cap_root, dcn_addr, dest.slot, scp_addr, dcn_vbits,
                             scp_vbits, param1, param2);
}

/**
 * \brief Perform mapping operation in kernel by minting a cap to a VNode
 *
 * \param dest destination VNode cap
 * \param src  source Frame cap
 * \param slot slot in destination VNode
 * \param attr Architecture-specific page (table) attributes
 * \param off Offset from source frame to map (must be page-aligned)
 */
static inline errval_t
vnode_map(struct capref dest, struct capref src, capaddr_t slot,
          uint64_t attr, uint64_t off, uint64_t pte_count)
{
    uint8_t svbits = get_cap_valid_bits(src);
    capaddr_t saddr = get_cap_addr(src) >> (CPTR_BITS - svbits);

    return invoke_vnode_map(dest, slot, saddr, svbits, attr, off, pte_count);
}

static inline errval_t vnode_unmap(struct capref pgtl, struct capref mapping, size_t entry, size_t num_pages)
{
    uint8_t bits = get_cap_valid_bits(mapping);
    capaddr_t mapping_addr = get_cap_addr(mapping) >> (CPTR_BITS - bits);

    return invoke_vnode_unmap(pgtl, mapping_addr, bits, entry, num_pages);
}

/**
 * \brief Copy a capability between slots in CSpace
 *
 * \param dest    Location of destination slot, which must be empty
 * \param src     Location of source capability
 */
static inline errval_t cap_copy(struct capref dest, struct capref src)
{
    errval_t err;
    uint8_t dcn_vbits = get_cnode_valid_bits(dest);
    capaddr_t dcn_addr = get_cnode_addr(dest);
    uint8_t scp_vbits = get_cap_valid_bits(src);
    capaddr_t scp_addr = get_cap_addr(src) >> (CPTR_BITS - scp_vbits);

    err = invoke_cnode_copy(cap_root, dcn_addr, dest.slot, scp_addr, dcn_vbits,
                            scp_vbits);
    return err;
}

<<<<<<< HEAD
static inline errval_t cap_get_state(struct capref cap, distcap_state_t *state)
{
    uint8_t vbits = get_cap_valid_bits(cap);
    capaddr_t caddr = get_cap_addr(cap) >> (CPTR_BITS - vbits);

    return invoke_cnode_get_state(cap_root, caddr, vbits, state);
}
=======
__END_DECLS
>>>>>>> c927c7ab

#endif //INCLUDEBARRELFISH_CAPABILITIES_H<|MERGE_RESOLUTION|>--- conflicted
+++ resolved
@@ -131,7 +131,6 @@
     return err;
 }
 
-<<<<<<< HEAD
 static inline errval_t cap_get_state(struct capref cap, distcap_state_t *state)
 {
     uint8_t vbits = get_cap_valid_bits(cap);
@@ -139,8 +138,7 @@
 
     return invoke_cnode_get_state(cap_root, caddr, vbits, state);
 }
-=======
+
 __END_DECLS
->>>>>>> c927c7ab
 
 #endif //INCLUDEBARRELFISH_CAPABILITIES_H