--- conflicted
+++ resolved
@@ -45,12 +45,11 @@
                                       "hw_id: _, " \
                                       "type: _ }"
 
-<<<<<<< HEAD
 /*
- * ===========================================================================
- * PCI Root Bridge Records
- * ===========================================================================
- */
+* ===========================================================================
+* PCI Root Bridge Records
+* ===========================================================================
+*/
 #define HW_PCI_ROOTBRIDGE_RECORD_FIELDS \
 "bus: %d, device: %d, function: %d, maxbus: %d, acpi_node: '%s'"
 
@@ -63,17 +62,17 @@
 
 
 /*
- * ===========================================================================
- * IOMMU hardware records
- * ===========================================================================
- */
+* ===========================================================================
+* IOMMU hardware records
+* ===========================================================================
+*/
 
 typedef enum {
-    HW_PCI_IOMMU_UNKNOWN    = 0,
-    HW_PCI_IOMMU_INTEL      = 1,
-    HW_PCI_IOMMU_AMD        = 2,
-    HW_PCI_IOMMU_ARM        = 3,
-    HW_PCI_IOMMU_DMAR_FAIL  = 4
+HW_PCI_IOMMU_UNKNOWN    = 0,
+HW_PCI_IOMMU_INTEL      = 1,
+HW_PCI_IOMMU_AMD        = 2,
+HW_PCI_IOMMU_ARM        = 3,
+HW_PCI_IOMMU_DMAR_FAIL  = 4
 } hw_pci_iommu_t;
 
 #define HW_PCI_IOMMU_RECORD_FIELDS \
@@ -89,15 +88,20 @@
 "r'hw\\.pci\\.iommu\\.[0-9]+' { index: _, type: _, flags: _, segment: _, address: _ }"
 
 #define SKB_SCHEMA_IOMMU_DEVICE \
-    "iommu_device(%" PRIu32 ", %" PRIu32 ", %" PRIu8 ", %" PRIu8 ", "\
-                  "addr(%" PRIu16 ", %" PRIu8 ", %" PRIu8 ", %" PRIu8 "), "\
-                  "%" PRIu8  ")."
+"iommu_device(%" PRIu32 ", %" PRIu32 ", %" PRIu8 ", %" PRIu8 ", "\
+              "addr(%" PRIu16 ", %" PRIu8 ", %" PRIu8 ", %" PRIu8 "), "\
+              "%" PRIu8  ")."
 
 #define SKB_SCHEMA_DMAR_DEV \
-    "dmar_dev(%" SCNu32 ", %" SCNu8 ", %" SCNu8 ", "\
-                "addr(%" SCNu16 ", %" SCNu8 ", %" SCNu8 ", %" SCNu8 "), "\
-                "%" SCNu8  ")"
-=======
+"dmar_dev(%" SCNu32 ", %" SCNu8 ", %" SCNu8 ", "\
+            "addr(%" SCNu16 ", %" SCNu8 ", %" SCNu8 ", %" SCNu8 "), "\
+            "%" SCNu8  ")"
+
+/*
+* ===========================================================================
+* HPET hardware records
+* ===========================================================================
+*/
 #define HW_HPET_RECORD_FIELDS \
 "address: %" PRIu64 ", uid:%" PRIu64
 
@@ -121,7 +125,6 @@
 
 #define HW_HPET_COMP_RECORD_REGEX \
 "r'hw\\.hpet_comp\\.[0-9]+' { hpet_uid: _, index: _}"
->>>>>>> 0540866c
 
 
 #endif /* INCLUDE_HW_RECORDS_ARCH_H_ */