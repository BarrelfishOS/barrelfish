/**
 * \file
 * \brief dist2 service handler header file.
 */

/*
 * Copyright (c) 2011, ETH Zurich.
 * All rights reserved.
 *
 * This file is distributed under the terms in the attached LICENSE file.
 * If you do not find this file, copies can be found by writing to:
 * ETH Zurich D-INFK, Haldeneggsteig 4, CH-8092 Zurich. Attn: Systems Group.
 */

#ifndef DIST2_SERVICE_H_
#define DIST2_SERVICE_H_

#include <barrelfish/barrelfish.h>
#include <if/dist2_defs.h>
#include <dist2/definitions.h>

struct dist_reply_state;

struct skb_writer {
    char buffer[MAX_QUERY_LENGTH]; // TODO can be bigger than max query length...
    size_t length;
};

struct dist_query_state {
    struct skb_writer stdout;
    struct skb_writer stderr;
    int exec_res;
};

typedef void(*dist_reply_handler_fn)(struct dist2_binding*, struct dist_reply_state*);

struct dist_reply_state {
    struct dist2_binding* binding;
    dist_reply_handler_fn reply;

    struct dist_query_state query_state;
    bool return_record;
    errval_t error;

    uint64_t mode;
    uint64_t client_handler;
    uint64_t client_state;

    // For watch()
    uint64_t watch_id;

    struct dist_reply_state *next;
};

errval_t new_dist_reply_state(struct dist_reply_state**, dist_reply_handler_fn);

void get_names_handler(struct dist2_binding*, char*, dist2_trigger_t);
void get_handler(struct dist2_binding*, char*, dist2_trigger_t);
void set_handler(struct dist2_binding*, char*, uint64_t, dist2_trigger_t, bool);
void del_handler(struct dist2_binding*, char*, dist2_trigger_t);
void exists_handler(struct dist2_binding*, char*, dist2_trigger_t);
void wait_for_handler(struct dist2_binding*, char*);
<<<<<<< HEAD
=======
void remove_trigger_handler(struct dist2_binding*, dist2_trigger_id_t);
>>>>>>> bf2613d0

void subscribe_handler(struct dist2_binding*, char*, uint64_t);
void publish_handler(struct dist2_binding*, char*);
void unsubscribe_handler(struct dist2_binding*, uint64_t);

void get_identifier(struct dist2_binding*);
void identify_binding(struct dist2_binding*, uint64_t, dist2_binding_type_t);

#endif /* DIST2_SERVICE_H_ */<|MERGE_RESOLUTION|>--- conflicted
+++ resolved
@@ -48,6 +48,7 @@
 
     // For watch()
     uint64_t watch_id;
+    uint64_t server_id;
 
     struct dist_reply_state *next;
 };
@@ -60,10 +61,7 @@
 void del_handler(struct dist2_binding*, char*, dist2_trigger_t);
 void exists_handler(struct dist2_binding*, char*, dist2_trigger_t);
 void wait_for_handler(struct dist2_binding*, char*);
-<<<<<<< HEAD
-=======
 void remove_trigger_handler(struct dist2_binding*, dist2_trigger_id_t);
->>>>>>> bf2613d0
 
 void subscribe_handler(struct dist2_binding*, char*, uint64_t);
 void publish_handler(struct dist2_binding*, char*);
