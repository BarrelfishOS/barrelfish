--- conflicted
+++ resolved
@@ -45,7 +45,6 @@
 #define OMAP44XX_MMCHS4 0x480D1000
 #define OMAP44XX_MMCHS5 0x480D5000
 
-<<<<<<< HEAD
 // UARTs
 #define OMAP44XX_MAP_L4_PER_UART1                       0x4806A000
 #define OMAP44XX_MAP_L4_PER_UART1_SIZE                  0x1000
@@ -55,13 +54,8 @@
 #define OMAP44XX_MAP_L4_PER_UART3_SIZE                  0x1000
 #define OMAP44XX_MAP_L4_PER_UART4                       0x4806E000
 #define OMAP44XX_MAP_L4_PER_UART4_SIZE                  0x1000
-=======
+
 // 4KB BYTES
 #define OMAP44XX_SDMA 0x4A056000
 
-
-
-
->>>>>>> 5f3304d5
-
 #endif // DEVICE_REGISTERS_H_