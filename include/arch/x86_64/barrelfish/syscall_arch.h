--- conflicted
+++ resolved
@@ -15,11 +15,7 @@
 #ifndef ARCH_X86_64_BARRELFISH_SYSCALL_H
 #define ARCH_X86_64_BARRELFISH_SYSCALL_H
 
-<<<<<<< HEAD
-#include <barrelfish_kpi/syscalls.h>
-=======
 #include <barrelfish_kpi/syscalls.h>  // for struct sysret.
->>>>>>> c927c7ab
 
 /*
  * Introduction to the syscall macros, or "what the hell is going on here"?
