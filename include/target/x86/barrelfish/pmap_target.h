/**
 * \file
 * \brief Pmap definition common for the x86 archs
 */

/*
 * Copyright (c) 2009, ETH Zurich.
 * All rights reserved.
 *
 * This file is distributed under the terms in the attached LICENSE file.
 * If you do not find this file, copies can be found by writing to:
 * ETH Zurich D-INFK, Haldeneggsteig 4, CH-8092 Zurich. Attn: Systems Group.
 */

#ifndef TARGET_X86_BARRELFISH_PMAP_H
#define TARGET_X86_BARRELFISH_PMAP_H

#include <barrelfish/pmap.h>
#include <barrelfish_kpi/capabilities.h>
#include <barrelfish_kpi/paging_arch.h> // for PTABLE_SIZE

/// Node in the meta-data, corresponds to an actual VNode object
struct vnode { // NB: misnomer :)
    uint16_t      entry;       ///< Page table entry of this VNode
    bool          is_vnode;    ///< Is this a vnode, or a (leaf) page mapping
    bool          is_pinned;   ///< is this a pinned vnode (do not reclaim automatically)
    enum objtype  type;        ///< Type of cap in the vnode
    struct vnode  *next;       ///< Next entry in list of siblings
    struct capref mapping;     ///< mapping cap associated with this node
    union {
        struct {
            lvaddr_t base;             ///< Virtual address start of page (upper level bits)
            struct capref cap;         ///< VNode cap
            struct capref invokable;    ///< Copy of VNode cap that is invokable
#ifdef PMAP_LL
            struct vnode *children;
#elif defined(PMAP_ARRAY)
            struct vnode  *children[PTABLE_SIZE];   ///< Children of this VNode
#else
#error Invalid pmap datastructure
#endif
            lvaddr_t virt_base;        ///< vaddr of mapped RO page table in user-space
            struct capref page_table_frame;
        } vnode; // for non-leaf node (maps another vnode)
        struct {
            struct capref cap;         ///< Frame cap
            genvaddr_t    offset;      ///< Offset within mapped frame cap
            vregion_flags_t flags;     ///< Flags for mapping
            size_t        pte_count;   ///< number of mapped PTEs in this mapping
            lvaddr_t vaddr;            ///< The virtual address this frame has
        } frame; // for leaf node (maps an actual page)
    } u;
};

struct pmap_x86 {
    struct pmap p;
    struct vregion vregion;     ///< Vregion used to reserve virtual address for metadata
    genvaddr_t vregion_offset;  ///< Offset into amount of reserved virtual address used
    struct vnode root;          ///< Root of the vnode tree
    errval_t (*refill_slabs)(struct pmap_x86 *); ///< Function to refill slabs
    struct slab_allocator slab;     ///< Slab allocator for the shadow page table entries
    genvaddr_t min_mappable_va; ///< Minimum mappable virtual address
    genvaddr_t max_mappable_va; ///< Maximum mappable virtual address
    size_t used_cap_slots;      ///< Current count of capability slots allocated by pmap code
<<<<<<< HEAD
    uint8_t slab_buffer[512];   ///< Initial buffer to back the allocator
=======
    uint8_t *slab_buffer;       ///< Initial buffer to back the allocator (static for own pmap, malloced for other pmaps)
>>>>>>> 236aaea4
};

#endif // TARGET_X86_BARRELFISH_PMAP_H<|MERGE_RESOLUTION|>--- conflicted
+++ resolved
@@ -62,11 +62,7 @@
     genvaddr_t min_mappable_va; ///< Minimum mappable virtual address
     genvaddr_t max_mappable_va; ///< Maximum mappable virtual address
     size_t used_cap_slots;      ///< Current count of capability slots allocated by pmap code
-<<<<<<< HEAD
-    uint8_t slab_buffer[512];   ///< Initial buffer to back the allocator
-=======
     uint8_t *slab_buffer;       ///< Initial buffer to back the allocator (static for own pmap, malloced for other pmaps)
->>>>>>> 236aaea4
 };
 
 #endif // TARGET_X86_BARRELFISH_PMAP_H