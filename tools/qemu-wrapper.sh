--- conflicted
+++ resolved
@@ -305,12 +305,9 @@
         -pidfile $PIDFILE"
 fi
 
-<<<<<<< HEAD
 echo $QEMU_INVOCATION
-=======
 set -x
 
->>>>>>> d26dd037
 eval $QEMU_INVOCATION
 
 if test $? -eq 0; then
