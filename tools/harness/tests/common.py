--- conflicted
+++ resolved
@@ -7,14 +7,9 @@
 # ETH Zurich D-INFK, Universitaetstr 6, CH-8092 Zurich. Attn: Systems Group.
 ##########################################################################
 
-<<<<<<< HEAD
 import os, shutil, select, datetime, pexpect, tempfile, signal
 from pexpect import fdpexpect
-import barrelfish, debug, results
-=======
-import os, shutil, select, datetime, fdpexpect, pexpect, tempfile
 import barrelfish, debug
->>>>>>> 8a69588b
 from tests import Test
 
 DEFAULT_TEST_TIMEOUT = datetime.timedelta(seconds=360)
