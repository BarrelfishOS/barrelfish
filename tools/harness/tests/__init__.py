##########################################################################
# Copyright (c) 2009, 2010, 2011, ETH Zurich.
# All rights reserved.
#
# This file is distributed under the terms in the attached LICENSE file.
# If you do not find this file, copies can be found by writing to:
# ETH Zurich D-INFK, Haldeneggsteig 4, CH-8092 Zurich. Attn: Systems Group.
##########################################################################

class Test(object):
    name = None # should be overridden

    def __init__(self, options):
        pass

    def setup(self, build, machine, testdir):
        """Prepare the machine to run the test."""
        raise NotImplementedError

    def run(self, build, machine, testdir):
        """(Start to) run the test, raise StopIteration when it finishes.
        Returns an iterator that will produce raw output lines from the machine.
        """
        raise NotImplementedError

    def cleanup(self, machine):
        """Cleanup after running a (possibly failed) test."""
        raise NotImplementedError

    def process_data(self, testdir, raw_iter):
        """Given test directory and iterator for the raw output from a run,
           return the results.
           MAY RUN ON A DIFFERENT INSTANCE FROM THAT USED TO RUN THE TEST!
           (therefore, this should be a pure function)
        """
        raise NotImplementedError


all_tests = []

def add_test(t):
    all_tests.append(t)
    return t

import memtest, webserver, rpctests, splash_bomp, echoserver, \
<<<<<<< HEAD
    skew, tsctests, vmkit, nfscat, \
    rcce, routing, bulktests, tracing, buildall, bomp_sidebyside, \
=======
    skew, tsctests, vmkit, \
    rcce, bulktests, tracing, buildall, bomp_sidebyside, \
>>>>>>> f050c706
    monitortest, phases, clockdrift, channel_cost, fputest, TimerTest, multihoptests<|MERGE_RESOLUTION|>--- conflicted
+++ resolved
@@ -43,11 +43,6 @@
     return t
 
 import memtest, webserver, rpctests, splash_bomp, echoserver, \
-<<<<<<< HEAD
     skew, tsctests, vmkit, nfscat, \
-    rcce, routing, bulktests, tracing, buildall, bomp_sidebyside, \
-=======
-    skew, tsctests, vmkit, \
     rcce, bulktests, tracing, buildall, bomp_sidebyside, \
->>>>>>> f050c706
     monitortest, phases, clockdrift, channel_cost, fputest, TimerTest, multihoptests