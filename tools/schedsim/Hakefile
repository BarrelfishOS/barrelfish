--- conflicted
+++ resolved
@@ -11,15 +11,7 @@
 ----------------------------------------------------------------------
 
 [ compileNativeC "simulator"
-<<<<<<< HEAD
-    [ "simulator.c" ]
-    [ "-std=gnu99", "-g", "-Wall", "-Werror", "-DSCHEDULER_SIMULATOR" ]
-    []
-    []
-    []
-=======
   [ "simulator.c" ]
   [ "-std=gnu99", "-g", "-Wall", "-Werror", "-DSCHEDULER_SIMULATOR" ]
   [] []
->>>>>>> acd89794
 ]