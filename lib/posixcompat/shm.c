--- conflicted
+++ resolved
@@ -14,14 +14,9 @@
 #include <errno.h>
 #include <stdio.h>
 #include <barrelfish/barrelfish.h>
-<<<<<<< HEAD
 #include <octopus/init.h>
 #include <octopus/capability_storage.h>
-#include "fdtab.h"
-=======
-#include <barrelfish/nameservice_client.h>
 #include <vfs/fdtab.h>
->>>>>>> 3461f6e0
 #include "posixcompat.h"
 
 struct _shm {
@@ -180,7 +175,7 @@
         s->key = key;
     }
 
-    POSIXCOMPAT_DEBUG("shmget(%ld, %lu, %d) = %d\n",
+    POSIXCOMPAT_DEBUG("shmget(%ld, %zu, %d) = %d\n",
                       key, size, shmflg, i);
 
     return i;
