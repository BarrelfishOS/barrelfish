#include <mdb/mdb_tree.h>
#include <mdb/mdb.h>
#include <cap_predicates.h>
#include <barrelfish_kpi/capabilities.h>
#include <capabilities.h>
#include <assert.h>
#include <stdio.h>
#if IN_KERNEL
#include <kernel.h>
#include <kcb.h>
#endif

#ifndef MIN
#define MIN(a, b) ((a)<(b)?(a):(b))
#endif
#ifndef MAX
#define MAX(a, b) ((a)>(b)?(a):(b))
#endif

#ifdef N
#undef N
#endif
#define N(cte) (&(cte)->mdbnode)
#ifdef C
#undef C
#endif
#define C(cte) (&(cte)->cap)

// define panic() for user-land build
#ifndef IN_KERNEL
#define panic(msg...) \
    do { \
        printf(msg); \
        abort(); \
    }while(0)
#endif

// PP switch to change behaviour if invariants fail
#ifdef MDB_FAIL_INVARIANTS
// on failure, dump mdb and terminate
__attribute__((noreturn))
static void
mdb_dump_and_fail(struct cte *cte, enum mdb_invariant failure)
{
    mdb_dump(cte, 0);
    panic("failed on cte %p with failure %s (%d)\n",
          cte, mdb_invariant_to_str(failure), failure);
}
#define MDB_RET_INVARIANT(cte, failure) mdb_dump_and_fail(cte, failure)
#else
#define MDB_RET_INVARIANT(cte, failure) return failure
#endif

// PP switch to toggle top-level checking of invariants
#ifdef MDB_CHECK_INVARIANTS
#define CHECK_INVARIANTS(root, cte, reach) \
do { \
    if (mdb_is_reachable(root, cte) != reach) { \
        panic("mdb_is_reachable(%p,%p) != %d", root, cte, reach); \
    } \
    mdb_check_subtree_invariants(cte); \
} while(0)
#else
#define CHECK_INVARIANTS(root, cte, reach) ((void)0)
#endif

// PP switch to toggle recursive checking of invariants by default
#ifdef MDB_RECHECK_INVARIANTS
// disable toplevel invariants checks except for the assertion clause as we're
// doing them anyway in CHECK_INVARIANTS_SUB
#undef CHECK_INVARIANTS
#define CHECK_INVARIANTS(root, cte, reach) \
do { \
    if (mdb_is_reachable(root, cte) != reach) { \
        panic("mdb_is_reachable(%p,%p) != %d", root, cte, reach); \
    } \
} while(0)
#define CHECK_INVARIANTS_SUB(cte) mdb_check_subtree_invariants(cte)
#else
#define CHECK_INVARIANTS_SUB(cte) ((void)0)
#endif

// printf tracing and entry/exit invariant checking
#ifdef MDB_TRACE
#define MDB_TRACE_ENTER(valid_cte, args_fmt, ...) do { \
    printf("enter %s(" args_fmt ")\n", __func__, __VA_ARGS__); \
    CHECK_INVARIANTS_SUB(valid_cte); \
} while (0)
#define MDB_TRACE_LEAVE_SUB(valid_cte) do { \
    CHECK_INVARIANTS_SUB(valid_cte); \
    printf("leave %s\n", __func__); \
    return; \
} while (0)
#define MDB_TRACE_LEAVE_SUB_RET(ret_fmt, ret, valid_cte) do { \
    CHECK_INVARIANTS_SUB(valid_cte); \
    printf("leave %s->" ret_fmt "\n", __func__, (ret)); \
    return (ret); \
} while (0)
#else
#define MDB_TRACE_ENTER(valid_cte, args_fmt, ...) CHECK_INVARIANTS_SUB(valid_cte)
#define MDB_TRACE_LEAVE_SUB(valid_cte) do { \
    CHECK_INVARIANTS_SUB(valid_cte); \
    return; \
} while (0)
#define MDB_TRACE_LEAVE_SUB_RET(ret_fmt, ret, valid_cte) do { \
    CHECK_INVARIANTS_SUB(valid_cte); \
    return (ret); \
} while (0)
#endif

// Global for test_ops_with_root.c
struct cte *mdb_root = NULL;
#if IN_KERNEL
struct kcb *my_kcb = NULL;
#endif
static void set_root(struct cte *new_root)
{
    mdb_root = new_root;
#if IN_KERNEL
    my_kcb->mdb_root = (lvaddr_t) new_root;
#endif
}

/*
 * (re)initialization
 */
errval_t
mdb_init(struct kcb *k)
{
    assert (k != NULL);
#if IN_KERNEL
#if 0
    //XXX: write two versions of this; so we can have full sanity checks for
    //all scenarios -SG
    if (my_kcb) {
        printf("MDB has non-null kcb.\n");
        return CAPS_ERR_MDB_ALREADY_INITIALIZED;
    }
#endif
    my_kcb = k;
    if (!my_kcb->is_valid) {
        // empty kcb, do nothing
        return SYS_ERR_OK;
    }
#endif
    // set root
    mdb_root = (struct cte *)k->mdb_root;

#if 0
    // always check invariants here
    int i = mdb_check_invariants();
    if (i) {
        printf("mdb invariant %s violated\n", mdb_invariant_to_str(i));
        mdb_dump_all_the_things();
        mdb_root = NULL;
        return CAPS_ERR_MDB_INVARIANT_VIOLATION;
    }
#endif
    return SYS_ERR_OK;
}


/*
 * Debug printing.
 */

void
mdb_dump_all_the_things(void)
{
    mdb_dump(mdb_root, 0);
}

<<<<<<< HEAD
STATIC_ASSERT(58 == ObjType_Num, "Knowledge of all cap types");
=======
STATIC_ASSERT(60 == ObjType_Num, "Knowledge of all cap types");
>>>>>>> dde1627a
static void print_cte(struct cte *cte, char *indent_buff)
{
    struct mdbnode *node = N(cte);
    char extra[255] = { 0 };
    struct capability *cap = C(cte);
    switch (cap->type) {
        case ObjType_L1CNode:
            snprintf(extra, 255,
                    "[allocated_bytes=%"PRIxGENSIZE",rightsmask=%"PRIu8"]",
                    cap->u.l1cnode.allocated_bytes, cap->u.l1cnode.rightsmask);
            break;
        case ObjType_L2CNode:
            snprintf(extra, 255, "[rightsmask=%"PRIu8"]", cap->u.l2cnode.rightsmask);
            break;
        case ObjType_EndPointLMP:
            snprintf(extra, 255,
                    "[listener=%p,epoffset=0x%08"PRIxLVADDR",epbuflen=%"PRIu32", if=%"PRIu32"]",
                     cap->u.endpointlmp.listener,cap->u.endpointlmp.epoffset,
                     cap->u.endpointlmp.epbuflen, cap->u.endpointlmp.iftype);
            break;
        case ObjType_EndPointUMP:
            snprintf(extra, 255,
                     "[base=%" PRIxLPADDR ",if=%"PRIu32"]",
                     cap->u.endpointump.base, cap->u.endpointump.iftype);
            break;
        case ObjType_Dispatcher:
            snprintf(extra, 255, "[dcb=%p]", cap->u.dispatcher.dcb);
            break;
        case ObjType_IO:
            snprintf(extra, 255, "[start=0x%04"PRIx16",end=0x%04"PRIx16"]",
                    cap->u.io.start, cap->u.io.end);
            break;
        default:
            break;
    }
    printf("%s%p{left=%p,right=%p,end=0x%08"PRIxGENPADDR",end_root=%"PRIu8","
            "level=%"PRIu8",address=0x%08"PRIxGENPADDR",size=0x%08"PRIx64","
            "type=%"PRIu8",remote_rels=%d%d%d,extra=%s}\n",
            indent_buff,
            cte, node->left, node->right, node->end, node->end_root,
            node->level, get_address(C(cte)), get_size(C(cte)),
            (uint8_t)C(cte)->type, node->remote_copies,
            node->remote_ancs, node->remote_descs,extra);
    return;
}

void
mdb_dump(struct cte *cte, int indent)
{
    // Print a tree with root on the left, the smallest element at the top and the
    // largest at the bottom.

    /* make an indent buffer */
    char indent_buff[indent+2];
    for (int i=0; i < indent+1; i++) {
        indent_buff[i]='\t';
    }
    indent_buff[indent+1] = '\0';

    if (!cte) {
        printf("NULL{}\n");
        return;
    }

    struct mdbnode *node = N(cte);
    assert(node);

    if (node->left) {
        if (node->left == cte) {
            printf("%sSELF!!!!\n", indent_buff);
        }
        else {
            mdb_dump(node->left, indent+1);
        }
    }

    print_cte(cte, indent_buff);

    if (node->right) {
        if (node->right == cte) {
            printf("%sSELF!!!!\n", indent_buff);
        }
        else {
            mdb_dump(node->right, indent+1);
        }
    }
}


/*
 * Invariant checking.
 */

static int
mdb_check_subtree_invariants(struct cte *cte)
{
    if (!cte) {
        return MDB_INVARIANT_OK;
    }
    if (C(cte)->type == 0) {
        mdb_dump_all_the_things();
    }
    assert(C(cte)->type != 0);

    int err;
    struct mdbnode *node = N(cte);

    if (node->level > 0 && !(node->left && node->right)) {
        MDB_RET_INVARIANT(cte, MDB_INVARIANT_BOTHCHILDREN);
    }
    if (node->left && !(N(node->left)->level < node->level)) {
        MDB_RET_INVARIANT(cte, MDB_INVARIANT_LEFT_LEVEL_LESS);
    }
    if (node->right && !(N(node->right)->level <= node->level)) {
        MDB_RET_INVARIANT(cte, MDB_INVARIANT_RIGHT_LEVEL_LEQ);
    }
    if (node->right && N(node->right)->right &&
        !(N(N(node->right)->right)->level < node->level))
    {
        MDB_RET_INVARIANT(cte, MDB_INVARIANT_RIGHTRIGHT_LEVEL_LESS);
    }
    if (node->right && N(node->right)->left &&
        !(N(N(node->right)->left)->level < node->level))
    {
        MDB_RET_INVARIANT(cte, MDB_INVARIANT_RIGHTLEFT_LEVEL_LESS);
    }

    // build expected end root for current node
    mdb_root_t expected_end_root = get_type_root(C(cte)->type);
    if (node->left) {
        expected_end_root = MAX(expected_end_root, N(node->left)->end_root);
    }
    if (node->right) {
        expected_end_root = MAX(expected_end_root, N(node->right)->end_root);
    }
    if (node->end_root != expected_end_root) {
        MDB_RET_INVARIANT(cte, MDB_INVARIANT_END_IS_MAX);
    }

    // build expected end for current node. this is complex because the root
    // acts as an address prefix, so only ends where the corresponding root is
    // the maximum may be considered.
    genpaddr_t expected_end = 0;
    if (get_type_root(C(cte)->type) == node->end_root) {
        // only consider current cte's end if its root is node->end_root
        expected_end = get_address(C(cte))+get_size(C(cte));
    }
    if (node->left && N(node->left)->end_root == node->end_root) {
        // only consider left child end if its end_root is node->end_root
        expected_end = MAX(expected_end, N(node->left)->end);
    }
    if (node->right && N(node->right)->end_root == node->end_root) {
        // only consider right child end if its end_root is node->end_root
        expected_end = MAX(expected_end, N(node->right)->end);
    }
    if (node->end != expected_end) {
        MDB_RET_INVARIANT(cte, MDB_INVARIANT_END_IS_MAX);
    }

    if (node->left) {
        assert(node->left != cte);
        if (compare_caps(C(node->left), C(cte), true) >= 0) {
            MDB_RET_INVARIANT(cte, MDB_INVARIANT_LEFT_SMALLER);
        }
        err = mdb_check_subtree_invariants(node->left);
        if (err) {
            return err;
        }
    }

    if (node->right) {
        assert(node->right != cte);
        if (compare_caps(C(node->right), C(cte), true) <= 0) {
            MDB_RET_INVARIANT(cte, MDB_INVARIANT_RIGHT_GREATER);
        }
        err = mdb_check_subtree_invariants(node->right);
        if (err) {
            return err;
        }
    }

    return MDB_INVARIANT_OK;
}

int
mdb_check_invariants(void)
{
    int res = mdb_check_subtree_invariants(mdb_root);
    if (res != 0) {
        printf("mdb_check_invariants() -> %d\n", res);
    }
    return res;
}

static bool
mdb_is_reachable(struct cte *root, struct cte *cte)
{
    if (!root) {
        return false;
    }
    if (root == cte) {
        return true;
    }
    if (N(root)->left) {
        if (mdb_is_reachable(N(root)->left, cte)) {
            return true;
        }
    }
    if (N(root)->right) {
        if (mdb_is_reachable(N(root)->right, cte)) {
            return true;
        }
    }
    return false;
}

/*
 * General internal helpers.
 */

static void
mdb_update_end(struct cte *cte)
{
    if (!cte) {
        return;
    }
    struct mdbnode *node = N(cte);

    // build end root for current node
    mdb_root_t end_root = get_type_root(C(cte)->type);
    if (node->left) {
        end_root = MAX(end_root, N(node->left)->end_root);
    }
    if (node->right) {
        end_root = MAX(end_root, N(node->right)->end_root);
    }
    node->end_root = end_root;

    // build end address for current node. this is complex because the root
    // acts as an address prefix, so only ends where the corresponding root is
    // the maximum may be considered.
    genpaddr_t end = 0;
    if (get_type_root(C(cte)->type) == node->end_root) {
        // only consider current cte's end if its root is node->end_root
        end = get_address(C(cte))+get_size(C(cte));
    }
    if (node->left && N(node->left)->end_root == node->end_root) {
        // only consider left child end if its end_root is node->end_root
        end = MAX(end, N(node->left)->end);
    }
    if (node->right && N(node->right)->end_root == node->end_root) {
        // only consider right child end if its end_root is node->end_root
        end = MAX(end, N(node->right)->end);
    }
    node->end = end;
}

static struct cte*
mdb_skew(struct cte *node)
{
    /* transform invalid state
     *
     *               |
     *      |L|<---|T|
     *     /   \      \
     *   |A|   |B|    |R|
     *
     * to valid equivalent state
     *
     *       |
     *      |L|--->|T|
     *     /      /   \
     *   |A|    |B|   |R|
     *
     */
    if (!node || !N(node)->left) {
        return node;
    }
    else if (N(node)->level == N(N(node)->left)->level) {
        struct cte *left = N(node)->left;
        N(node)->left = N(left)->right;
        N(left)->right = node;
        mdb_update_end(node);
        mdb_update_end(left);

        // need to update mdb_root
        if (mdb_root == node) {
            set_root(left);
        }
        return left;
    }
    else {
        return node;
    }
}

static struct cte*
mdb_split(struct cte *node)
{
    /* transform invalid state
     *
     *       |
     *      |T|--->|R|-->|X|
     *     /      /
     *   |A|    |B|
     *
     * to valid equivalent state
     *
     *             |
     *            |R|
     *           /   \
     *         |T|   |X|
     *        /   \
     *      |A|   |B|
     *
     */
    if (!node || !N(node)->right || !N(N(node)->right)->right) {
        return node;
    }
    else if (N(node)->level == N(N(N(node)->right)->right)->level) {
        struct cte *right = N(node)->right;
        N(node)->right = N(right)->left;
        N(right)->left = node;
        N(right)->level += 1;
        mdb_update_end(node);
        mdb_update_end(right);

        // need to update mdb_root
        if (mdb_root == node) {
            set_root(right);
        }
        return right;
    }
    else {
        return node;
    }
}

static void
mdb_decrease_level(struct cte *node)
{
    assert(node);

    mdb_level_t expected;
    if (!N(node)->left || !N(node)->right) {
        expected = 0;
    }
    else {
        expected = MIN(N(N(node)->left)->level, N(N(node)->right)->level) + 1;
    }

    if (expected < N(node)->level) {
        N(node)->level = expected;
        if (N(node)->right && expected < N(N(node)->right)->level) {
            N(N(node)->right)->level = expected;
        }
    }
}

static struct cte*
mdb_rebalance(struct cte *node)
{
    assert(node);
    mdb_update_end(node);
    mdb_decrease_level(node);
    node = mdb_skew(node);
    N(node)->right = mdb_skew(N(node)->right);
    if (N(node)->right) {
        N(N(node)->right)->right = mdb_skew(N(N(node)->right)->right);
    }
    node = mdb_split(node);
    N(node)->right = mdb_split(N(node)->right);
    return node;
}

#ifndef NDEBUG
static bool
mdb_is_child(struct cte *child, struct cte *parent)
{
    if (!parent) {
        return mdb_root == child;
    }
    else {
        return N(parent)->left == child || N(parent)->right == child;
    }
}
#else
#define mdb_is_child(a, b) 0
#endif

static bool
mdb_is_inside(genpaddr_t outer_begin, genpaddr_t outer_end,
              genpaddr_t inner_begin, genpaddr_t inner_end)
{
    assert(outer_begin <= outer_end);
    assert(inner_begin <= inner_end);
    return
        (inner_begin >= outer_begin && inner_end < outer_end) ||
        (inner_begin > outer_begin && inner_end <= outer_end);
}

/*
 * Operations and operation-specific helpers.
 */

static errval_t
mdb_sub_insert(struct cte *new_node, struct cte **current)
{
    errval_t err;
    assert(new_node);
    assert(current);
    MDB_TRACE_ENTER(*current, "%p, %p (*%p)", new_node, *current, current);

    struct cte *current_ = *current;

    if (!current_) {
        // we've reached an empty leaf, insert here
        *current = new_node;
        mdb_update_end(new_node);
        return SYS_ERR_OK;
    }

    int compare = compare_caps(C(new_node), C(current_), true);
    if (compare < 0) {
        // new_node < current
        err = mdb_sub_insert(new_node, &N(current_)->left);
        if (err_is_fail(err)) {
            return err;
        }
    }
    else if (compare > 0) {
        // new_node > current
        err = mdb_sub_insert(new_node, &N(current_)->right);
        if (err_is_fail(err)) {
            return err;
        }
    }
    else {
        return CAPS_ERR_MDB_DUPLICATE_ENTRY;
    }

    mdb_update_end(current_);
    current_ = mdb_skew(current_);
    current_ = mdb_split(current_);
    *current = current_;

    err = SYS_ERR_OK;
    MDB_TRACE_LEAVE_SUB_RET("%"PRIuPTR, err, current_);
}

uint64_t mdb_insert_count;
errval_t
mdb_insert(struct cte *new_node)
{
    MDB_TRACE_ENTER(mdb_root, "%p", new_node);
#ifdef IN_KERNEL
#ifdef MDB_TRACE_NO_RECURSIVE
    char prefix[50];
    snprintf(prefix, 50, "mdb_insert.%d: ", my_core_id);
    print_cte(new_node, prefix);
#endif
#endif
    mdb_insert_count ++;
    errval_t ret = mdb_sub_insert(new_node, &mdb_root);
    CHECK_INVARIANTS(mdb_root, new_node, true);
    MDB_TRACE_LEAVE_SUB_RET("%"PRIuPTR, ret, mdb_root);
}

static void
mdb_exchange_child(struct cte *first, struct cte *first_parent,
                   struct cte *second)
{
    assert(mdb_is_child(first, first_parent));

    if (!first_parent) {
        set_root(second);
    }
    else if (N(first_parent)->left == first) {
        N(first_parent)->left = second;
    }
    else if (N(first_parent)->right == first) {
        N(first_parent)->right = second;
    }
    else {
        assert(!"first is not child of first_parent");
    }
}

static void
mdb_exchange_nodes(struct cte *first, struct cte *first_parent,
                   struct cte *second, struct cte *second_parent)
{
    struct cte *tmp_node;
    mdb_level_t tmp_level;

    mdb_exchange_child(first, first_parent, second);
    mdb_exchange_child(second, second_parent, first);

    tmp_node = N(first)->left;
    N(first)->left = N(second)->left;
    N(second)->left = tmp_node;

    tmp_node = N(first)->right;
    N(first)->right = N(second)->right;
    N(second)->right = tmp_node;

    tmp_level = N(first)->level;
    N(first)->level = N(second)->level;
    N(second)->level = tmp_level;

    mdb_update_end(first);
    mdb_update_end(second);

    assert(mdb_is_reachable(mdb_root, first));
    assert(mdb_is_reachable(mdb_root, second));
}

static void
mdb_exchange_remove(struct cte *target, struct cte *target_parent,
                    struct cte **current, struct cte *parent,
                    int dir, struct cte **ret_target)
{
    assert(current);
    MDB_TRACE_ENTER(*current, "%p, %p, %p (*%p), %p, %d", target, target_parent, *current, current, parent, dir);
    assert(target);
    assert(*current);
    assert(parent);
    assert(C(target)->type != 0);
    assert(C(*current)->type != 0);
    assert(C(parent)->type != 0);
    assert(ret_target);
    assert(!*ret_target);
    assert(dir != 0);
    assert(compare_caps(C(target), C(*current), true) != 0);
    assert(mdb_is_child(target, target_parent));
    assert(mdb_is_child(*current, parent));
    assert(mdb_is_reachable(mdb_root, target));

    struct cte *current_ = *current;

    if (dir > 0) {
        if (parent == target) {
            assert(N(parent)->left == current_);
        }
        else {
            assert(N(parent)->right == current_);
        }

        if (N(current_)->right) {
            mdb_exchange_remove(target, target_parent, &N(current_)->right,
                                current_, dir, ret_target);
        }
    }
    else if (dir < 0) {
        if (parent == target) {
            assert(N(parent)->right == current_);
        }
        else {
            assert(N(parent)->left == current_);
        }

        if (N(current_)->left) {
            mdb_exchange_remove(target, target_parent, &N(current_)->left,
                                current_, dir, ret_target);
        }
        else if (N(current_)->right) {
            assert(N(current_)->level == 0);
            // right is non-null, left null -> current is level 0 node with
            // horizontal right link, and is also the successor of the target.
            // in this case, exchange current and current right, then current
            // (at its new position) and the target.
            struct cte *new_current = N(current_)->right;
            mdb_exchange_nodes(current_, parent, N(current_)->right, current_);
            mdb_exchange_nodes(target, target_parent, current_, new_current);
            // "current" is now located where the target was, further up in the
            // tree. "new_current" is the node where current was. "target" is
            // where current->right was, and is a leaf, so can be dropped.
            assert(N(new_current)->right == target);
            N(new_current)->right = NULL;
            *ret_target = current_;
            *current = new_current;
            assert(!mdb_is_reachable(mdb_root, target));
            MDB_TRACE_LEAVE_SUB(NULL);
        }
    }

    if (*ret_target) {
        assert(!mdb_is_reachable(mdb_root, target));
        // implies we recursed further down to find a leaf. need to rebalance.
        current_ = mdb_rebalance(current_);
        *current = current_;
        MDB_TRACE_LEAVE_SUB(current_);
    }
    else {
        //printf("found leaf %p\n", current_);
        // found successor/predecessor leaf, exchange with target
        assert(!N(current_)->right && !N(current_)->left);
        mdb_exchange_nodes(target, target_parent, current_, parent);

        // "current" is now where target was, so set as ret_target
        *ret_target = current_;
        // target would be the new current, but we're removing it, so set
        // current to null. This also sets parent's corresponding child to
        // null by recursion.
        *current = NULL;
        MDB_TRACE_LEAVE_SUB(NULL);
    }
}

static errval_t
mdb_subtree_remove(struct cte *target, struct cte **current, struct cte *parent)
{
    assert(current);
    MDB_TRACE_ENTER(*current, "%p, %p (*%p), %p", target, *current, current, parent);

    errval_t err;
    struct cte *current_ = *current;
    if (!current_) {
        err = CAPS_ERR_MDB_ENTRY_NOTFOUND;
        MDB_TRACE_LEAVE_SUB_RET("%"PRIuPTR, err, current_);
    }

    int compare = compare_caps(C(target), C(current_), true);
    if (compare > 0) {
        err = mdb_subtree_remove(target, &N(current_)->right, current_);
        if (err != SYS_ERR_OK) {
            MDB_TRACE_LEAVE_SUB_RET("%"PRIuPTR, err, current_);
            return err;
        }
    }
    else if (compare < 0) {
        err = mdb_subtree_remove(target, &N(current_)->left, current_);
        if (err != SYS_ERR_OK) {
            MDB_TRACE_LEAVE_SUB_RET("%"PRIuPTR, err, current_);
        }
    }
    else {
        assert(current_ == target);
        if (!N(current_)->left && !N(current_)->right) {
            // target is leaf, just remove
            *current = NULL;
            err = SYS_ERR_OK;
            MDB_TRACE_LEAVE_SUB_RET("%"PRIuPTR, err, NULL);
        }
        else if (!N(current_)->left) {
            // move to right child then go left (dir=-1)
            // curr, new_right = xchg_rm(elem, parent, current.right, current, -1)
            struct cte *new_current = NULL;
            struct cte *new_right = N(current_)->right;
            mdb_exchange_remove(target, parent, &new_right, current_, -1,
                                &new_current);
            assert(new_current);
            current_ = new_current;
            N(current_)->right = new_right;
            assert(!mdb_is_reachable(mdb_root, target));
        }
        else {
            // move to left child then go right (dir=1)
            // curr, new_left = xchg_rm(elem, parent, current.left, current, 1)
            struct cte *new_current = NULL;
            struct cte *new_left = N(current_)->left;
            mdb_exchange_remove(target, parent, &new_left, current_, 1,
                                &new_current);
            assert(new_current);
            current_ = new_current;
            N(current_)->left = new_left;
            assert(!mdb_is_reachable(mdb_root, target));
        }
    }

    // rebalance after remove from subtree
    current_ = mdb_rebalance(current_);
    *current = current_;

    assert(C(target)->type != 0);
    assert(!*current || C(*current)->type != 0);

    err = SYS_ERR_OK;
    MDB_TRACE_LEAVE_SUB_RET("%"PRIuPTR, err, current_);
}

uint64_t mdb_remove_count;
errval_t
mdb_remove(struct cte *target)
{
    MDB_TRACE_ENTER(mdb_root, "%p", target);
    CHECK_INVARIANTS(mdb_root, target, true);
#ifdef IN_KERNEL
#ifdef MDB_TRACE_NO_RECURSIVE
    char prefix[50];
    snprintf(prefix, 50, "mdb_remove.%d: ", my_core_id);
    print_cte(target, prefix);
#endif
#endif
    mdb_remove_count++;
    errval_t err = mdb_subtree_remove(target, &mdb_root, NULL);
    CHECK_INVARIANTS(mdb_root, target, false);
    MDB_TRACE_LEAVE_SUB_RET("%"PRIuPTR, err, mdb_root);
}

/*
 * Queries on the ordering.
 */

static struct cte*
mdb_sub_find_equal(struct capability *cap, struct cte *current)
{
    if (!current) {
        return NULL;
    }
    int compare = compare_caps(cap, C(current), false);
    if (compare < 0) {
        // current is gt key, look for smaller node
        return mdb_sub_find_equal(cap, N(current)->left);
    }
    else if (compare > 0) {
        // current is lt key, attempt to find bigger current
        return mdb_sub_find_equal(cap, N(current)->right);
    }
    else {
        return current;
    }
}

uint64_t mdb_find_equal_count;
struct cte*
mdb_find_equal(struct capability *cap)
{
    mdb_find_equal_count++;
    return mdb_sub_find_equal(cap, mdb_root);
}

static struct cte*
mdb_sub_find_less(struct capability *cap, struct cte *current, bool equal_ok,
                  bool tiebreak)
{
    if (!current) {
        return NULL;
    }
    int compare = compare_caps(cap, C(current), tiebreak);
    if (compare < 0) {
        // current is gt key, look for smaller node
        return mdb_sub_find_less(cap, N(current)->left, equal_ok, tiebreak);
    }
    else if (compare > 0) {
        // current is lt key, attempt to find bigger current
        struct cte *res = mdb_sub_find_less(cap, N(current)->right, equal_ok,
                                            tiebreak);
        if (res) {
            return res;
        }
        // bigger child exceeded key
        return current;
    }
    else {
        // found equal element
        if (equal_ok) {
            return current;
        }
        else {
            // look for smaller node
            return mdb_sub_find_less(cap, N(current)->left, equal_ok,
                                     tiebreak);
        }
    }
}

uint64_t mdb_find_less_count;
struct cte*
mdb_find_less(struct capability *cap, bool equal_ok)
{
    mdb_find_less_count++;
    return mdb_sub_find_less(cap, mdb_root, equal_ok, false);
}

static struct cte*
mdb_sub_find_greater(struct capability *cap, struct cte *current,
                     bool equal_ok, bool tiebreak)
{
    if (!current) {
        return NULL;
    }
    int compare = compare_caps(cap, C(current), tiebreak);
    if (compare < 0) {
        // current is gt key, attempt to find smaller node
        struct cte *res = mdb_sub_find_greater(cap, N(current)->left, equal_ok,
                                               tiebreak);
        if (res) {
            return res;
        }
        // smaller was lte key
        return current;
    }
    else if (compare > 0) {
        // current is lte key, look for greater node
        return mdb_sub_find_greater(cap, N(current)->right, equal_ok,
                                    tiebreak);
    }
    else {
        // found equal element
        if (equal_ok) {
            return current;
        }
        else {
            // look for greater node
            return mdb_sub_find_greater(cap, N(current)->right, equal_ok,
                                        tiebreak);
        }
    }
}

uint64_t mdb_find_greater_count;
struct cte*
mdb_find_greater(struct capability *cap, bool equal_ok)
{
    mdb_find_greater_count++;
    return mdb_sub_find_greater(cap, mdb_root, equal_ok, false);
}

uint64_t mdb_predecessor_count;
struct cte*
mdb_predecessor(struct cte *current)
{
    mdb_predecessor_count++;
    struct mdbnode *node = N(current);
    if (node->left) {
        // if possible, look just at children
        current = node->left;
        while ((node = N(current))->right) {
            current = node->right;
        }
        return current;
    }
    // XXX: in lieu of a parent pointer that can be used to traverse upwards,
    // we have to perform a search through the tree from the root. This makes
    // "predecessor" into a O(log(n)) operation, instead of the expected O(1).
    return mdb_sub_find_less(C(current), mdb_root, false, true);
}

uint64_t mdb_successor_count;
struct cte*
mdb_successor(struct cte *current)
{
    mdb_successor_count++;
    struct mdbnode *node = N(current);
    if (node->right) {
        // if possible, look just at children
        current = node->right;
        while ((node = N(current))->left) {
            current = node->left;
        }
        return current;
    }
    // XXX: in lieu of a parent pointer that can be used to traverse upwards,
    // we have perform a search through the tree from the root. This makes
    // "successor" into a O(log(n)) operation, instead of the expected O(1).
    return mdb_sub_find_greater(C(current), mdb_root, false, true);
}

/*
 * The range query.
 */

static struct cte*
mdb_choose_surrounding(genpaddr_t address, size_t size, struct cte *first,
                       struct cte *second)
{
    assert(first);
    assert(second);
    assert(get_type_root(C(first)->type) == get_type_root(C(second)->type));
#ifndef NDEBUG
    genpaddr_t beg = address, end = address + size;
    genpaddr_t fst_beg = get_address(C(first));
    genpaddr_t snd_beg = get_address(C(second));
    genpaddr_t fst_end = fst_beg + get_size(C(first));
    genpaddr_t snd_end = snd_beg + get_size(C(second));
    assert(fst_beg <= beg && fst_end >= end);
    assert(snd_beg <= beg && snd_end >= end);
#endif

    if (compare_caps(C(first), C(second), true) >= 0) {
        return first;
    }
    else {
        return second;
    }
}

static struct cte*
mdb_choose_inner(genpaddr_t address, size_t size, struct cte *first,
                 struct cte *second)
{
    assert(first);
    assert(second);
    assert(get_type_root(C(first)->type) == get_type_root(C(second)->type));
#ifndef NDEBUG
    genpaddr_t end = address + size;
    genpaddr_t fst_beg = get_address(C(first));
    genpaddr_t snd_beg = get_address(C(second));
    genpaddr_t fst_end = fst_beg + get_size(C(first));
    genpaddr_t snd_end = snd_beg + get_size(C(second));
    assert(mdb_is_inside(address, end, fst_beg, fst_end));
    assert(mdb_is_inside(address, end, snd_beg, snd_end));
#endif

    if (compare_caps(C(first), C(second), true) <= 0) {
        return first;
    }
    else {
        return second;
    }
}

static struct cte*
mdb_choose_partial(genpaddr_t address, size_t size, struct cte *first,
                   struct cte *second)
{
    assert(first);
    assert(second);
    assert(get_type_root(C(first)->type) == get_type_root(C(second)->type));
    genpaddr_t beg = address;
    genpaddr_t fst_beg = get_address(C(first));
    genpaddr_t snd_beg = get_address(C(second));
#ifndef NDEBUG
    genpaddr_t end = address + size;
    genpaddr_t fst_end = fst_beg + get_size(C(first));
    genpaddr_t snd_end = snd_beg + get_size(C(second));
    assert(fst_beg < end);
    assert(snd_beg < end);
    assert(fst_end > beg);
    assert(snd_end > beg);
    assert(fst_beg != beg);
    assert(snd_beg != beg);
    assert(fst_end != end);
    assert(snd_end != end);
    assert((fst_beg < beg) == (fst_end < end));
    assert((snd_beg < beg) == (snd_end < end));
#endif

    if (fst_beg < beg && snd_beg > beg) {
        return first;
    }
    else if (snd_beg < beg && fst_beg > beg) {
        return second;
    }
    else {
        if (compare_caps(C(first), C(second), true) >= 0) {
            return first;
        }
        else {
            return second;
        }
    }
}

static int
mdb_sub_find_range(mdb_root_t root, genpaddr_t address, size_t size,
                   int max_precision, struct cte *current,
                   /*out*/ struct cte **ret_node);

static void
mdb_sub_find_range_merge(mdb_root_t root, genpaddr_t address, size_t size,
                         int max_precision, struct cte *sub,
                         /*inout*/ int *ret, /*inout*/ struct cte **result)
{
    assert(sub);
    assert(ret);
    assert(result);
    assert(max_precision >= 0);
    assert(*ret <= max_precision);

    struct cte *sub_result = NULL;
    int sub_ret = mdb_sub_find_range(root, address, size, max_precision, sub,
                                     &sub_result);
    if (sub_ret > max_precision) {
        *result = sub_result;
        *ret = sub_ret;
    }
    else if (sub_ret > *ret) {
        *result = sub_result;
        *ret = sub_ret;
    }
    else if (sub_ret == *ret) {
        switch (sub_ret) {
        case MDB_RANGE_NOT_FOUND:
            break;
        case MDB_RANGE_FOUND_SURROUNDING:
            *result = mdb_choose_surrounding(address, size, *result, sub_result);
            break;
        case MDB_RANGE_FOUND_INNER:
            *result = mdb_choose_inner(address, size, *result, sub_result);
            break;
        case MDB_RANGE_FOUND_PARTIAL:
            *result = mdb_choose_partial(address, size, *result, sub_result);
            break;
        default:
            assert(!"Unhandled enum value for mdb_find_range result");
            break;
        }
    }
    // else ret > sub_ret, keep ret & result as is
}

static int
mdb_sub_find_range(mdb_root_t root, genpaddr_t address, size_t size,
                   int max_precision, struct cte *current,
                   /*out*/ struct cte **ret_node)
{
    assert(max_precision >= 0);
    assert(ret_node);

    if (!current) {
        *ret_node = NULL;
        return MDB_RANGE_NOT_FOUND;
    }

    if (N(current)->end_root < root) {
        *ret_node = NULL;
        return MDB_RANGE_NOT_FOUND;
    }
    if (N(current)->end_root == root && N(current)->end <= address) {
        *ret_node = NULL;
        return MDB_RANGE_NOT_FOUND;
    }

    mdb_root_t current_root = get_type_root(C(current)->type);

    struct cte *result = NULL;
    int ret = MDB_RANGE_NOT_FOUND;

    genpaddr_t current_address = get_address(C(current));
    genpaddr_t current_end = current_address + get_size(C(current));
    genpaddr_t search_end = address + size;

    if (current_root == root) {

        if (ret < MDB_RANGE_FOUND_PARTIAL &&
            current_address > address &&
            current_address < search_end &&
            current_end > search_end)
        {
            result = current;
            ret = MDB_RANGE_FOUND_PARTIAL;
        }
        if (ret < MDB_RANGE_FOUND_PARTIAL &&
            current_end > address &&
            current_end < search_end &&
            current_address < address)
        {
            result = current;
            ret = MDB_RANGE_FOUND_PARTIAL;
        }
        if (ret < MDB_RANGE_FOUND_INNER &&
            mdb_is_inside(address, search_end, current_address, current_end))
        {
            result = current;
            ret = MDB_RANGE_FOUND_INNER;
        }
        if (ret < MDB_RANGE_FOUND_SURROUNDING &&
            current_address <= address &&
            // exclude 0-length match with curaddr==addr
            current_address < search_end &&
            current_end >= search_end &&
            // exclude 0-length match with currend==addr
            current_end > address)
        {
            result = current;
            ret = MDB_RANGE_FOUND_SURROUNDING;
        }
        if (ret > max_precision) {
            *ret_node = result;
            return ret;
        }
    }

    if (N(current)->left) {
        mdb_sub_find_range_merge(root, address, size, max_precision,
                                 N(current)->left, /*inout*/&ret,
                                 /*inout*/&result);
        if (ret > max_precision) {
            *ret_node = result;
            return ret;
        }
    }

    if (N(current)->right && root >= current_root &&
        (search_end > current_address || (search_end == current_address && size == 0))) {
        mdb_sub_find_range_merge(root, address, size, max_precision,
                                 N(current)->right, /*inout*/&ret,
                                 /*inout*/&result);
        if (ret > max_precision) {
            *ret_node = result;
            return ret;
        }
    }

    *ret_node = result;
    return ret;

}

uint64_t mdb_find_range_count;
errval_t
mdb_find_range(mdb_root_t root, genpaddr_t address, gensize_t size,
               int max_result, /*out*/ struct cte **ret_node,
               /*out*/ int *result)
{
    mdb_find_range_count++;
    if (max_result < MDB_RANGE_NOT_FOUND ||
        max_result > MDB_RANGE_FOUND_PARTIAL)
    {
        return CAPS_ERR_INVALID_ARGS;
    }
    if (max_result > MDB_RANGE_NOT_FOUND && !ret_node) {
        return CAPS_ERR_INVALID_ARGS;
    }
    if (!result) {
        return CAPS_ERR_INVALID_ARGS;
    }

    struct cte *alt_ret_node;
    if (!ret_node) {
        ret_node = &alt_ret_node;
    }

    *result = mdb_sub_find_range(root, address, size, max_result, mdb_root, ret_node);
    return SYS_ERR_OK;
}

uint64_t mdb_find_cap_for_address_count;
errval_t
mdb_find_cap_for_address(genpaddr_t address, struct cte **ret_node)
{
    mdb_find_cap_for_address_count++;
    int result;
    errval_t err;
    // query for size 1 to get the smallest cap that includes the byte at the
    // given address
    err = mdb_find_range(get_type_root(ObjType_RAM), address,
                         1, MDB_RANGE_FOUND_SURROUNDING, ret_node, &result);
    if (err_is_fail(err)) {
        return err;
    }
    if (result != MDB_RANGE_FOUND_SURROUNDING) {
        return SYS_ERR_CAP_NOT_FOUND;
    }
    return SYS_ERR_OK;
}

bool mdb_reachable(struct cte *cte)
{
    return mdb_is_reachable(mdb_root, cte);
}

errval_t
mdb_traverse(enum mdb_tree_traversal_order order, mdb_tree_traversal_fn cb, void *data)
{
    return mdb_traverse_subtree(mdb_root, order, cb, data);
}

errval_t
mdb_traverse_subtree(struct cte *cte, enum mdb_tree_traversal_order order,
        mdb_tree_traversal_fn cb, void *data)
{
    struct mdbnode *node = N(cte);
    assert(node);

    struct cte *first, *second;
    if (order == MDB_TRAVERSAL_ORDER_ASCENDING) {
        first = node->left;
        second = node->right;
    } else {
        first = node->right;
        second = node->left;
    }

    errval_t err;

    if (first) {
        err = mdb_traverse_subtree(first, order, cb, data);
        if (err_is_fail(err)) {
            return err;
        }
    }

    err = cb(cte, data);

    if (err_is_fail(err)) {
        return err;
    }

    if (second) {
        err = mdb_traverse_subtree(second, order, cb, data);
        if (err_is_fail(err)) {
            return err;
        }
    }
    return SYS_ERR_OK;
}

static errval_t count_nodes(struct cte *cte, void *data)
{
    size_t *counter = data;
    *counter = *counter + 1;
    return SYS_ERR_OK;
}

errval_t
mdb_size(size_t *count)
{
    return mdb_traverse(MDB_TRAVERSAL_ORDER_ASCENDING, count_nodes, count);
}<|MERGE_RESOLUTION|>--- conflicted
+++ resolved
@@ -170,11 +170,7 @@
     mdb_dump(mdb_root, 0);
 }
 
-<<<<<<< HEAD
-STATIC_ASSERT(58 == ObjType_Num, "Knowledge of all cap types");
-=======
-STATIC_ASSERT(60 == ObjType_Num, "Knowledge of all cap types");
->>>>>>> dde1627a
+STATIC_ASSERT(68 == ObjType_Num, "Knowledge of all cap types");
 static void print_cte(struct cte *cte, char *indent_buff)
 {
     struct mdbnode *node = N(cte);
