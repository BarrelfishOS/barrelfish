--- conflicted
+++ resolved
@@ -1,5 +1,4 @@
 if Config.libc == "newlib" then
-<<<<<<< HEAD
 let
     arch_srcs "x86_64"  = [ "machine/x86_64/" ++ x | x <- ["setjmp.S", "memcpy.S", "memset.S"]]
     arch_srcs "k1om"    = [ "machine/x86_64/" ++ x | x <- ["setjmp.S", "memcpy.S", "memset.S"]]
@@ -12,8 +11,6 @@
     arch_srcs "armv7-m" = [ "machine/arm/setjmp.S" ]
     arch_srcs  x        = error ("Unknown architecture for newlib: " ++ x)
 in
-=======
->>>>>>> 32503d46
 [ build library {
   target = "newc",
   addCFlags  = Config.newlibAddCFlags,
