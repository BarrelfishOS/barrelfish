/**
 * \file
 * \brief RPC implementation
 */

/*
 * Copyright (c) 2008, ETH Zurich.
 * All rights reserved.
 *
 * This file is distributed under the terms in the attached LICENSE file.
 * If you do not find this file, copies can be found by writing to:
 * ETH Zurich D-INFK, Haldeneggsteig 4, CH-8092 Zurich. Attn: Systems Group.
 */

#include <lwip/pbuf.h>
#include <lwip/udp.h>
#include <assert.h>
#include <lwip/init.h>

#include <barrelfish/barrelfish.h>
#include <bench/bench.h>

// XXX: kludge making it possible to use bench_tsc without -lbench
#if defined(__i386__) || defined(__x86_64__)
bool rdtscp_flag;
#endif

#define FALSE   false
#define TRUE    true

#include <nfs/xdr.h>
#include "rpc.h"
#include "rpc_debug.h"
#include "xdr_pbuf.h"

/// RPC authentication flavour
enum rpc_auth_flavor {
    RPC_AUTH_NULL       = 0,
    RPC_AUTH_UNIX       = 1,
    RPC_AUTH_SHORT      = 2,
    RPC_AUTH_DES        = 3
};

/// RPC message type
enum rpc_msg_type {
    RPC_CALL  = 0,
    RPC_REPLY = 1
};

#define RPC_TIMER_PERIOD (5000 * 1000) ///< Time between RPC timer firings (us)
//#define RPC_TIMER_PERIOD (1000 * 1000) ///< Time between RPC timer firings (us)
#define RPC_RETRANSMIT_AFTER 6   ///< Number of timer firings before a retransmit
#define RPC_MAX_RETRANSMIT  60  ///< Max number of retransmissions before giving up

/* XXX: hardcoded data for authentication info */
#define AUTH_MACHINE_NAME       "barrelfish"
#define AUTH_MACHINE_NAME_LEN   10 /* XXX: must match string above */
#define AUTH_UID    0
#define AUTH_GID    0
#define AUTH_SIZE   (RNDUP(AUTH_MACHINE_NAME_LEN) + BYTES_PER_XDR_UNIT * 5)

/// bytes needed for full RPC call header
#define RPC_CALL_HEADER_LEN (10 * BYTES_PER_XDR_UNIT + AUTH_SIZE)

// XXX: lwip synchronisation kludges
extern struct thread_mutex *lwip_mutex;
extern struct waitset *lwip_waitset;

static uint8_t net_debug_state = 0;

static int hash_function(uint32_t xid)
{
    return (xid % RPC_HTABLE_SIZE);
}

/// Data for an outstanding (unreplied) RPC call
struct rpc_call {
    uint32_t xid;               ///< Transaction ID (XID)
    uint16_t timers, retries;   ///< Number of timer expiries and retries
    struct pbuf *pbuf;          ///< LWIP pbuf pointer for packet data
    rpc_callback_t callback;    ///< Callback function pointer
    void *cbarg1, *cbarg2;      ///< Callback function opaque arguments
    struct rpc_call *next;      ///< Next call in queue
};

/// Utility function to prepare an outgoing packet buffer with the RPC call header
static err_t rpc_call_init(XDR *xdr, uint32_t xid, uint32_t prog, uint32_t vers,
                           uint32_t proc)
{
    int32_t *buf;
    bool rb;

    /* reserve space for the first part of the header */
    if ((buf = XDR_INLINE(xdr, 9 * BYTES_PER_XDR_UNIT)) == NULL) {
        return ERR_BUF;
    }

    // XID comes first
    IXDR_PUT_UINT32(buf, xid);

    // message type: call
    IXDR_PUT_UINT32(buf, RPC_CALL);

    // RPC version
    IXDR_PUT_UINT32(buf, 2);

    // program number, version number, procedure number
    IXDR_PUT_UINT32(buf, prog);
    IXDR_PUT_UINT32(buf, vers);
    IXDR_PUT_UINT32(buf, proc);

    // CRED: auth_unix (hardcoded)
    IXDR_PUT_UINT32(buf, RPC_AUTH_UNIX);
    IXDR_PUT_UINT32(buf, AUTH_SIZE);
    IXDR_PUT_UINT32(buf, 0); // stamp

    /* here endeth the reserved space. now the machine name string */
    char *machname = AUTH_MACHINE_NAME;
    rb = xdr_string(xdr, &machname, AUTH_MACHINE_NAME_LEN);
    if (!rb) {
        return ERR_BUF;
    }

    /* reserve some more space for the rest, which is done inline again */
    if ((buf = XDR_INLINE(xdr, 5 * BYTES_PER_XDR_UNIT)) == NULL) {
        return ERR_BUF;
    }

    // Rest of the CRED
    IXDR_PUT_UINT32(buf, AUTH_UID);
    IXDR_PUT_UINT32(buf, AUTH_GID);
    IXDR_PUT_UINT32(buf, 0); // GIDs

    // VERF: auth_null
    IXDR_PUT_UINT32(buf, RPC_AUTH_NULL);
    IXDR_PUT_UINT32(buf, 0);

    return ERR_OK;
}

/// Utility function to skip over variable-sized authentication data in a reply
static err_t xdr_skip_auth(XDR *xdr)
{
    int32_t *buf;

    if ((buf = XDR_INLINE(xdr, 2 * BYTES_PER_XDR_UNIT)) == NULL) {
        return ERR_BUF;
    }

    (void) IXDR_GET_UINT32(buf); // skip auth flavour

    size_t auth_size = IXDR_GET_UINT32(buf);

    /* skip over auth data bytes */
    if (auth_size > 0) {
        buf = XDR_INLINE(xdr, auth_size);
        if (buf == NULL) {
            return ERR_BUF;
        }
    }

    return ERR_OK;
}

/// Generic handler for all incoming RPC messages. Finds the appropriate call
/// instance, checks arguments, and notifies the callback.
static void rpc_recv_handler(void *arg, struct udp_pcb *pcb, struct pbuf *pbuf,
                             struct ip_addr *addr, u16_t port)
{
    uint32_t replystat, acceptstat;
    XDR xdr;
    err_t r;
    bool rb;

    struct rpc_client *client = arg;
    struct rpc_call *call = NULL;

    xdr_pbuf_create_recv(&xdr, pbuf);

    int32_t *buf;
    if ((buf = XDR_INLINE(&xdr, 3 * BYTES_PER_XDR_UNIT)) == NULL) {
        fprintf(stderr, "RPC: packet too small, dropped\n");
        goto out;
    }

    // XID comes first
    uint32_t xid = IXDR_GET_UINT32(buf);
    // message type
    uint32_t msgtype = IXDR_GET_UINT32(buf);
    if (msgtype != RPC_REPLY) {
        fprintf(stderr, "RPC: Received non-reply message, dropped\n");
        goto out;
    }
    RPC_DEBUGP("rpc_recv_call: RPC callback for xid %u x0%x\n", xid, xid);


    int hid = hash_function(xid);
    struct rpc_call *hash_list = client->call_hash[hid];
    // find matching call and dequeue it
    struct rpc_call *prev = NULL;
    for (call = hash_list; call && call->xid != xid; call = call->next){
        prev = call;
    }
    if (call == NULL) {
        fprintf(stderr, "RPC:[%d] Unknown XID 0x%x in reply, dropped\n", disp_get_domain_id(), xid);
        goto out;
    } else if (prev == NULL) {
    	client->call_hash[hid] = call->next;
    } else {
        prev->next = call->next;
    }

    replystat = IXDR_GET_UINT32(buf);
    if (replystat == RPC_MSG_ACCEPTED) {
        r = xdr_skip_auth(&xdr);
        if (r != ERR_OK) {
            fprintf(stderr, "RPC: Error in incoming auth data, dropped\n");
            goto out;
        }

        rb = xdr_uint32_t(&xdr, &acceptstat);
        if (!rb) {
            fprintf(stderr, "RPC, Error decoding accept status, dropped\n");
            goto out;
        }
    } else {
        acceptstat = -1;
    }

    call->callback(client, call->cbarg1, call->cbarg2, replystat, acceptstat,
                   &xdr);

out:
    pbuf_free(pbuf);
    if (call != NULL) {
        pbuf_free(call->pbuf);
        free(call);
    }
}

static void traverse_hash_bucket(int hid, struct rpc_client *client)
{
    struct rpc_call *call, *next, *prev = NULL;

    for (call = client->call_hash[hid]; call != NULL; call = next) {
        next = call->next;
        bool freed_call = false;
        if (++call->timers >= RPC_RETRANSMIT_AFTER) {
            if (call->retries++ == RPC_MAX_RETRANSMIT) {
                /* admit failure */
                printf("##### [%d][%d] RPC: timeout for XID 0x%x\n", disp_get_core_id(), 
			           disp_get_domain_id(), call->xid);
                pbuf_free(call->pbuf);
                if (prev == NULL) {
                    client->call_hash[hid] = call->next;
                } else {
                    prev->next = call->next;
                }
                call->callback(client, call->cbarg1, call->cbarg2, -1, -1, NULL);
                free(call);
                freed_call = true;
            } else {
<<<<<<< HEAD
/*              // Start debugging if it is not already on.
*/
=======
                /*if(net_debug_state == 0) {
                    //net_debug_state = 0;
                    //printf("starting the debug in network driver\n");
                    //lwip_start_net_debug(net_debug_state);
                } else {
                    printf("already started the debug in network driver\n");
                }*/
>>>>>>> eb7eaa9b
                /* retransmit */
                printf("###### [%d][%d] RPC: retransmit XID 0x%x\n", disp_get_core_id(),
			disp_get_domain_id(), call->xid);

                // throw away (hide) UDP/IP/ARP headers from previous transmission
                err_t e = pbuf_header(call->pbuf,
                                      -UDP_HLEN - IP_HLEN - PBUF_LINK_HLEN);
                assert(e == ERR_OK);

                e = udp_send(client->pcb, call->pbuf);
                if (e != ERR_OK) {
                    /* XXX: assume that this is a transient condition, retry */
                    fprintf(stderr, "RPC: retransmit failed! will retry...\n");
                    call->timers--;
                } else {
                    call->timers = 0;
                }
            }
        }
        if (!freed_call) {
            prev = call;
        }
    } /* end for: */
}

/// Timer callback: walk the queue of pending calls, and retransmit/expire them
static void rpc_timer(void *arg)
{
    struct rpc_client *client = arg;
    RPC_DEBUGP("rpc_timer fired\n");
    if (lwip_mutex != NULL) {
        thread_mutex_lock(lwip_mutex);
    }
    for (int i = 0; i < RPC_HTABLE_SIZE; ++i) {
    	if (client->call_hash[i] != NULL) {
            traverse_hash_bucket(i, client);
    	}
    }
    if (lwip_mutex != NULL) {
        thread_mutex_unlock(lwip_mutex);
    }
}


/**
 * \brief Initialise a new RPC client instance
 *
 * \param client Pointer to memory for RPC client data, to be initialised
 * \param server IP address of server to be called
 *
 * \returns Error code (ERR_OK on success)
 */
err_t rpc_init(struct rpc_client *client, struct ip_addr server)
{
    errval_t err;
    client->pcb = udp_new();
    if (client->pcb == NULL) {
        return ERR_MEM;
    }

    net_debug_state = 0;

    client->server = server;

    for (int i = 0; i < RPC_HTABLE_SIZE; ++i) {
    	client->call_hash[i] = NULL;
    }

    /* XXX: (very) pseudo-random number for initial XID */
    client->nextxid = (uint32_t)bench_tsc();

    printf("###### Initial sequence no. is %u 0x%x\n",
    		client->nextxid, client->nextxid);
    udp_recv(client->pcb, rpc_recv_handler, client);

    err = periodic_event_create(&client->timer, lwip_waitset,
                                RPC_TIMER_PERIOD, MKCLOSURE(rpc_timer, client));
    assert(err_is_ok(err));
    if (err_is_fail(err)) {
    	printf("rpc timer creation failed\n");
        udp_remove(client->pcb);
        return ERR_MEM;
    }
    RPC_DEBUGP("rpc timer created\n");

    return ERR_OK;
}



/**
 * \brief Initiate an RPC Call
 *
 * \param client RPC client, previously initialised by a call to rpc_init()
 * \param port UDP port on server to call
 * \param prog RPC program number
 * \param vers RPC program version
 * \param proc RPC procedure number
 * \param args_xdrproc XDR serialisation function for arguments to call
 * \param args Argument data to be passed to #args_xdrproc
 * \param args_size Upper bound on size of serialised argument data
 * \param callback Callback function to be invoked when call either completes or fails
 * \param cbarg1,cbarg2 Opaque arguments to be passed to callback function
 *
 * \returns Error code (ERR_OK on success)
 */
err_t rpc_call(struct rpc_client *client, uint16_t port, uint32_t prog,
               uint32_t vers, uint32_t proc, xdrproc_t args_xdrproc, void *args,
               size_t args_size, rpc_callback_t callback, void *cbarg1,
               void *cbarg2)
{
    XDR xdr;
    err_t r;
    bool rb;
    uint32_t xid;

    if (lwip_mutex != NULL) {
        assert(!thread_mutex_trylock(lwip_mutex));
    }

    rb = xdr_pbuf_create_send(&xdr, args_size + RPC_CALL_HEADER_LEN);
    if (!rb) {
        return ERR_MEM;
    }

    xid = client->nextxid++;

    r = rpc_call_init(&xdr, xid, prog, vers, proc);
    if (r != ERR_OK) {
        XDR_DESTROY(&xdr);
        return r;
    }

    rb = args_xdrproc(&xdr, args);
    if (!rb) {
        XDR_DESTROY(&xdr);
        return ERR_BUF;
    }

    struct rpc_call *call = malloc(sizeof(struct rpc_call));
    if (call == NULL) {
        XDR_DESTROY(&xdr);
        return ERR_MEM;
    }
    call->xid = xid;
    call->retries = call->timers = 0;
    call->pbuf = (struct pbuf *)xdr.x_private;
    call->callback = callback;
    call->cbarg1 = cbarg1;
    call->cbarg2 = cbarg2;
    call->next = NULL;

    RPC_DEBUGP("rpc_call: RPC call for xid %u x0%x\n", xid, xid);
    /* XXX: fix size on pbuf in case the buffer was too big */
    if (((struct pbuf *)xdr.x_base)->len > xdr.x_handy) {
        /* FIXME: intermediate pbufs will have the wrong tot_len */
        call->pbuf->tot_len -= ((struct pbuf *)xdr.x_base)->len - xdr.x_handy;
        ((struct pbuf *)xdr.x_base)->len = xdr.x_handy;
    }
    r = udp_connect(client->pcb, &client->server, port);
    if (r != ERR_OK) {
        XDR_DESTROY(&xdr);
        free(call);
        return r;
    }

    /* enqueue */
    int hid = hash_function(xid);
    call->next = client->call_hash[hid];
    client->call_hash[hid] = call;

    r = udp_send(client->pcb, call->pbuf);
    if (r != ERR_OK) {
        /* dequeue */
        assert(client->call_hash[hid] == call);
        client->call_hash[hid] = call->next;
        /* destroy */
        XDR_DESTROY(&xdr);
        free(call);
    }

    return r;
}

/// Destroy the given client, freeing any associated memory
void rpc_destroy(struct rpc_client *client)
{
    periodic_event_cancel(&client->timer);

    /* go through list of pending requests and free them */
    struct rpc_call *call, *next;
    for(int i = 0; i < RPC_HTABLE_SIZE; ++i) {
        for (call = client->call_hash[i]; call != NULL; call = next) {
            pbuf_free(call->pbuf);
            next = call->next;
            free(call);
        }
        client->call_hash[i] = NULL;
    }

    udp_remove(client->pcb);
}<|MERGE_RESOLUTION|>--- conflicted
+++ resolved
@@ -260,10 +260,6 @@
                 free(call);
                 freed_call = true;
             } else {
-<<<<<<< HEAD
-/*              // Start debugging if it is not already on.
-*/
-=======
                 /*if(net_debug_state == 0) {
                     //net_debug_state = 0;
                     //printf("starting the debug in network driver\n");
@@ -271,7 +267,6 @@
                 } else {
                     printf("already started the debug in network driver\n");
                 }*/
->>>>>>> eb7eaa9b
                 /* retransmit */
                 printf("###### [%d][%d] RPC: retransmit XID 0x%x\n", disp_get_core_id(),
 			disp_get_domain_id(), call->xid);
