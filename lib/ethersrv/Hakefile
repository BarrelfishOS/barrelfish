--- conflicted
+++ resolved
@@ -11,14 +11,8 @@
 --------------------------------------------------------------------------
 
 [ build library { target = "ethersrv",
-<<<<<<< HEAD
-                  cFiles = [ "ethersrv.c", "frag.c"],
-                  flounderBindings = [ "ether", "ether_control" ]
-=======
                   cFiles = [ "ethersrv.c", "frag.c", "ethersrv_ctl.c",
                                "ethersrv_support.c" ],
-                  flounderBindings = [ "ether", "ether_control"],
-                  addLibraries = [ "contmng", "procon", "bfdmuxvm", "lwip" ]
->>>>>>> 08d274aa
+                  flounderBindings = [ "ether", "ether_control"]
                 }
 ]