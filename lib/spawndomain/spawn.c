--- conflicted
+++ resolved
@@ -726,9 +726,7 @@
     if (err_is_fail(err)) {
         return err_push(err, SPAWN_ERR_SETUP_ARGCN);
     }
-<<<<<<< HEAD
-=======
- 
+
     // Add vspace-pspace mapping to environment
     char envstr[2048];
     snprintf(envstr, 2048, "ARRAKIS_PMAP=");
@@ -759,7 +757,6 @@
             break;
         }
     }
->>>>>>> 32503d46
 
     /* Setup cmdline args */
     err = spawn_setup_env(si, argv, envp);
