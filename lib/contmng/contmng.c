--- conflicted
+++ resolved
@@ -89,13 +89,9 @@
     q->qelist[q->head].binding_ptr = entry->binding_ptr;
     q->qelist[q->head].cap = entry->cap;
     q->qelist[q->head].handler = entry->handler;
-<<<<<<< HEAD
-    q->qelist[q->head].history = 0;   // reset the history
-=======
     q->qelist[q->head].state = 0;
     q->qelist[q->head].fname = entry->fname;
 
->>>>>>> eb7eaa9b
     for(int i = 0; i < MAX_PARAMS; ++i) {
         q->qelist[q->head].plist[i] = entry->plist[i];
     }
@@ -103,22 +99,12 @@
     q->head = (q->head + 1) % MAX_QUEUE_SIZE;
     qprintf(q, "enqueued");
 
-<<<<<<< HEAD
     // If no continuations are running, then execute this one directly
     if(q->running == 0){
-        q->running = 1;
-        q->qelist[q->head].history += 500; // For debugging: mark to trace the history
-        q->qelist[q->tail].history += 30; // For debugging: mark to trace the history
-=======
-    /* ps: If this is the only element in the queue then send the msg
-           stright away. */
 //    if (((q->tail + 1) % MAX_QUEUE_SIZE) == q->head) {
     if(q->running == 0){
         q->running = 1;
->>>>>>> eb7eaa9b
         qprintf(q, "directly-sending");
-        q->qelist[q->head].state += 500;
-        q->qelist[q->tail].state += 30;
         cont_queue_send_next_message(q);
     }
     //otherwise continuation function will trigger sending next queue element
@@ -133,11 +119,6 @@
 
     q->tail = (q->tail + 1) % MAX_QUEUE_SIZE;
     qprintf(q, "from-continuation");
-<<<<<<< HEAD
-    q->qelist[q->tail].history += 100; // For debugging: mark to trace the history
-=======
-    q->qelist[q->tail].state += 100;
->>>>>>> eb7eaa9b
     cont_queue_send_next_message(q);
 } /* end function: cont_queue_callback */
 
@@ -153,29 +134,14 @@
 
     if(q->head == q->tail){
         qprintf(q, "Queue-empty-Recursion-End!!");
-<<<<<<< HEAD
-        q->qelist[q->tail].history += 1;
-=======
-        q->qelist[q->tail].state += 1;
->>>>>>> eb7eaa9b
         q->running = 0;
         return;
     }
 
     errval_t err = q->qelist[q->tail].handler(q->qelist[q->tail]);
-<<<<<<< HEAD
-    q->qelist[q->tail].history += 4;
     if (err_is_fail(err)) {
         if (err == FLOUNDER_ERR_TX_BUSY ) {
             qprintf(q, "sending:FLO-BUSY");
-            q->qelist[q->tail].history += 2;
-=======
-    q->qelist[q->tail].state += 4;
-    if (err_is_fail(err)) {
-        if (err == FLOUNDER_ERR_TX_BUSY ) {
-            qprintf(q, "sending:FLO-BUSY");
-            q->qelist[q->tail].state += 2;
->>>>>>> eb7eaa9b
         } else {
             qprintf(q, "sending:FLO FAIL");
             q->qelist[q->tail].history += 3;
@@ -185,13 +151,9 @@
     }
 } /* end function: cont_queue_send_next_message */
 
-<<<<<<< HEAD
-// Function to show the content of the queue.
-// Note: It is to be used only for debug purposes.
-=======
->>>>>>> eb7eaa9b
 void cont_queue_show_queue(struct cont_queue *q)
 {
+/*
     int i = 0;
     int index = 0;
     int len = 0;
@@ -201,11 +163,7 @@
     index = q->tail;
     while (index != q->head){
         printf("elem %d: [%s], state %u\n", index, q->qelist[index].fname,
-<<<<<<< HEAD
-                q->qelist[index].history);
-=======
                 q->qelist[index].state);
->>>>>>> eb7eaa9b
         index = (index + 1) % MAX_QUEUE_SIZE;
     }
 
@@ -217,18 +175,12 @@
             index = MAX_QUEUE_SIZE - 1;
         }
         printf("elem %d: [%s], state %d\n", index, q->qelist[index].fname,
-<<<<<<< HEAD
-                q->qelist[index].history);
-    }
-} // end function: cont_queue_show_queue
-
-=======
                 q->qelist[index].state);
 
     }
+*/
+} // end function: cont_queue_show_queue
 
-} // end function: cont_queue_show_queue
->>>>>>> eb7eaa9b
 
 /* Following function has nothing to do with cont_queue_management,
  * and is to be used for debugging.  Ideally this function should not exist. */
