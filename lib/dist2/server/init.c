--- conflicted
+++ resolved
@@ -39,10 +39,7 @@
         .del_call = del_handler,
         .exists_call = exists_handler,
         .wait_for_call = wait_for_handler,
-<<<<<<< HEAD
-=======
         .remove_trigger_call = remove_trigger_handler,
->>>>>>> bf2613d0
 
         .subscribe_call = subscribe_handler,
         .unsubscribe_call = unsubscribe_handler,
