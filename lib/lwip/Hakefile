--------------------------------------------------------------------------
-- Copyright (c) 2007-2009, 2011, ETH Zurich.
-- All rights reserved.
--
-- This file is distributed under the terms in the attached LICENSE file.
-- If you do not find this file, copies can be found by writing to:
-- ETH Zurich D-INFK, Haldeneggsteig 4, CH-8092 Zurich. Attn: Systems Group.
--
-- Hakefile for lib/lwip
--
--------------------------------------------------------------------------


let subdirs = [ "src/core", "src/core/ipv4", "src/barrelfish", "src/api" ]
    srcs = concat [ find cInDir sd | sd <- subdirs ]
           ++ [ "src/netif/bfeth.c", "src/netif/etharp.c", "src/sys_arch.c" ]
in
  [ build library { target = "lwip",
                    cFiles = srcs,
                    flounderBindings = [ "ether", "netd" ],
		    omitCFlags = [ "-Werror" ],
                    flounderExtraBindings = [ ("netd", ["rpcclient"]) ],
                    addCFlags =  [ "-Wno-redundant-decls" ],
<<<<<<< HEAD
                    addIncludes = [ "src/barrelfish" ]
=======
                    addIncludes = [ "src/barrelfish" ],
                    addLibraries = [ "contmng", "procon"]
>>>>>>> 08d274aa
                  }
  ]<|MERGE_RESOLUTION|>--- conflicted
+++ resolved
@@ -21,11 +21,6 @@
 		    omitCFlags = [ "-Werror" ],
                     flounderExtraBindings = [ ("netd", ["rpcclient"]) ],
                     addCFlags =  [ "-Wno-redundant-decls" ],
-<<<<<<< HEAD
                     addIncludes = [ "src/barrelfish" ]
-=======
-                    addIncludes = [ "src/barrelfish" ],
-                    addLibraries = [ "contmng", "procon"]
->>>>>>> 08d274aa
                   }
   ]