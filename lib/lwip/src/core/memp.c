--- conflicted
+++ resolved
@@ -293,36 +293,6 @@
 
 void memp_initialize_pbuf_list(void)
 {
-<<<<<<< HEAD
-  struct memp *memp;
-  u16_t i, j;
-
-  printf("memp_init: allocating %lx memory for index %d\n", memp_memory_size,
-          RX_BUFFER_ID);
-  memp_memory = mem_barrelfish_alloc_and_register(RX_BUFFER_ID, memp_memory_size);
-
-  if (memp_memory == 0) {
-    fprintf(stderr, "could not allocate memory");
-    abort();
-  }
-
-
-  for (i = 0; i < MEMP_MAX; ++i) {
-    MEMP_STATS_AVAIL(used, i, 0);
-    MEMP_STATS_AVAIL(max, i, 0);
-    MEMP_STATS_AVAIL(err, i, 0);
-    MEMP_STATS_AVAIL(avail, i, memp_num[i]);
-  }
-  memp = LWIP_MEM_ALIGN(memp_memory);
-  /* for every pool: */
-  for (i = 0; i < MEMP_MAX; ++i) {
-    memp_tab[i] = NULL;
-    /* create a linked list of memp elements */
-    for (j = 0; j < memp_num[i]; ++j) {
-      memp->next = memp_tab[i];
-      memp_tab[i] = memp;
-      memp = (struct memp *)((u8_t *)memp + MEMP_SIZE + memp_sizes[i]
-=======
 
     assert(memp_memory != NULL);
     struct memp *memp;
@@ -352,7 +322,6 @@
             memp->next = memp_tab[i];
             memp_tab[i] = memp;
             memp = (struct memp *) ((u8_t *) memp + MEMP_SIZE + memp_sizes[i]
->>>>>>> 08d274aa
 #if MEMP_OVERFLOW_CHECK
                                     + MEMP_SANITY_REGION_AFTER_ALIGNED
 #endif
