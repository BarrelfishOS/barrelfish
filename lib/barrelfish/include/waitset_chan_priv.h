/**
 * \file
 * \brief Libbarrelfish-private waitset interface to channel implementations
 */

/*
 * Copyright (c) 2009, 2011, 2012, ETH Zurich.
 * All rights reserved.
 *
 * This file is distributed under the terms in the attached LICENSE file.
 * If you do not find this file, copies can be found by writing to:
 * ETH Zurich D-INFK, Haldeneggsteig 4, CH-8092 Zurich. Attn: Systems Group.
 */

#ifndef BARRELFISH_WAITSET_CHAN_PRIV_H
#define BARRELFISH_WAITSET_CHAN_PRIV_H

#include <barrelfish/waitset.h>

errval_t waitset_chan_trigger_disabled(struct waitset_chanstate *chan,
                                       dispatcher_handle_t handle);
errval_t waitset_chan_trigger_closure_disabled(struct waitset *ws,
                                               struct waitset_chanstate *chan,
                                               struct event_closure closure,
                                               dispatcher_handle_t handle);
errval_t waitset_chan_deregister_disabled(struct waitset_chanstate *chan);
errval_t waitset_chan_register_disabled(struct waitset *ws,
                                        struct waitset_chanstate *chan,
                                        struct event_closure closure);
<<<<<<< HEAD
/*errval_t waitset_chan_register_polled(struct waitset *ws,
                                      struct waitset_chanstate *chan,
                                      struct event_closure closure);*/
=======
>>>>>>> 32503d46
errval_t waitset_chan_register_polled_disabled(struct waitset *ws,
                                               struct waitset_chanstate *chan,
                                               struct event_closure closure,
                                               dispatcher_handle_t handle);
errval_t waitset_chan_start_polling(struct waitset_chanstate *chan);
errval_t waitset_chan_stop_polling(struct waitset_chanstate *chan);

#endif // BARRELFISH_WAITSET_CHAN_PRIV_H<|MERGE_RESOLUTION|>--- conflicted
+++ resolved
@@ -27,12 +27,6 @@
 errval_t waitset_chan_register_disabled(struct waitset *ws,
                                         struct waitset_chanstate *chan,
                                         struct event_closure closure);
-<<<<<<< HEAD
-/*errval_t waitset_chan_register_polled(struct waitset *ws,
-                                      struct waitset_chanstate *chan,
-                                      struct event_closure closure);*/
-=======
->>>>>>> 32503d46
 errval_t waitset_chan_register_polled_disabled(struct waitset *ws,
                                                struct waitset_chanstate *chan,
                                                struct event_closure closure,
