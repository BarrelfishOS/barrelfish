--- conflicted
+++ resolved
@@ -112,10 +112,6 @@
 
     err = vspace_map_anon_nomalloc(retaddr, memobj, vregion, size,
                                    retsize, flags, alignment);
-<<<<<<< HEAD
-=======
-
->>>>>>> 940083e4
     if (err_is_fail(err)) {
         free(memobj);
         free(vregion);
@@ -151,10 +147,6 @@
 
     err = vspace_map_anon_nomalloc(retaddr, memobj, vregion, size,
                                    retsize, flags, 0);
-<<<<<<< HEAD
-=======
-
->>>>>>> 940083e4
     if (err_is_fail(err))
     {
       free(memobj);
