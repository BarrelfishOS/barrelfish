--- conflicted
+++ resolved
@@ -82,7 +82,10 @@
     return msgerr;
 }
 
-<<<<<<< HEAD
+/**
+ * \brief Enable fine-grained tracing of cap operations on address range
+ * [start_addr, start_addr+size)
+ */
 errval_t debug_cap_trace_ctrl(bool enable, genpaddr_t start_addr, gensize_t size)
 {
     if (enable) {
@@ -92,11 +95,9 @@
     return sys_debug_cap_trace_ctrl(enable, start_addr, size);
 }
 
-=======
 /**
  * \brief Dump own hw page tables
  */
->>>>>>> dc9eef6e
 errval_t debug_dump_hw_ptables(void)
 {
     return invoke_dispatcher_dump_ptables(cap_dispatcher);
