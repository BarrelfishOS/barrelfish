/**
 * \file
 * \brief Debugging functions
 */

/*
 * Copyright (c) 2008-2011, ETH Zurich.
 * Copyright (c) 2015, 2016 Hewlett Packard Enterprise Development LP.
 * All rights reserved.
 *
 * This file is distributed under the terms in the attached LICENSE file.
 * If you do not find this file, copies can be found by writing to:
 * ETH Zurich D-INFK, Universitaetstr. 6, CH-8092 Zurich. Attn: Systems Group.
 */

#include <stdio.h>
#include <barrelfish/barrelfish.h>
#include <barrelfish/caddr.h>
#include <barrelfish/debug.h>
#include <barrelfish/monitor_client.h>
#include <barrelfish/sys_debug.h>
#include <barrelfish/dispatch.h>
#include <stdarg.h>
#include <stdlib.h>
#include <string.h>
#include <inttypes.h>
#include <barrelfish_kpi/dispatcher_shared.h>
#include <stdio.h>

#define DISP_MEMORY_SIZE            1024 // size of memory dump in bytes

/**
 * \brief Print a message and abort.
 *
 * Something irrecoverably bad happened. Print a panic message, then abort.
 */
void user_panic_fn(const char *file, const char *func, int line,
                   const char *msg, ...)
{
    va_list ap;
    char msg_str[128];
    //int msg_str_cc;
    va_start(ap, msg);
    //msg_str_cc =
        vsnprintf(msg_str, sizeof(msg_str), msg, ap);
    va_end(ap);

    char str[256];
    //int strcc =
        snprintf(str, sizeof(str), "%.*s.%u in %s() %s:%d\n%s\n",
                     DISP_NAME_LEN, disp_name(), disp_get_current_core_id(),
                     func, file, line, msg_str);
    sys_print(str, sizeof(str));

    abort();
}

/*
 * Have this invocation here to make debug_cap_identify work for domains that
 * have no monitor connection but hold Kernel cap (e.g. init)
 */
static inline errval_t
invoke_kernel_identify_cap(capaddr_t cap, int level, struct capability *out)
{
    return cap_invoke4(cap_kernel, KernelCmd_Identify_cap, cap, level,
                       (uintptr_t)out).error;
}

errval_t debug_cap_identify(struct capref cap, struct capability *ret)
{
    if (get_cap_addr(cap) == 0) {
        return SYS_ERR_CAP_NOT_FOUND;
    }

    uint8_t level = get_cap_level(cap);
    capaddr_t caddr = get_cap_addr(cap);
    errval_t err = invoke_kernel_identify_cap(caddr, level, ret);
    if (err_is_ok(err)) {
        // we have kernel cap, return result;
        return SYS_ERR_OK;
    }

    return monitor_cap_identify_remote(cap, ret);
}

/**
 * \brief Enable fine-grained tracing of cap operations on address range
 * [start_addr, start_addr+size)
 * \arg types enable tracing for given set of ORed ObjType_s
 * \arg start_addr start of region to trace for
 * \arg size size of region to trace for
 */
errval_t debug_cap_trace_ctrl(uintptr_t types, genpaddr_t start_addr, gensize_t size)
{
    if (types) {
        printf("enabling pmem tracing: 0x%"PRIxGENPADDR"--0x%"PRIxGENPADDR
               " for types 0x%"PRIxPTR"\n",
               start_addr, start_addr+size, types);
    }
    return sys_debug_cap_trace_ctrl(types, start_addr, size);
}

/**
 * \brief Dump own hw page tables around a given vaddr
 */
errval_t debug_dump_hw_ptables_around(void *vaddr)
{
    return invoke_dispatcher_dump_ptables(cap_dispatcher, (lvaddr_t)vaddr);
}

/**
 * \brief Dump full page tables
 */
errval_t debug_dump_hw_ptables(void)
{
    return debug_dump_hw_ptables_around(NULL);
}

void debug_printf(const char *fmt, ...)
{

    va_list argptr;
    char id[32] = "-";
    char str[1024];
    struct thread *me = thread_self();
    size_t len;



    if (me) {
        snprintf(id, sizeof(id), "%"PRIuPTR, thread_get_id(me));
    } else {
        snprintf(id, sizeof(id), "-");
    }
    len = snprintf(str, sizeof(str), "\033[34m%.*s.\033[31m%u.%s\033[0m: ",
                   DISP_NAME_LEN, disp_name(), disp_get_current_core_id(), id);
    if (len < sizeof(str)) {
        va_start(argptr, fmt);
        vsnprintf(str + len, sizeof(str) - len, fmt, argptr);
        va_end(argptr);
    }
    sys_print(str, sizeof(str));
}

/**
 * \brief Function to do the actual printing based on the type of capability
 */
<<<<<<< HEAD
STATIC_ASSERT(58 == ObjType_Num, "Knowledge of all cap types");
=======
STATIC_ASSERT(60 == ObjType_Num, "Knowledge of all cap types");
>>>>>>> dde1627a
int debug_print_cap(char *buf, size_t len, struct capability *cap)
{
    char *mappingtype;
    switch (cap->type) {
    case ObjType_PhysAddr:
        return snprintf(buf, len,
                        "physical address range cap (0x%" PRIxGENPADDR ":0x%" PRIuGENSIZE ")",
                        cap->u.physaddr.base, cap->u.physaddr.bytes);

    case ObjType_RAM:
        return snprintf(buf, len, "RAM cap (0x%" PRIxGENPADDR ":0x%" PRIuGENSIZE ")",
                        cap->u.ram.base, cap->u.ram.bytes);

    case ObjType_L1CNode: {
        int ret = snprintf(buf, len, "L1 CNode cap "
                           "(allocated bytes %#"PRIxGENSIZE
                           ", rights mask %#"PRIxCAPRIGHTS")",
                           cap->u.l1cnode.allocated_bytes, cap->u.l1cnode.rightsmask);
        return ret;
    }

    case ObjType_L2CNode: {
        return snprintf(buf, len, "L2 CNode cap "
                           "(cnode=%"PRIxLPADDR")"
                           "(rights mask %#"PRIxCAPRIGHTS")",
                           cap->u.l2cnode.cnode,
                           cap->u.l2cnode.rightsmask);
    }


    case ObjType_Dispatcher:
        return snprintf(buf, len, "Dispatcher cap %p", cap->u.dispatcher.dcb);

    case ObjType_Frame:
        return snprintf(buf, len, "Frame cap (0x%" PRIxGENPADDR ":0x%" PRIuGENSIZE ")",
                        cap->u.frame.base, cap->u.frame.bytes);

    case ObjType_EndPointUMP:
        return snprintf(buf, len, "EndPoint UMP cap (0x%" PRIxGENPADDR ":0x%"
                                   PRIuGENSIZE "), if=%" PRIu32,
                        cap->u.endpointump.base, cap->u.endpointump.bytes,
                        cap->u.endpointump.iftype);

    case ObjType_DevFrame:
        return snprintf(buf, len, "Device Frame cap (0x%" PRIxGENPADDR ":%" PRIuGENSIZE ")",
                        cap->u.frame.base, cap->u.devframe.bytes);

    case ObjType_VNode_ARM_l1:
        return snprintf(buf, len, "ARM L1 table at 0x%" PRIxGENPADDR,
                        cap->u.vnode_arm_l1.base);

    case ObjType_VNode_ARM_l2:
        return snprintf(buf, len, "ARM L2 table at 0x%" PRIxGENPADDR,
                        cap->u.vnode_arm_l2.base);

    case ObjType_VNode_AARCH64_l0:
        return snprintf(buf, len, "AARCH64 L0 table at 0x%" PRIxGENPADDR,
                        cap->u.vnode_aarch64_l0.base);

    case ObjType_VNode_AARCH64_l1:
        return snprintf(buf, len, "AARCH64 L1 table at 0x%" PRIxGENPADDR,
                        cap->u.vnode_aarch64_l1.base);

    case ObjType_VNode_AARCH64_l2:
        return snprintf(buf, len, "AARCH64 L2 table at 0x%" PRIxGENPADDR,
                        cap->u.vnode_aarch64_l2.base);

    case ObjType_VNode_AARCH64_l3:
        return snprintf(buf, len, "AARCH64 L3 table at 0x%" PRIxGENPADDR,
                        cap->u.vnode_aarch64_l3.base);

    case ObjType_VNode_x86_32_ptable:
        return snprintf(buf, len, "x86_32 Page table at 0x%" PRIxGENPADDR,
                        cap->u.vnode_x86_32_ptable.base);

    case ObjType_VNode_x86_32_pdir:
        return snprintf(buf, len, "x86_32 Page directory at 0x%" PRIxGENPADDR,
                        cap->u.vnode_x86_32_pdir.base);

    case ObjType_VNode_x86_32_pdpt:
        return snprintf(buf, len, "x86_32 PDPT at 0x%" PRIxGENPADDR,
                        cap->u.vnode_x86_32_pdpt.base);

    case ObjType_VNode_x86_64_ptable:
        return snprintf(buf, len, "x86_64 Page table at 0x%" PRIxGENPADDR,
                        cap->u.vnode_x86_64_ptable.base);

    case ObjType_VNode_x86_64_pdir:
        return snprintf(buf, len, "x86_64 Page directory at 0x%" PRIxGENPADDR,
                        cap->u.vnode_x86_64_pdir.base);

    case ObjType_VNode_x86_64_pdpt:
        return snprintf(buf, len, "x86_64 PDPT at 0x%" PRIxGENPADDR,
                        cap->u.vnode_x86_64_pdpt.base);

    case ObjType_VNode_x86_64_pml4:
        return snprintf(buf, len, "x86_64 PML4 at 0x%" PRIxGENPADDR,
                        cap->u.vnode_x86_64_pml4.base);

<<<<<<< HEAD
    case ObjType_VNode_x86_64_ept_ptable:
        return snprintf(buf, len, "x86_64 EPT Page table at 0x%" PRIxGENPADDR,
                        cap->u.vnode_x86_64_ept_ptable.base);

    case ObjType_VNode_x86_64_ept_pdir:
        return snprintf(buf, len, "x86_64 EPT Page directory at 0x%" PRIxGENPADDR,
                        cap->u.vnode_x86_64_ept_pdir.base);

    case ObjType_VNode_x86_64_ept_pdpt:
        return snprintf(buf, len, "x86_64 EPT PDPT at 0x%" PRIxGENPADDR,
                        cap->u.vnode_x86_64_ept_pdpt.base);

    case ObjType_VNode_x86_64_ept_pml4:
        return snprintf(buf, len, "x86_64 EPT PML4 at 0x%" PRIxGENPADDR,
                        cap->u.vnode_x86_64_ept_pml4.base);
=======
    case ObjType_VNode_x86_64_pml5:
        return snprintf(buf, len, "x86_64 PML5 at 0x%" PRIxGENPADDR,
                        cap->u.vnode_x86_64_pml5.base);

    case ObjType_VNode_VTd_root_table:
        return snprintf(buf, len, "VTd Root Table at 0x%" PRIxGENPADDR,
                        cap->u.vnode_vtd_root_table.base);

    case ObjType_VNode_VTd_ctxt_table:
        return snprintf(buf, len, "VTd Ctxt Table at 0x%" PRIxGENPADDR,
                        cap->u.vnode_vtd_ctxt_table.base);
>>>>>>> dde1627a

    case ObjType_Frame_Mapping:
        mappingtype = "Frame";
        goto ObjType_Mapping;
    case ObjType_EndPointUMP_Mapping:
        mappingtype = "Frame";
        goto ObjType_Mapping;
    case ObjType_DevFrame_Mapping:
        mappingtype = "DevFrame";
        goto ObjType_Mapping;
    case ObjType_VNode_x86_64_pml5_Mapping:
        mappingtype = "x86_64 PML5";
        goto ObjType_Mapping;
    case ObjType_VNode_x86_64_pml4_Mapping:
        mappingtype = "x86_64 PML4";
        goto ObjType_Mapping;
    case ObjType_VNode_x86_64_pdpt_Mapping:
        mappingtype = "x86_64 PDPT";
        goto ObjType_Mapping;
    case ObjType_VNode_x86_64_pdir_Mapping:
        mappingtype = "x86_64 PDIR";
        goto ObjType_Mapping;
    case ObjType_VNode_x86_64_ptable_Mapping:
        mappingtype = "x86_64 PTABLE";
        goto ObjType_Mapping;

    case ObjType_VNode_x86_64_ept_pml4_Mapping:
        return snprintf(buf, len, "x86_64 EPT PML4 Mapping (x86_64 PML4 cap @%p, "
                                  "pte @0x%"PRIxLVADDR", pte_count=%hu)",
                                  cap->u.vnode_x86_64_ept_pml4_mapping.cap,
                                  cap->u.vnode_x86_64_ept_pml4_mapping.pte,
                                  cap->u.vnode_x86_64_ept_pml4_mapping.pte_count);

    case ObjType_VNode_x86_64_ept_pdpt_Mapping:
        return snprintf(buf, len, "x86_64 EPT PDPT Mapping (x86_64 PDPT cap @%p, "
                                  "pte @0x%"PRIxLVADDR", pte_count=%hu)",
                                  cap->u.vnode_x86_64_ept_pdpt_mapping.cap,
                                  cap->u.vnode_x86_64_ept_pdpt_mapping.pte,
                                  cap->u.vnode_x86_64_ept_pdpt_mapping.pte_count);

    case ObjType_VNode_x86_64_ept_pdir_Mapping:
        return snprintf(buf, len, "x86_64 EPT PDIR Mapping (x86_64 PDIR cap @%p, "
                                  "pte @0x%"PRIxLVADDR", pte_count=%hu)",
                                  cap->u.vnode_x86_64_ept_pdir_mapping.cap,
                                  cap->u.vnode_x86_64_ept_pdir_mapping.pte,
                                  cap->u.vnode_x86_64_ept_pdir_mapping.pte_count);

    case ObjType_VNode_x86_64_ept_ptable_Mapping:
        return snprintf(buf, len, "x86_64 EPT PTABLE Mapping (x86_64 PTABLE cap @%p, "
                                  "pte @0x%"PRIxLVADDR", pte_count=%hu)",
                                  cap->u.vnode_x86_64_ept_ptable_mapping.cap,
                                  cap->u.vnode_x86_64_ept_ptable_mapping.pte,
                                  cap->u.vnode_x86_64_ept_ptable_mapping.pte_count);

    case ObjType_VNode_x86_32_pdpt_Mapping:
        mappingtype = "x86_32 PDPT";
        goto ObjType_Mapping;
    case ObjType_VNode_x86_32_pdir_Mapping:
        mappingtype = "x86_32 PDIR";
        goto ObjType_Mapping;
    case ObjType_VNode_x86_32_ptable_Mapping:
        mappingtype = "x86_32 PTABLE";
        goto ObjType_Mapping;

    case ObjType_VNode_ARM_l1_Mapping:
        mappingtype = "ARM l1";
        goto ObjType_Mapping;
    case ObjType_VNode_ARM_l2_Mapping:
        mappingtype = "ARM l2";
        goto ObjType_Mapping;

    case ObjType_VNode_AARCH64_l0_Mapping:
        mappingtype = "AARCH64 l0";
        goto ObjType_Mapping;
    case ObjType_VNode_AARCH64_l1_Mapping:
        mappingtype = "AARCH64 l1";
        goto ObjType_Mapping;
    case ObjType_VNode_AARCH64_l2_Mapping:
        mappingtype = "AARCH64 l2";
        goto ObjType_Mapping;
    case ObjType_VNode_AARCH64_l3_Mapping:
        mappingtype = "AARCH64 l3";
        goto ObjType_Mapping;

    case ObjType_VNode_VTd_root_table_Mapping:
        mappingtype = "VTd root table";
        goto ObjType_Mapping;
    case ObjType_VNode_VTd_ctxt_table_Mapping:
        mappingtype = "VTd ctxt table";
        goto ObjType_Mapping;

ObjType_Mapping:
        return snprintf(buf, len, "%s Mapping (%s cap @%p, "
                                  "ptable cap @0x%p, entry=%hu, pte_count=%hu)",
                                  mappingtype, mappingtype,
                                  cap->u.frame_mapping.cap,
                                  cap->u.frame_mapping.ptable,
                                  cap->u.frame_mapping.entry,
                                  cap->u.frame_mapping.pte_count);

    case ObjType_IRQTable:
        return snprintf(buf, len, "IRQTable cap");

    case ObjType_IRQSrc:
        return snprintf(buf, len, "IRQSrc cap (vec: %"PRIu64"-%"PRIu64")",
                cap->u.irqsrc.vec_start, cap->u.irqsrc.vec_end);

    case ObjType_IRQDest:
        return snprintf(buf, len, "IRQDest cap (vec: %"PRIu64", cpu: %"PRIu64")",
                cap->u.irqdest.vector, cap->u.irqdest.cpu);

    case ObjType_EndPointLMP:
        return snprintf(buf, len, "EndPoint cap (disp %p offset 0x%" PRIxLVADDR ")",
                        cap->u.endpointlmp.listener, cap->u.endpointlmp.epoffset);

    case ObjType_IO:
        return snprintf(buf, len, "IO cap (0x%hx-0x%hx)",
                        cap->u.io.start, cap->u.io.end);

    case ObjType_Kernel:
        return snprintf(buf, len, "Kernel cap");

    case ObjType_KernelControlBlock:
        return snprintf(buf, len, "Kernel control block cap");

    case ObjType_ID:
        return snprintf(buf, len, "ID capability (coreid 0x%" PRIxCOREID
                        " core_local_id 0x%" PRIx32 ")", cap->u.id.coreid,
                        cap->u.id.core_local_id);

    case ObjType_ProcessManager:
        return snprintf(buf, len, "Process manager capability");

    case ObjType_Domain:
        return snprintf(buf, len, "Domain capability (coreid 0x%" PRIxCOREID
                        " core_local_id 0x%" PRIx32 ")", cap->u.domain.coreid,
                        cap->u.domain.core_local_id);
    case ObjType_DeviceIDManager:
        return snprintf(buf, len, "DeviceID manager capability");
    case ObjType_DeviceID:
        return snprintf(buf, len, "DeviceID capability (%u.%u.%u",
                        cap->u.deviceid.bus, cap->u.deviceid.device,
                        cap->u.deviceid.function);

        case ObjType_PerfMon:
        return snprintf(buf, len, "PerfMon cap");

    case ObjType_Null:
        return snprintf(buf, len, "Null cap (empty slot)");

    default:
        return snprintf(buf, len, "UNKNOWN TYPE! (%d)", cap->type);
    }
}

int debug_print_cap_at_capref(char *buf, size_t len, struct capref cap)
{
    struct capability capability;
    errval_t err;

    if (capref_is_null(cap)) {
        return snprintf(buf, len, "(null cap)");
    }

    err = debug_cap_identify(cap, &capability);
    if (err_is_fail(err)) {
        return snprintf(buf, len, "(ERROR identifying cap: %s!)", err_getcode(err));
    } else {
        return debug_print_cap(buf, len, &capability);
    }
}

/**
 * \brief Walk and debug print a L2 CNode
 */
static void walk_cspace_l2(struct capref l2cnode){
    errval_t err;
    struct capability cap;
    struct cnoderef cnode = build_cnoderef(l2cnode, 1);
    
    debug_printf("  Printing L2 CNode at L1 slot=%d\n", l2cnode.slot);

    for(int i=0; i<L2_CNODE_SLOTS; i++){
        struct capref pos = {
            .cnode = cnode, .slot = i
        };

        // Get cap data
        err = debug_cap_identify(pos, &cap);
        if (err_no(err) == SYS_ERR_IDENTIFY_LOOKUP ||
            err_no(err) == SYS_ERR_CAP_NOT_FOUND ||
            err_no(err) == SYS_ERR_LMP_CAPTRANSFER_SRC_LOOKUP) {
            continue;
        } else if (err_is_fail(err)) {
            DEBUG_ERR(err, "debug_cap_identify failed");
            return;
        }

        char buf[256];
        size_t prpos = 0;

        prpos += snprintf(buf, sizeof(buf),
                          "slot %" PRIuCADDR " caddr 0x%" PRIxCADDR " is a ",
                          pos.slot, get_cap_addr(pos));
        assert(prpos < sizeof(buf));
        prpos += debug_print_cap(&buf[prpos], sizeof(buf) - prpos, &cap);
        assert(prpos < sizeof(buf));
        debug_printf("    %s\n", buf);
    }
}

/**
 * \brief Dump an arbitrary cspace, given the root
 *
 * \bug Works correct only for own cspace. (to fix this cap_identify must
 * be made to work with all caps)
 *
 */
void debug_cspace(struct capref root)
{
    struct capability root_cap;
    struct capability l2_cap;

    /* find out size of root cnode */
    errval_t err = debug_cap_identify(root, &root_cap);
    assert(err_is_ok(err));
    assert(root_cap.type == ObjType_L1CNode);

    size_t c1size = 0;
    err = invoke_cnode_get_size(root, &c1size);
    assert(err_is_ok(err));

    int l1slots = c1size/sizeof(struct capability);
    debug_printf("Printing L1 CNode (slots=%u)\n", l1slots);
    for(int slot=0; slot < l1slots; slot++){

        struct cnoderef cnode = build_cnoderef(root, 0);
        struct capref pos = {
            .cnode = cnode, .slot = slot
        };
        err = debug_cap_identify(pos, &l2_cap);

        // If cap type was Null, kernel returns error
        if (err_no(err) == SYS_ERR_IDENTIFY_LOOKUP ||
            err_no(err) == SYS_ERR_CAP_NOT_FOUND ||
            err_no(err) == SYS_ERR_LMP_CAPTRANSFER_SRC_LOOKUP) {
            continue;
        } else if (err_is_fail(err)) {
            DEBUG_ERR(err, "debug_cap_identify failed");
            return;
        }
        walk_cspace_l2(pos);
    }
}

void debug_my_cspace(void)
{
    debug_cspace(cap_root);
}

int debug_print_capref(char *buf, size_t len, struct capref cap)
{
    return snprintf(buf, len, "CSpace root addr 0x%08" PRIxCADDR", "
                              "CNode addr 0x%08" PRIxCADDR
                              ", level = %d, slot %" PRIuCADDR ", level = %d",
                    get_croot_addr(cap), get_cnode_addr(cap),
                    get_cnode_level(cap), cap.slot, get_cap_level(cap));
}

int debug_print_cnoderef(char *buf, size_t len, struct cnoderef cnode)
{
    return snprintf(buf, len, "CSpace root addr 0x%08"PRIxCADDR", "
                              "CNode addr 0x%08"PRIxCADDR", level = %d",
                              cnode.croot, cnode.cnode, cnode.level);
}

void debug_dump_mem(lvaddr_t start_addr, lvaddr_t end_addr, lvaddr_t point)
{
    debug_printf("Dumping memory in range 0x%" PRIxLVADDR
                 " to 0x%" PRIxLVADDR ":\n",
                 start_addr, end_addr);

    for (uintptr_t *p = (void *)start_addr; (uintptr_t)p < end_addr; p++) {
        uint8_t *bytes = (void *)p;
        char buf[32];
        size_t bufpos = 0;
        for (int i = 0; i < sizeof(uintptr_t); i++) {
            bufpos += snprintf(&buf[bufpos], sizeof(buf) - bufpos, "%02x ", bytes[i]);
            assert(bufpos < sizeof(buf));
        }
        debug_printf("%p: %.*s %*" PRIxPTR "%s\n", p, (int)sizeof(buf), buf,
                     (int)sizeof(uintptr_t) * 2, *p,
                     p == (uintptr_t *)point ? " <== We are here" : "");
    }
}

void debug_dump_mem_around_addr(lvaddr_t addr)
{
    /* lvaddr_t page_aligned_addr = ROUND_DOWN(addr, BASE_PAGE_SIZE); */
    lvaddr_t start_addr = ROUND_DOWN(addr - DISP_MEMORY_SIZE/2, sizeof(uintptr_t));
    lvaddr_t end_addr = ROUND_UP(addr + 2 * DISP_MEMORY_SIZE, sizeof(uintptr_t));

    /* if (start_addr < page_aligned_addr) { */
    /*     start_addr = page_aligned_addr; */
    /* } */
    /* if (end_addr > page_aligned_addr + BASE_PAGE_SIZE) { */
    /*     end_addr = page_aligned_addr + BASE_PAGE_SIZE; */
    /* } */

    debug_dump_mem(start_addr, end_addr, addr);
}

void debug_err(const char *file, const char *func, int line, errval_t err,
               const char *msg, ...)
{
    va_list ap;

    char str[256];
    char *leader = (err == 0) ? "SUCCESS" : "ERROR";
    //int strcc =
        snprintf(str, sizeof(str), "%s: %.*s.%u in %s() %s:%d\n%s: ",
                     leader, DISP_NAME_LEN, disp_name(), disp_get_current_core_id(),
                     func, file, line, leader);
    sys_print(str, sizeof(str));

    if (msg != NULL) {
        va_start(ap, msg);
        //int strcc2 =
            vsnprintf(str, sizeof(str), msg, ap);
        va_end(ap);
        sys_print(str, sizeof(str));
    }
    sys_print("\n", 1);

    if (err != 0) {
        err_print_calltrace(err);
    }
}

bool debug_notify_syscall = false;

void debug_control_plane_forbidden(void);
void debug_control_plane_forbidden(void)
{
    debug_notify_syscall = true;
}<|MERGE_RESOLUTION|>--- conflicted
+++ resolved
@@ -145,11 +145,7 @@
 /**
  * \brief Function to do the actual printing based on the type of capability
  */
-<<<<<<< HEAD
-STATIC_ASSERT(58 == ObjType_Num, "Knowledge of all cap types");
-=======
-STATIC_ASSERT(60 == ObjType_Num, "Knowledge of all cap types");
->>>>>>> dde1627a
+STATIC_ASSERT(68 == ObjType_Num, "Knowledge of all cap types");
 int debug_print_cap(char *buf, size_t len, struct capability *cap)
 {
     char *mappingtype;
@@ -249,7 +245,6 @@
         return snprintf(buf, len, "x86_64 PML4 at 0x%" PRIxGENPADDR,
                         cap->u.vnode_x86_64_pml4.base);
 
-<<<<<<< HEAD
     case ObjType_VNode_x86_64_ept_ptable:
         return snprintf(buf, len, "x86_64 EPT Page table at 0x%" PRIxGENPADDR,
                         cap->u.vnode_x86_64_ept_ptable.base);
@@ -265,7 +260,7 @@
     case ObjType_VNode_x86_64_ept_pml4:
         return snprintf(buf, len, "x86_64 EPT PML4 at 0x%" PRIxGENPADDR,
                         cap->u.vnode_x86_64_ept_pml4.base);
-=======
+
     case ObjType_VNode_x86_64_pml5:
         return snprintf(buf, len, "x86_64 PML5 at 0x%" PRIxGENPADDR,
                         cap->u.vnode_x86_64_pml5.base);
@@ -277,7 +272,6 @@
     case ObjType_VNode_VTd_ctxt_table:
         return snprintf(buf, len, "VTd Ctxt Table at 0x%" PRIxGENPADDR,
                         cap->u.vnode_vtd_ctxt_table.base);
->>>>>>> dde1627a
 
     case ObjType_Frame_Mapping:
         mappingtype = "Frame";
