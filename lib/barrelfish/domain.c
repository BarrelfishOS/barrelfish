/**
 * \file
 * \brief Manage domain spanning cores
 *
 * \bug Need to specify how big the default thread on the spanned dispatcher
 * should be because we cannot dynamically grow our stacks
 *
 * \bug Can only do domain_new_dispatcher() when no other dispatchers have
 * threads (except for the internal interdisp-thread).
 */

/*
 * Copyright (c) 2009, 2010, 2011, 2012, ETH Zurich.
 * All rights reserved.
 *
 * This file is distributed under the terms in the attached LICENSE file.
 * If you do not find this file, copies can be found by writing to:
 * ETH Zurich D-INFK, Haldeneggsteig 4, CH-8092 Zurich. Attn: Systems Group.
 */

#include <stdio.h>
#include <barrelfish/barrelfish.h>
#include <barrelfish/curdispatcher_arch.h>
#include <barrelfish/dispatcher_arch.h>
#include <barrelfish/waitset_chan.h>
#include <arch/registers.h>
#include <barrelfish/dispatch.h>
#include <if/interdisp_defs.h>
#include "arch/threads.h"
#include "init.h"
#include <if/monitor_defs.h>
#include "threads_priv.h"
#include "waitset_chan_priv.h"

///< Struct to maintain per dispatcher domain library state
struct domain_state {
    iref_t iref;  ///< Iref for the interdisp service
    struct interdisp_binding *b[MAX_CPUS];
    struct waitset interdisp_ws;
    struct thread *default_waitset_handler;
    struct thread *remote_wakeup_queue;
    struct waitset_chanstate remote_wakeup_event;
    bool conditional;
};

///< Struct to send init information to the dispatcher that was spanned
struct remote_core_state {
    iref_t iref;                  ///< Iref of the interdisp service to connect to
    uint8_t core_id;              ///< Core id of the domain that spanned this dispatcher
    struct span_domain_state *span_domain_state; ///< Reference to the span_domain_state of the "server"
    bool initialized;             ///< true if remote core is fully initialized
    int cnt;                      ///< Used to count dispatcher connected
};

///< Struct for spanning domains state machine
struct span_domain_state {
    struct thread *thread;              ///< Thread to run on remote core
    uint8_t core_id;                    ///< Id of the remote core
    errval_t err;                       ///< To propagate error value
    domain_spanned_callback_t callback; ///< Callback for when domain has spanned
    void *callback_arg;                 ///< Optional argument to pass with callback
    struct capref frame;                ///< Dispatcher frame
    struct capref vroot;                ///< VRoot cap
    struct event_queue_node event_qnode;       ///< Event queue node
    struct waitset_chanstate initev;    ///< Dispatcher initialized event
    bool initialized;                   ///< True if remote initialized
};

///< Array of all interdisp IREFs in the domain
static iref_t allirefs[MAX_CPUS];

static void dispatcher_initialized_handler(void *arg)
{
    struct span_domain_state *span_domain_state = arg;
#if 0
    struct domain_state *domain_state = get_domain_state();

    // XXX: Tell currently active interdisp-threads to handle default waitset
    for(int i = 0; i < MAX_CPUS; i++) {
        struct interdisp_binding *b = domain_state->b[i];

        if(disp_get_core_id() != i &&
           span_domain_state->core_id != i && b != NULL) {
            errval_t err = b->tx_vtbl.span_slave_done(b, NOP_CONT);
            assert(err_is_ok(err));
        }
    }
#endif

    /* Upcall into the domain_new_dispatcher callback if registered */
    if (span_domain_state->callback) {
        span_domain_state->callback(span_domain_state->callback_arg, SYS_ERR_OK);
    }

    free(span_domain_state);
}

/**
 * \brief Handled for dispatcher_initialized msg type
 *
 * Called when a recently spanned dispatcher has initialized.
 * Store it's connection object, and upcall into the registered callback
 */
static void dispatcher_initialized(struct interdisp_binding *st, genvaddr_t id)
{
    struct span_domain_state *span_domain_state = (struct span_domain_state*)(uintptr_t)id;

    // Signal the default waitset of this event
    struct event_closure closure = {
        .handler = dispatcher_initialized_handler,
        .arg = span_domain_state,
    };
    waitset_chanstate_init(&span_domain_state->initev, CHANTYPE_EVENT_QUEUE);
    errval_t err = waitset_chan_trigger_closure(get_default_waitset(),
                                                &span_domain_state->initev,
                                                closure);
    if(err_is_fail(err)) {
        USER_PANIC_ERR(err, "Triggering default waitset");
    }
}

static void send_cap_request(struct interdisp_binding *st,
                             struct capref cap, genvaddr_t info)
{
    errval_t err = SYS_ERR_OK, err2;
    struct capref *dest = (struct capref *)(uintptr_t)info;

    err = cap_copy(*dest, cap);
    if(err_is_fail(err)) {
        err_push(err, LIB_ERR_CAP_COPY_FAIL);
        DEBUG_ERR(err, "cap_copy");
        abort();
        goto send_reply;
    }
    err = cap_destroy(cap);
    if(err_is_fail(err)) {
        err_push(err, LIB_ERR_CAP_DELETE_FAIL);
        DEBUG_ERR(err, "cap_destroy default");
        abort();
        goto send_reply;
    }

 send_reply:
    err2 = st->tx_vtbl.send_cap_reply(st, NOP_CONT, err);
    if (err_is_fail(err2)) {
        DEBUG_ERR(err, "Failed to send send_cap_reply");
    }
}

static errval_t send_cap_err = SYS_ERR_OK;
static bool cap_received = false;

static void send_cap_reply(struct interdisp_binding *st, errval_t err)
{
    send_cap_err = err;
    cap_received = true;
}

static void create_thread_request(struct interdisp_binding *b,
                                  genvaddr_t funcaddr, genvaddr_t argaddr,
                                  uint64_t stacksize)
{
    thread_func_t start_func = (thread_func_t)(uintptr_t)funcaddr;
    void *arg = (void *)(uintptr_t)argaddr;
    struct thread *newthread;

    // XXX: Probably want to return pointer to thread struct to caller
    if(stacksize > 0) {
        newthread = thread_create_varstack(start_func, arg, stacksize);
    } else {
        newthread = thread_create(start_func, arg);
    }
    assert(newthread != NULL);
}

static void wakeup_thread_request(struct interdisp_binding *b,
                                  genvaddr_t taddr)
{
    coreid_t core_id = disp_get_core_id();
    struct thread *wakeup = (struct thread *)(uintptr_t)taddr;
    dispatcher_handle_t handle = disp_disable();
    struct dispatcher_generic *disp_gen = get_dispatcher_generic(handle);
    /* assert_disabled(wakeup->disp == handle); */
    assert_disabled(wakeup->coreid == core_id);
    wakeup->disp = handle;
    thread_enqueue(wakeup, &disp_gen->runq);
    disp_enable(handle);
}

/*
 * XXX: The whole span_slave*() thing is a hack to allow all
 * dispatchers to wait on both the monitor and interdisp waitsets
 * while we bind to all.
 */

static int span_slave_thread(void *arg)
{
    errval_t err = thread_detach(thread_self());
    assert(err_is_ok(err));

    for(;;) {
        event_dispatch(get_default_waitset());
    }

    return 0;
}

static void span_slave_request(struct interdisp_binding *b)
{
    USER_PANIC("shouldn't be called");
    thread_create(span_slave_thread, NULL);
}

static void span_slave_done_handler(void *cs)
{
    USER_PANIC("shouldn't be called");
    free(cs);
    thread_exit();
}

static void span_slave_done_request(struct interdisp_binding *b)
{
    USER_PANIC("shouldn't be called");
    struct waitset_chanstate *cs = malloc(sizeof(struct waitset_chanstate));

    // Signal the default waitset of this event
    struct event_closure closure = {
        .handler = span_slave_done_handler,
        .arg = cs,
    };
    waitset_chanstate_init(cs, CHANTYPE_EVENT_QUEUE);
    errval_t err = waitset_chan_trigger_closure(get_default_waitset(), cs,
                                                closure);
    if(err_is_fail(err)) {
        USER_PANIC_ERR(err, "Triggering default waitset");
    }
}

static void span_eager_connect_request(struct interdisp_binding *b,
                                       coreid_t core_id)
{
    struct domain_state *domain_state = get_domain_state();

    /* Store the sending core's connection */
    domain_state->b[core_id] = b;
}

static struct interdisp_rx_vtbl interdisp_vtbl = {
    .dispatcher_initialized = dispatcher_initialized,

    .send_cap_request = send_cap_request,
    .send_cap_reply = send_cap_reply,

    .wakeup_thread    = wakeup_thread_request,
    .create_thread    = create_thread_request,

    // XXX: Hack to allow domain_new_dispatcher() to proceed when not all
    // default waitsets are serviced
    .span_slave       = span_slave_request,
    .span_slave_done  = span_slave_done_request,
    .span_eager_connect = span_eager_connect_request,
};

/**
 * \brief Called when the "client" connects to "server"
 *
 * Make the connection a "server" connection, free unnecessary state.
 * Send init msg to the dispatcher that spanned this dispatcher.
 */
static void client_connected(void *st, errval_t err,
                             struct interdisp_binding *b)
{
    struct remote_core_state *state = (struct remote_core_state*)st;
    struct domain_state *domain_state = get_domain_state();

    if(err_is_fail(err)) {
        DEBUG_ERR(err, "binding to interdisp service");
        abort();
    }

    /* Set it on the domain library state */
    b->rx_vtbl = interdisp_vtbl;
    domain_state->b[state->cnt] = b;

    // Send it our core id
    err = b->tx_vtbl.span_eager_connect(b, NOP_CONT, disp_get_core_id());
    if(err_is_fail(err)) {
        USER_PANIC_ERR(err, "sending span_eager_connect");
    }

    // Connect to next active dispatcher
    do {
        state->cnt++;
        if(state->cnt == disp_get_core_id()) {
            state->cnt++;
        }
    } while(allirefs[state->cnt] == NULL_IREF && state->cnt < MAX_CPUS);

    if(state->cnt < MAX_CPUS) {
        err = interdisp_bind(allirefs[state->cnt], client_connected,
                             state, &domain_state->interdisp_ws,
                             IDC_BIND_FLAGS_DEFAULT);
        if(err_is_fail(err)) {
            USER_PANIC_ERR(err, "Binding to inter-dispatcher service");
        }
    } else {
        struct interdisp_binding *sb = domain_state->b[state->core_id];
        /* Send initialized msg to the dispatcher that spanned us */
        errval_t err2 = sb->tx_vtbl.
            dispatcher_initialized(sb, NOP_CONT,
                                   (uintptr_t)state->span_domain_state);
        if (err_is_fail(err2)) {
            DEBUG_ERR(err, "failed to send initalized msg");
            abort();
        }

        state->initialized = true;
    }
}

static errval_t server_connected(void *st, struct interdisp_binding *b)
{
    b->rx_vtbl = interdisp_vtbl;
    return SYS_ERR_OK;
}

/**
 * \brief Called when domain gets a interdisp service.
 * It will set it on the domain_state.
 */
static void server_listening(void *st, errval_t err, iref_t iref)
{
    if(err_is_fail(err)) {
        DEBUG_ERR(err, "interdisp service export");
        abort();
    }

    struct domain_state *domain_state = get_domain_state();
    domain_state->iref = iref;

    // Also set in the global array
    allirefs[disp_get_core_id()] = iref;
    domain_state->conditional = true;
}

/**
 * \brief Called on the inter-disp handler thread, when another thread
 * on this dispatcher wants to wakeup a thread on a foreign dispatcher.
 */
static void handle_wakeup_on(void *arg)
{
    struct domain_state *domain_state = get_domain_state();
    errval_t err;

    assert(domain_state != NULL);

    // Dequeue all (disable to ensure mutual exclusion -- per dispatcher)
    for(;;) {
        struct thread *thread = NULL;

        dispatcher_handle_t disp = disp_disable();
        if(domain_state->remote_wakeup_queue != NULL) {
            thread = thread_dequeue(&domain_state->remote_wakeup_queue);
        }
        disp_enable(disp);

        // Break if queue empty
        if(thread == NULL) {
            break;
        }

        // XXX: Hack
        /* coreid_t core_id = disp_handle_get_core_id(thread->disp); */
        coreid_t core_id = thread->coreid;

        assert(domain_state->b[core_id] != NULL);

        struct interdisp_binding *b = domain_state->b[core_id];
        err = b->tx_vtbl.wakeup_thread(b, NOP_CONT, (genvaddr_t)(uintptr_t)thread);
        if (err_is_fail(err)) {
            USER_PANIC_ERR(err, "wakeup_thread");
        }
    }
}

/**
 * \brief Handler thread for inter-dispatcher messages
 * \param arg   Pointer to inter-dispatcher waitset
 * \return 0 on successful exit
 */
static int interdisp_msg_handler(void *arg)
{
    struct waitset *ws = arg;
    assert(ws != NULL);

    for(;;) {
        errval_t err = event_dispatch(ws);
        if(err_is_fail(err)) {
            USER_PANIC_ERR(err, "error on event dispatch");
        }
    }

    return 0;
}

/**
 * \brief Runs enabled on the remote core to initialize the dispatcher
 */
static int remote_core_init_enabled(void *arg)
{
    errval_t err;
    struct remote_core_state *remote_core_state =
        (struct remote_core_state*)arg;

    /* Initialize the barrelfish library */
    err = barrelfish_init_onthread(NULL);
    if (err_is_fail(err)) {
        DEBUG_ERR(err, "barrelfish_init_onthread failed");
        abort();
        return -1;
    }

    // Connect to all dispatchers eagerly
    remote_core_state->cnt = 0;
    while(allirefs[remote_core_state->cnt] == NULL_IREF && remote_core_state->cnt < MAX_CPUS) {
        remote_core_state->cnt++;
        if(remote_core_state->cnt == disp_get_core_id()) {
            remote_core_state->cnt++;
        }
    }
    // Don't move before barrelfish_init_onthread()
    struct domain_state *st = get_domain_state();
    if(remote_core_state->cnt != MAX_CPUS) {
        err = interdisp_bind(allirefs[remote_core_state->cnt], client_connected,
                             remote_core_state, &st->interdisp_ws,
                             IDC_BIND_FLAGS_DEFAULT);
        if(err_is_fail(err)) {
            USER_PANIC_ERR(err, "Failure binding to inter-dispatcher service");
        }
    }

    while(!remote_core_state->initialized) {
        event_dispatch(get_default_waitset());
    }

    /* Free unnecessary state */
    free(remote_core_state);

    /* XXX: create a thread that will handle the default waitset */
    st->default_waitset_handler = thread_create(span_slave_thread, NULL);
    assert(st->default_waitset_handler != NULL);

    return interdisp_msg_handler(&st->interdisp_ws);
}

/**
 * \brief Runs disabled on the remote core to initialize
 */
static void remote_core_init_disabled(struct thread *thread)
{
    dispatcher_handle_t disp = thread->disp;

    /* Initialize the dispatcher */
    disp_init_disabled(disp);

    /* Initialize the threads library, and call remote_core_init_enabled */
    thread_init_remote(disp, thread);
}

/**
 * \brief Initialize the domain library
 *
 * Registers a iref with the monitor to offer the interdisp service on this core
 * Does not block for completion.
 */
errval_t domain_init(void)
{
    errval_t err;
    struct domain_state *domain_state = malloc(sizeof(struct domain_state));
    if (!domain_state) {
        return LIB_ERR_MALLOC_FAIL;
    }
    set_domain_state(domain_state);

    domain_state->iref = 0;
    domain_state->default_waitset_handler = NULL;
    domain_state->remote_wakeup_queue = NULL;
    waitset_chanstate_init(&domain_state->remote_wakeup_event,
                           CHANTYPE_EVENT_QUEUE);
    for (int i = 0; i < MAX_CPUS; i++) {
        domain_state->b[i] = NULL;
    }

    waitset_init(&domain_state->interdisp_ws);
    domain_state->conditional = false;
    err = interdisp_export(NULL, server_listening, server_connected,
                           &domain_state->interdisp_ws, IDC_EXPORT_FLAGS_DEFAULT);
    if (err_is_fail(err)) {
        return err;
    }

    // XXX: Wait for the export to finish before returning
    while(!domain_state->conditional) {
        messages_wait_and_handle_next();
    }

    return SYS_ERR_OK;
}

/**
 * \brief Handler to continue spanning domain state machine
 */
static void span_domain_reply(struct monitor_binding *mb,
                              errval_t msgerr, uintptr_t domain_id)
{
    /* On success, no further action needed */
    if (err_is_ok(msgerr)) {
        return;
    }

    /* On failure, release resources and notify the caller */
    struct span_domain_state *span_domain_state =
        (struct span_domain_state*)domain_id;
    errval_t err = cap_destroy(span_domain_state->frame);
    if (err_is_fail(err)) {
<<<<<<< HEAD
        err = err_push(err, LIB_ERR_CAP_DESTROY);
        goto error;
=======
        err_push(msgerr, LIB_ERR_CAP_DESTROY);
>>>>>>> c927c7ab
    }

    if (span_domain_state->callback) { /* Use the callback to return error */
        span_domain_state->callback(span_domain_state->callback_arg, msgerr);
    } else { /* Use debug_err if no callback registered */
        DEBUG_ERR(msgerr, "Failure in span_domain_reply");
    }
    free(span_domain_state);
}

static void span_domain_request_sender(void *arg)
{
    struct monitor_binding *mb = arg;
    struct span_domain_state *st = mb->st;

    errval_t err = mb->tx_vtbl.
        span_domain_request(mb, NOP_CONT, (uintptr_t)st, st->core_id, st->vroot,
                            st->frame);
    if (err_is_ok(err)) {
        event_mutex_unlock(&mb->mutex);
    } else if (err_no(err) == FLOUNDER_ERR_TX_BUSY) {
        /* Wait to use the monitor binding */
        err = mb->register_send(mb, mb->waitset,
                                MKCONT(span_domain_request_sender,mb));
        if(err_is_fail(err)) { // shouldn't fail, as we have the mutex
            USER_PANIC_ERR(err, "register_send");
        }
    } else { // permanent error
        event_mutex_unlock(&mb->mutex);
        err = err_push(err, MON_CLIENT_ERR_SPAN_DOMAIN_REQUEST);
        DEBUG_ERR(err, "span_domain_request");
    }
}

static void span_domain_request_sender_wrapper(void *st)
{
    struct monitor_binding *mb = get_monitor_binding();
    mb->st = st;
    span_domain_request_sender(mb);
}

/**
 * \brief Since we cannot dynamically grow our stack yet, we need a
 * verion that will create threads on remote core with variable stack size
 *
 * \bug this is a hack
 */
static errval_t domain_new_dispatcher_varstack(coreid_t core_id,
                                               domain_spanned_callback_t callback,
                                               void *callback_arg, size_t stack_size)
{
    assert(core_id != disp_get_core_id());

    errval_t err;
    struct domain_state *domain_state = get_domain_state();
    struct monitor_binding *mb = get_monitor_binding();
    assert(domain_state != NULL);

    /* Set reply handler */
    mb->rx_vtbl.span_domain_reply = span_domain_reply;

    while(domain_state->iref == 0) { /* If not initialized, wait */
        messages_wait_and_handle_next();
    }

    /* Create the remote_core_state passed to the new dispatcher */
    struct remote_core_state *remote_core_state =
        calloc(1, sizeof(struct remote_core_state));
    if (!remote_core_state) {
        return LIB_ERR_MALLOC_FAIL;
    }
    remote_core_state->core_id = disp_get_core_id();
    remote_core_state->iref    = domain_state->iref;

    /* Create the thread for the new dispatcher to init on */
    struct thread *newthread =
        thread_create_unrunnable(remote_core_init_enabled,
                                 (void*)remote_core_state, stack_size);
    if (newthread == NULL) {
        return LIB_ERR_THREAD_CREATE;
    }

    /* Save the state for later steps of the spanning state machine */
    struct span_domain_state *span_domain_state =
        malloc(sizeof(struct span_domain_state));
    if (!span_domain_state) {
        return LIB_ERR_MALLOC_FAIL;
    }
    span_domain_state->thread       = newthread;
    span_domain_state->core_id      = core_id;
    span_domain_state->callback     = callback;
    span_domain_state->callback_arg = callback_arg;

    /* Give remote_core_state pointer to span_domain_state */
    remote_core_state->span_domain_state = span_domain_state;

    /* Start spanning domain state machine by sending vroot to the monitor */
    struct capref vroot = {
        .cnode = cnode_page,
        .slot = 0
    };

    /* Create new dispatcher frame */
    struct capref frame;
    size_t dispsize = ((size_t)1) << DISPATCHER_FRAME_BITS;
    err = frame_alloc(&frame, dispsize, &dispsize);
    if (err_is_fail(err)) {
        return err_push(err, LIB_ERR_FRAME_ALLOC);
    }
    lvaddr_t dispaddr;

    err = vspace_map_one_frame((void **)&dispaddr, dispsize, frame, NULL, NULL);
    if (err_is_fail(err)) {
        return err_push(err, LIB_ERR_VSPACE_MAP);
    }

    dispatcher_handle_t handle = dispaddr;
    struct dispatcher_shared_generic *disp =
        get_dispatcher_shared_generic(handle);
    struct dispatcher_generic *disp_gen = get_dispatcher_generic(handle);
    arch_registers_state_t *disabled_area =
        dispatcher_get_disabled_save_area(handle);

    /* Set dispatcher on the newthread */
    span_domain_state->thread->disp = handle;
    span_domain_state->frame = frame;
    span_domain_state->vroot = vroot;

    /* Setup dispatcher */
    disp->udisp = (lvaddr_t)handle;
    disp->disabled = true;
    disp->fpu_trap = 1;
    disp_gen->core_id = span_domain_state->core_id;
    // Setup the dispatcher to run remote_core_init_disabled
    // and pass the created thread as an argument
    registers_set_initial(disabled_area, span_domain_state->thread,
                          (lvaddr_t)remote_core_init_disabled,
                          (lvaddr_t)&disp_gen->stack[DISPATCHER_STACK_WORDS],
                          (uintptr_t)span_domain_state->thread, 0, 0, 0);
    // Give dispatcher a unique name for debugging
    snprintf(disp->name, DISP_NAME_LEN, "%s%d", disp_name(),
             span_domain_state->core_id);

#ifdef __x86_64__
    // XXX: share LDT state between all dispatchers
    // this needs to happen before the remote core starts, otherwise the segment
    // selectors in the new thread state are invalid
    struct dispatcher_shared_x86_64 *disp_x64
        = get_dispatcher_shared_x86_64(handle);
    struct dispatcher_shared_x86_64 *mydisp_x64
        = get_dispatcher_shared_x86_64(curdispatcher());

    disp_x64->ldt_base = mydisp_x64->ldt_base;
    disp_x64->ldt_npages = mydisp_x64->ldt_npages;
#endif

    threads_prepare_to_span(handle);

    // Setup new local thread for inter-dispatcher messages, if not already done
    static struct thread *interdisp_thread = NULL;
    if(interdisp_thread == NULL) {
        interdisp_thread = thread_create(interdisp_msg_handler,
                                         &domain_state->interdisp_ws);
        err = thread_detach(interdisp_thread);
        assert(err_is_ok(err));
    }

#if 0
    // XXX: Tell currently active interdisp-threads to handle default waitset
    for(int i = 0; i < MAX_CPUS; i++) {
        struct interdisp_binding *b = domain_state->b[i];

        if(disp_get_core_id() != i && b != NULL) {
            err = b->tx_vtbl.span_slave(b, NOP_CONT);
            assert(err_is_ok(err));
        }
    }
#endif

    /* XXX: create a thread that will handle the default waitset */
    if (domain_state->default_waitset_handler == NULL) {
        domain_state->default_waitset_handler
            = thread_create(span_slave_thread, NULL);
        assert(domain_state->default_waitset_handler != NULL);
    }

    /* Wait to use the monitor binding */
    struct monitor_binding *mcb = get_monitor_binding();
    event_mutex_enqueue_lock(&mcb->mutex, &span_domain_state->event_qnode,
                             (struct event_closure) {
                                 .handler = span_domain_request_sender_wrapper,
                                     .arg = span_domain_state });

#if 0
    while(!span_domain_state->initialized) {
        event_dispatch(get_default_waitset());
    }

    /* Free state */
    free(span_domain_state);
#endif

    return SYS_ERR_OK;
}

/**
 * \brief Creates a dispatcher on a remote core
 *
 * \param core_id   Id of the core to create the dispatcher on
 * \param callback  Callback to use when new dispatcher is created
 *
 * The new dispatcher is created with the same vroot, sharing the same vspace.
 * The new dispatcher also has a urpc connection to the core that created it.
 */
errval_t domain_new_dispatcher(coreid_t core_id,
                               domain_spanned_callback_t callback,
                               void *callback_arg)
{
    return domain_new_dispatcher_varstack(core_id, callback, callback_arg,
                                          THREADS_DEFAULT_STACK_BYTES);
}

errval_t domain_send_cap(coreid_t core_id, struct capref cap)
{
    errval_t err;
    struct domain_state *domain_state = get_domain_state();
    if (!domain_state->b[core_id]) {
        return LIB_ERR_NO_SPANNED_DISP;
    }

    send_cap_err = SYS_ERR_OK;
    cap_received = false;

    struct interdisp_binding *b = domain_state->b[core_id];
    err = b->tx_vtbl.send_cap_request(b, NOP_CONT, cap, (uintptr_t)&cap);
    if (err_is_fail(err)) {
        return err_push(err, LIB_ERR_SEND_CAP_REQUEST);
    }

    assert(!"NYI");
    // TODO: Handled on different thread
    /* while(!cap_received) { */
    /*     messages_wait_and_handle_next(); */
    /* } */

    return send_cap_err;
}

/**
 * \brief Wakeup a thread on a foreign dispatcher while disabled.
 *
 * \param core_id       Core ID to wakeup on
 * \param thread        Pointer to thread to wakeup
 * \param mydisp        Dispatcher this function is running on
 *
 * \return SYS_ERR_OK on success.
 */
static errval_t domain_wakeup_on_coreid_disabled(coreid_t core_id,
                                                 struct thread *thread,
                                                 dispatcher_handle_t mydisp)
{
    struct domain_state *ds = get_domain_state();

    // XXX: Ugly hack to allow waking up on a core id we don't have a
    // dispatcher handler for
    thread->coreid = core_id;

    // Catch this early
    assert_disabled(ds != NULL);
    if (ds->b[core_id] == NULL) {
        return LIB_ERR_NO_SPANNED_DISP;
    }

    thread_enqueue(thread, &ds->remote_wakeup_queue);

    // Signal the inter-disp waitset of this event
    struct event_closure closure = {
        .handler = handle_wakeup_on
    };
    errval_t err =
        waitset_chan_trigger_closure_disabled(&ds->interdisp_ws,
                                              &ds->remote_wakeup_event,
                                              closure,
                                              mydisp);
    assert_disabled(err_is_ok(err) ||
                    err_no(err) == LIB_ERR_CHAN_ALREADY_REGISTERED);

    return SYS_ERR_OK;
}

errval_t domain_wakeup_on_disabled(dispatcher_handle_t disp,
                                   struct thread *thread,
                                   dispatcher_handle_t mydisp)
{
    coreid_t core_id = disp_handle_get_core_id(disp);

    // TODO: Can't wakeup on anyone else than the owning dispatcher yet
    assert_disabled(disp == thread->disp);

    return domain_wakeup_on_coreid_disabled(core_id, thread, mydisp);
}

errval_t domain_wakeup_on(dispatcher_handle_t disp,
                          struct thread *thread)
{
    dispatcher_handle_t mydisp = disp_disable();
    errval_t err = domain_wakeup_on_disabled(disp, thread, mydisp);
    disp_enable(mydisp);
    return err;
}

errval_t domain_thread_move_to(struct thread *thread, coreid_t core_id)
{
    assert(thread == thread_self());
    dispatcher_handle_t mydisp = disp_disable();
    struct dispatcher_generic *disp_gen = get_dispatcher_generic(mydisp);
    struct dispatcher_shared_generic *disp =
        get_dispatcher_shared_generic(mydisp);

    struct thread *next = thread->next;
    thread_remove_from_queue(&disp_gen->runq, thread);

    errval_t err = domain_wakeup_on_coreid_disabled(core_id, thread, mydisp);
    if(err_is_fail(err)) {
        thread_enqueue(thread, &disp_gen->runq);
        disp_enable(mydisp);
        return err;
    }

    // run the next thread, if any
    if (next != thread) {
        disp_gen->current = next;
        disp_resume(mydisp, &next->regs);
    } else {
        disp_gen->current = NULL;
        disp->haswork = havework_disabled(mydisp);
        disp_yield_disabled(mydisp);
    }

    USER_PANIC("should never be reached");
}

errval_t domain_thread_create_on_varstack(coreid_t core_id,
                                          thread_func_t start_func,
                                          void *arg, size_t stacksize)
{
    if (disp_get_core_id() == core_id) {
        struct thread *th = NULL;
        if (stacksize == 0) {
            th = thread_create(start_func, arg);
        } else {
            th = thread_create_varstack(start_func, arg, stacksize);
        }
        if (th != NULL) {
            return SYS_ERR_OK;
        } else {
            return LIB_ERR_THREAD_CREATE;
        }
    } else {
        struct domain_state *domain_state = get_domain_state();
        errval_t err;
    
        if (domain_state->b[core_id] == NULL) {
            return LIB_ERR_NO_SPANNED_DISP;
        }
    
        struct interdisp_binding *b = domain_state->b[core_id];
        err = b->tx_vtbl.create_thread(b, NOP_CONT,
                                       (genvaddr_t)(uintptr_t)start_func,
                                       (genvaddr_t)(uintptr_t)arg,
                                       stacksize);
        if (err_is_fail(err)) {
            return err;
        }
    
        return SYS_ERR_OK;
    }
}

errval_t domain_thread_create_on(coreid_t core_id, thread_func_t start_func,
                                 void *arg)
{
    return domain_thread_create_on_varstack(core_id, start_func, arg, 0);
}

/**
 * \brief set the core_id.
 *
 * Code using this should do a kernel_cap invocation to get the core_id first.
 */
void disp_set_core_id(coreid_t core_id)
{
    dispatcher_handle_t handle = curdispatcher();
    struct dispatcher_generic* disp = get_dispatcher_generic(handle);
    disp->core_id = core_id;
}

/**
 * \brief returns the core_id stored in disp_priv struct
 */
coreid_t disp_get_core_id(void)
{
    dispatcher_handle_t handle = curdispatcher();
    struct dispatcher_generic* disp = get_dispatcher_generic(handle);
    return disp->core_id;
}

/**
 * \brief returns the domain_id stored in disp_priv struct
 */
domainid_t disp_get_domain_id(void)
{
    dispatcher_handle_t handle = curdispatcher();
    struct dispatcher_generic* disp = get_dispatcher_generic(handle);
    return disp->domain_id;
}

/**
 * \brief returns the core_id stored in disp_priv struct
 */
coreid_t disp_handle_get_core_id(dispatcher_handle_t handle)
{
    struct dispatcher_generic* disp = get_dispatcher_generic(handle);
    return disp->core_id;
}

struct waitset *get_default_waitset(void)
{
    dispatcher_handle_t handle = curdispatcher();
    struct dispatcher_generic* disp = get_dispatcher_generic(handle);
    return &disp->core_state.c.default_waitset;
}

/**
 * \brief set the monitor client binding on the dispatcher priv
 */
void set_monitor_binding(struct monitor_binding *b)
{
    dispatcher_handle_t handle = curdispatcher();
    struct dispatcher_generic* disp = get_dispatcher_generic(handle);
    disp->core_state.c.monitor_binding = b;
}

/**
 * \brief Returns the monitor client binding on the dispatcher priv
 */
struct monitor_binding *get_monitor_binding(void)
{
    dispatcher_handle_t handle = curdispatcher();
    struct dispatcher_generic* disp = get_dispatcher_generic(handle);
    return disp->core_state.c.monitor_binding;
}


/**
 * \brief set the  blocking rpc monitor client binding on the dispatcher priv
 */
void set_monitor_blocking_rpc_client(struct monitor_blocking_rpc_client *st)
{
    dispatcher_handle_t handle = curdispatcher();
    struct dispatcher_generic* disp = get_dispatcher_generic(handle);
    disp->core_state.c.monitor_blocking_rpc_client = st;
}

/**
 * \brief Returns the blocking rpc monitor client binding on the 
 * dispatcher priv
 */
struct monitor_blocking_rpc_client *get_monitor_blocking_rpc_client(void)
{
    dispatcher_handle_t handle = curdispatcher();
    struct dispatcher_generic* disp = get_dispatcher_generic(handle);
    return disp->core_state.c.monitor_blocking_rpc_client;
}

/**
 * \brief set the mem client on the dispatcher priv
 */
void set_mem_client(struct mem_rpc_client *st)
{
    dispatcher_handle_t handle = curdispatcher();
    struct dispatcher_generic* disp = get_dispatcher_generic(handle);
    disp->core_state.c.mem_st = st;
}

/**
 * \brief Returns the mem client on the dispatcher priv
 */
struct mem_rpc_client *get_mem_client(void)
{
    dispatcher_handle_t handle = curdispatcher();
    struct dispatcher_generic* disp = get_dispatcher_generic(handle);
    return disp->core_state.c.mem_st;
}

/**
 * \brief Returns a pointer to the current vspace on the dispatcher priv
 */
struct vspace *get_current_vspace(void)
{
    dispatcher_handle_t handle = curdispatcher();
    struct dispatcher_generic* disp = get_dispatcher_generic(handle);
    return &disp->core_state.vspace_state.vspace;
}

/**
 * \brief Returns a pointer to the current pinned state on the dispatcher priv
 */
struct pinned_state *get_current_pinned_state(void)
{
    dispatcher_handle_t handle = curdispatcher();
    struct dispatcher_generic* disp = get_dispatcher_generic(handle);
    return &disp->core_state.pinned_state;
}

/**
 * \brief Returns a pointer to the current pmap on the dispatcher priv
 */
struct pmap *get_current_pmap(void)
{
    dispatcher_handle_t handle = curdispatcher();
    struct dispatcher_generic* disp = get_dispatcher_generic(handle);
    return (struct pmap*)&disp->core_state.vspace_state.pmap;
}

/**
 * \brief Returns a pointer to the morecore state on the dispatcher priv
 */
struct morecore_state *get_morecore_state(void)
{
    dispatcher_handle_t handle = curdispatcher();
    struct dispatcher_generic* disp = get_dispatcher_generic(handle);
    return &disp->core_state.c.morecore_state;
}

/**
 * \brief Returns a pointer to the ram_alloc state on the dispatcher priv
 */
struct ram_alloc_state *get_ram_alloc_state(void)
{
    dispatcher_handle_t handle = curdispatcher();
    struct dispatcher_generic* disp = get_dispatcher_generic(handle);
    return &disp->core_state.c.ram_alloc_state;
}

/**
 * \brief Returns a pointer to the ram_alloc state on the dispatcher priv
 */
struct skb_state *get_skb_state(void)
{
    dispatcher_handle_t handle = curdispatcher();
    struct dispatcher_generic* disp = get_dispatcher_generic(handle);
    return &disp->core_state.c.skb_state;
}

/**
 * \brief Returns a pointer to the chips_context state on the dispatcher priv
 */
struct octopus_rpc_client *get_nameservice_rpc_client(void)
{
    dispatcher_handle_t handle = curdispatcher();
    struct dispatcher_generic* disp = get_dispatcher_generic(handle);
    return disp->core_state.c.nameservice_rpc_client;
}

/**
 * \brief set the chips_context state on the dispatcher priv
 */
void set_nameservice_rpc_client(struct octopus_rpc_client *c)
{
    dispatcher_handle_t handle = curdispatcher();
    struct dispatcher_generic* disp = get_dispatcher_generic(handle);
    disp->core_state.c.nameservice_rpc_client = c;
}

/**
 * \brief Returns a pointer to the chips_context state on the dispatcher priv
 */
struct spawn_rpc_client *get_spawn_rpc_client(coreid_t core)
{
    dispatcher_handle_t handle = curdispatcher();
    struct dispatcher_generic* disp = get_dispatcher_generic(handle);
    assert(core < MAX_CPUS);
    return disp->core_state.c.spawn_rpc_clients[core];
}

/**
 * \brief set the chips_context state on the dispatcher priv
 */
void set_spawn_rpc_client(coreid_t core, struct spawn_rpc_client *c)
{
    dispatcher_handle_t handle = curdispatcher();
    struct dispatcher_generic* disp = get_dispatcher_generic(handle);
    assert(core < MAX_CPUS);
    disp->core_state.c.spawn_rpc_clients[core] = c;
}

/**
 * \brief Returns a pointer to the terminal state on the dispatcher priv
 */
struct terminal_state *get_terminal_state(void)
{
    dispatcher_handle_t handle = curdispatcher();
    struct dispatcher_generic* disp = get_dispatcher_generic(handle);
    return disp->core_state.c.terminal_state;
}

/**
 * \brief set the terminal state on the dispatcher priv
 */
void set_terminal_state(struct terminal_state *st)
{
    dispatcher_handle_t handle = curdispatcher();
    struct dispatcher_generic* disp = get_dispatcher_generic(handle);
    disp->core_state.c.terminal_state = st;
}

/**
 * \brief Returns a pointer to the domain state on the dispatcher priv
 */
struct domain_state *get_domain_state(void)
{
    dispatcher_handle_t handle = curdispatcher();
    struct dispatcher_generic* disp = get_dispatcher_generic(handle);
    return disp->core_state.c.domain_state;
}

/**
 * \brief set the domain state on the dispatcher priv
 */
void set_domain_state(struct domain_state *st)
{
    dispatcher_handle_t handle = curdispatcher();
    struct dispatcher_generic* disp = get_dispatcher_generic(handle);
    disp->core_state.c.domain_state = st;
}

/**
 * \brief Returns a pointer to the spawn state on the dispatcher priv
 */
struct spawn_state *get_spawn_state(void)
{
    dispatcher_handle_t handle = curdispatcher();
    struct dispatcher_generic* disp = get_dispatcher_generic(handle);
    return disp->core_state.c.spawn_state;
}

/**
 * \brief set the spawn state on the dispatcher priv
 */
void set_spawn_state(struct spawn_state *st)
{
    dispatcher_handle_t handle = curdispatcher();
    struct dispatcher_generic* disp = get_dispatcher_generic(handle);
    disp->core_state.c.spawn_state = st;
}

/**
 * \brief Returns a pointer to the spawn state on the dispatcher priv
 */
struct slot_alloc_state *get_slot_alloc_state(void)
{
    dispatcher_handle_t handle = curdispatcher();
    struct dispatcher_generic* disp = get_dispatcher_generic(handle);
    return &disp->core_state.c.slot_alloc_state;
}<|MERGE_RESOLUTION|>--- conflicted
+++ resolved
@@ -523,12 +523,7 @@
         (struct span_domain_state*)domain_id;
     errval_t err = cap_destroy(span_domain_state->frame);
     if (err_is_fail(err)) {
-<<<<<<< HEAD
-        err = err_push(err, LIB_ERR_CAP_DESTROY);
-        goto error;
-=======
         err_push(msgerr, LIB_ERR_CAP_DESTROY);
->>>>>>> c927c7ab
     }
 
     if (span_domain_state->callback) { /* Use the callback to return error */
