--- conflicted
+++ resolved
@@ -21,10 +21,7 @@
 #include <barrelfish/spawn_client.h>
 #include <barrelfish/cpu_arch.h>
 #include <if/spawn_rpcclient_defs.h>
-<<<<<<< HEAD
-=======
 #include <if/arrakis_rpcclient_defs.h>
->>>>>>> 971d02b6
 #include <if/monitor_defs.h>
 #include <vfs/vfs_path.h>
 
@@ -222,12 +219,6 @@
     struct waitset *mon_ws = mb->waitset;
     mb->change_waitset(mb, &cl->rpc_waitset);
 
-
-<<<<<<< HEAD
-=======
-
-
->>>>>>> 971d02b6
     if (capref_is_null(inheritcn_cap) && capref_is_null(argcn_cap)) {
         err = cl->vtbl.spawn_domain(cl, path, argstr, argstrlen,
                                     envstr, envstrlen, flags,
@@ -241,8 +232,6 @@
         USER_PANIC_ERR(err, "error sending spawn request");
     } else if (err_is_fail(msgerr)) {
         goto out;
-<<<<<<< HEAD
-=======
     }
 
     if (ret_domainid != NULL) {
@@ -368,7 +357,6 @@
         USER_PANIC_ERR(err, "error sending arrakis request");
     } else if (err_is_fail(msgerr)) {
         return msgerr;
->>>>>>> 971d02b6
     }
 
     if (ret_domainid != NULL) {
