
/*
 * Copyright (c) 2009, 2010, 2011, 2012, ETH Zurich.
 * All rights reserved.
 *
 * This file is distributed under the terms in the attached LICENSE file.
 * If you do not find this file, copies can be found by writing to:
 * ETH Zurich D-INFK, CAB F.78, Universitaetstr. 6, CH-8092 Zurich,
 * Attn: Systems Group.
 */

// Kernel/syscall errors
errors kernel SYS_ERR_ {
    default success OK          "Success",

    // generic errors during system call handling
    failure ILLEGAL_SYSCALL     "Illegal system call number",
    failure INVARGS_SYSCALL     "Invalid system call arguments",
    failure CALLER_ENABLED      "Invalid system call while enabled",
    failure CALLER_DISABLED     "Invalid system call while disabled",
    failure ILLEGAL_INVOCATION  "Illegal capability invocation",
    failure INVALID_USER_BUFFER "Invalid user space buffer",

    // LMP errors
    failure LMP_NO_TARGET       "There is no target dispatcher for this endpoint",
    failure LMP_TARGET_DISABLED "Target of LMP is disabled",
    failure LMP_BUF_OVERFLOW    "The endpoint buffer is full",
    failure LMP_EP_STATE_INVALID "Target has corrupt/invalid state in its endpoint structure",
    failure LMP_CAPTRANSFER_SRC_LOOKUP          "Error looking up source for cap transfer",
    failure LMP_CAPTRANSFER_DST_CNODE_LOOKUP    "Error looking up destination CNode for cap transfer",
    failure LMP_CAPTRANSFER_DST_CNODE_INVALID   "Destination CNode cap not of type CNode for cap transfer",
    failure LMP_CAPTRANSFER_DST_SLOT_OCCUPIED   "Destination slot is occupied for cap transfer",
    failure LRPC_SLOT_INVALID   "Invalid slot specified for LRPC",
    failure LRPC_NOT_ENDPOINT   "Slot specified for LRPC does not contain an endpoint cap",
    failure INVALID_EPLEN       "Endpoint buffer has invalid length",

    // XXX: this should go away -AB
    failure IDC_MSG_BOUNDS      "Attempted to retrieve a word beyond the size of an LMP message structure",

    // Generic CSpace lookup errors
    failure CNODE_TYPE          "Encountered non-CNode capability when resolving slot",
    failure CNODE_RIGHTS        "Insufficient rights on CNode",
    failure DEPTH_EXCEEDED      "Exceeded depth limit of CSpace",
    failure GUARD_MISMATCH      "Guard does not match",
    failure CAP_NOT_FOUND       "Capability not found (empty slot encountered)",
    failure IDENTIFY_LOOKUP     "Error while looking up cap to identify",

    // Generic capability manipulation errors
    failure SLOT_IN_USE         "Destination capability slots occupied",
    failure SLOT_LOOKUP_FAIL    "Failure during slot lookup",
    failure GUARD_SIZE_OVERFLOW "Specified guard size exceeds CSpace depth",
    failure INVALID_SOURCE_TYPE "Invalid source capability type",
    failure ILLEGAL_DEST_TYPE   "Illegal destination capability type",
    failure SOURCE_CAP_LOOKUP   "Error looking up source capability",
    failure DEST_CNODE_LOOKUP   "Error looking up destination CNode",
    failure DEST_CNODE_INVALID  "Destination CNode cap is not of type CNode",
    failure ROOT_CAP_LOOKUP     "Error looking up root capability",
    failure DEST_TYPE_INVALID   "Destination capability is of invalid type",
    failure INVALID_RETYPE      "Invalid source/destination type pair for retyping",
    failure REVOKE_FIRST        "Capability already has descendants or siblings",
    failure INVALID_SIZE_BITS   "Invalid size for new objects",
    failure SLOTS_INVALID       "Destination capability slots exceed capacity of CNode",
    failure SLOTS_IN_USE        "One or more destination capability slots occupied",
    failure RETYPE_CREATE       "Error while creating new capabilities in retype",
    failure NO_LOCAL_COPIES     "No copies of specified capability in local MDB",
    failure RETRY_THROUGH_MONITOR "There is a remote copy of the capability, monitor must be involved to perform a cross core agreement protocol",
    failure TYPE_NOT_CREATABLE  "Specified capability type is not creatable at runtime. Consider retyping it from another capability.",

    // errors specific to page mapping
    failure VNODE_SLOT_INVALID      "Destination slot exceeds size of page table",
    failure WRONG_MAPPING           "Wrong source/destination mapping type",
    failure FRAME_OFFSET_INVALID    "Specified offset exceeds size of frame",
    failure VNODE_SLOT_RESERVED     "Destination slot is reserved",
    failure VNODE_SLOT_INUSE        "Destination slot in use: unmap first",
    failure VNODE_TYPE              "Encountered non-VNode capability when manipulating page tables",
    failure VNODE_LOOKUP_NEXT       "Could not find next level page table",
    failure VNODE_NOT_INSTALLED     "VNode not in rooted page table tree",
    failure VM_ALREADY_MAPPED       "This cap copy is already mapped",
    failure VM_MAP_SIZE             "Mapping size too large",
    failure VM_MAP_OFFSET           "Mapping offset too large",
    failure VM_RETRY_SINGLE         "Mapping overlaps multiple leaf page tables, retry",

    // errors related to IRQ table
    failure IRQ_LOOKUP          "Specified capability was not found while inserting in IRQ table",
    failure IRQ_NOT_ENDPOINT    "Specified capability is not an endpoint cap",
    failure IRQ_NO_LISTENER     "No listener on specified endpoint cap", // ??
    failure IRQ_INVALID         "Invalid interrupt number",
    failure IRQ_NO_FREE_VECTOR  "Unable to allocate vector",

    // IO capability
    failure IO_PORT_INVALID     "IO port out of range",

    // Dispatcher setup and spawn core invocations
    failure DISP_CSPACE_ROOT            "Error setting CSpace root on dispatcher",
    failure DISP_CSPACE_INVALID         "Invalid capability type given for CSpace root on dispatcher",
    failure DISP_VSPACE_ROOT            "Error setting VSpace root on dispatcher",
    failure DISP_VSPACE_INVALID         "Invalid capability type given for VSpace root on dispatcher",
    failure DISP_FRAME                  "Error setting dispatcher frame",
    failure DISP_FRAME_INVALID          "Invalid capability type given for dispatcher frame",
    failure DISP_NOT_RUNNABLE           "Cannot run dispatcher; it is not completely setup",
    failure DISP_CAP_LOOKUP             "Error looking up dispatcher cap",
    failure DISP_CAP_INVALID            "Invalid type capability given for dispatcher cap",
    failure KERNEL_MEM_LOOKUP           "Error looking up capability for kernel memory",
    failure KERNEL_MEM_INVALID          "Invalid capability type passed for kernel memory",
    failure CORE_NOT_FOUND              "Unable to boot core: core ID does not exist",
    failure ARCHITECTURE_NOT_SUPPORTED  "Unable to boot core: specified architecture is not supported by kernel",
    failure INVALID_YIELD_TARGET        "Target capability for directed yield is invalid",
    failure DISP_OCAP_LOOKUP            "Error looking up other dispatcher cap",

    // VMKit specific errors
    failure VMKIT_UNAVAIL               "Virtualization extensions are unavailable",
    failure VMKIT_VMCB                  "Error setting VMCB for dispatcher",
    failure VMKIT_VMCB_INVALID             "Invalid frame capability passed for VMCB",
    failure VMKIT_CTRL                  "Error setting control area for dispatcher",
    failure VMKIT_CTRL_INVALID          "Invalid frame capability passed for control structure",
    failure VMKIT_ENDPOINT              "Error setting monitor endpoint for dispatcher",
    failure VMKIT_ENDPOINT_INVALID      "Invalid monitor endpoint capability passed",

    // Serial port errors
    failure SERIAL_PORT_INVALID         "Invalid serial port",
    failure SERIAL_PORT_UNAVAILABLE     "Serial port unavailable",

    // Performance monitoring errors
    failure PERFMON_NOT_AVAILABLE    "Performance monitoring feature unavailable",

    // Time synchronization errors
    failure SYNC_MISS            "Missed synchronization phase",

    // SCC driver errors
    failure CROSS_MC            "Frame crosses memory controllers",

    // ID capability
    failure ID_SPACE_EXHAUSTED  "ID space exhausted",

    // I2C driver
    // XXX: should not be in kernel
    failure I2C_UNINITIALIZED           "Trying to use uninitialized i2c controller",
    failure I2C_ZERO_LENGTH_MSG         "Zero byte transfers not allowed",
    failure I2C_WAIT_FOR_BUS            "Wait for bus free timed out",
    failure I2C_FAILURE                 "I2C subsystem failure",

    // KCB and related errors
    failure KCB_NOT_FOUND               "Did not find the given kcb.",
};

// errors generated by libcaps
errors libcaps CAPS_ERR_ {
    // general errors
    failure INVALID_ARGS        "Invalid arguments",

    // restore errors
    failure MDB_ALREADY_INITIALIZED "MDB not emtpy during restore",
    failure MDB_INVALID_STATE       "MDB not in valid state after restore",
    failure MDB_INVARIANT_VIOLATION "MDB invariant violated",

    // mdb operation errors
    failure MDB_DUPLICATE_ENTRY "Inserted entry already present",
    failure MDB_ENTRY_NOTFOUND  "Removed entry not found",

    // search errors
    failure CAP_NOT_FOUND       "Did not find a matching capability",
};

// errors generated by libbarrelfish code
errors libbarrelfish LIB_ERR_ {
    // generic errors
    failure WHILE_DELETING      "Error while deleting capability",
    failure WHILE_FREEING_SLOT  "Error while freeing capability slot",
    failure MALLOC_FAIL         "Malloc returned NULL",
    failure SLAB_ALLOC_FAIL     "slab_alloc() returned NULL",
    failure SLAB_REFILL         "Refilling slab allocator failed",
    failure NOT_IMPLEMENTED     "functionality not implemented yet",
    failure SHOULD_NOT_GET_HERE "Should not get here",
    failure NOT_CNODE           "Function invoked on a capref, that does not represent a CNode",

    // nested errors in specific functions
    failure FRAME_ALLOC         "Failure in frame_alloc()",
    failure FRAME_CREATE        "Failure in frame_create()",
    failure FRAME_CREATE_MS_CONSTRAINTS "frame_create() failed due to constraints to mem_serv in ram_alloc",
    failure VNODE_CREATE        "Failure in vnode_create()",
    failure CNODE_CREATE        "Failure in cnode_create()",
    failure CNODE_CREATE_FROM_MEM "Failure in cnode_create_from_mem()",
    failure RAM_ALLOC           "Failure in ram_alloc()",
    failure RAM_ALLOC_WRONG_SIZE "Wrong size of memory requested in ram alloc",
    failure RAM_ALLOC_MS_CONSTRAINTS "Ram alloc failed due to constraints to mem_serv",
    failure CAP_MINT            "Failure in cap_mint()",
    failure CAP_COPY            "Failure in cap_copy()",
    failure CAP_RETYPE          "Failure in cap_retype()",
    failure DEVFRAME_TYPE       "Failure in devframe_type()",
    failure CAP_DELETE          "Failure in cap_delete()",
    failure CAP_DESTROY         "Failure in cap_destroy()",
    failure CAP_INVOKE          "Failure in cap_invoke()",
    failure ENDPOINT_CREATE     "Failure in endpoint_create()",
    failure FRAME_IDENTIFY      "Failure in frame_identify",
    failure VNODE_MAP           "Failure in vnode_map()",
    failure VNODE_UNMAP         "Failure in vnode_unmap()",
    failure IDC_ENDPOINT_ALLOC  "Failure in idc_endpoint_alloc()",

    failure SLOT_ALLOC_INIT     "Failure in slot_alloc_init()",
    failure SLOT_ALLOC_NO_SPACE    "Slot allocator is out of space",
    failure SLOT_ALLOC_WRONG_CNODE "The slot to free does not belong in this cnode",
    failure SINGLE_SLOT_ALLOC_INIT_RAW "Failure in single_slot_alloc_init_raw()",
    failure SINGLE_SLOT_ALLOC_INIT "Failure in single_slot_alloc_init()",
    failure MULTI_SLOT_ALLOC_INIT  "Failure in multi_slot_alloc_init()",
    failure MULTI_SLOT_ALLOC_INIT_RAW  "Failure in multi_slot_alloc_init_raw()",
    failure SINGLE_SLOT_ALLOC      "Failure in single_slot_alloc()",
    failure SLOT_ALLOC             "Failure in slot_alloc()",
    failure SLOT_FREE              "Failure in slot_free()",
    failure SLOT_UNALLOCATED       "slot_free() was called on an unallocated slot",

    // vspace
    failure VSPACE_CURRENT_INIT "Failure in vspace_current_init()",
    failure VSPACE_INIT         "Failure in vspace_init()",
    failure VSPACE_LAYOUT_INIT  "Failure in vspace_layout_init()",
    failure VSPACE_DESTROY      "Failure in vspace_destroy()",
    failure VSPACE_REGION_OVERLAP "Overlap with existing region in vspace_add_region()",
    failure VSPACE_ADD_REGION   "Failure in vspace_add_region()",
    failure VSPACE_REMOVE_REGION  "Failure in vspace_remove_region()",
    failure VSPACE_PAGEFAULT_HANDER "Failure in vspace_pagefault_handler()",
    failure VSPACE_VREGION_NOT_FOUND "The vregion to remove not found in the vspace list",
    failure VSPACE_PAGEFAULT_ADDR_NOT_FOUND "The faulting address not found in the page fault handler",

    failure VSPACE_PINNED_INIT  "Failure in vspace_pinned_init()",
    failure VSPACE_PINNED_ALLOC "Failure in vspace_pinned_alloc()",
    failure VSPACE_PINNED_INVALID_TYPE "Wrong type of slab requested",

    failure VREGION_MAP         "Failure in vregion_map()",
    failure VREGION_MAP_FIXED   "Failure in vregion_map_fixed()",
    failure VREGION_NOT_FOUND   "vregion not found in the vspace list",
    failure VREGION_DESTROY     "Failure in vregion_destroy()",
    failure VREGION_PAGEFAULT_HANDLER "Failure in vregion_pagefault_handler()",
    failure VREGION_BAD_ALIGNMENT "Unaligned address passed to vregion_map_fixed",

    failure MEMOBJ_CREATE_ANON  "Failure in memobj_create_anon()",
    failure MEMOBJ_CREATE_ONE_FRAME "Failure in memobj_create_one_frame()",
    failure MEMOBJ_CREATE_ONE_FRAME_ONE_MAP "Failure in memobj_create_one_frame_one_map()",
    failure MEMOBJ_CREATE_PINNED "Failure in memobj_create_pinned()",
    failure MEMOBJ_CREATE_VFS   "Failure in memobj_create_vfs()",
    failure MEMOBJ_MAP_REGION   "Failure in memobj_map_region()",
    failure MEMOBJ_UNMAP_REGION "Failure in memobj_unmap_region()",
    failure MEMOBJ_PIN_REGION   "Failure in memobj_pin_region()",
    failure MEMOBJ_UNPIN_REGION "Failure in memobj_unpin_region()",
    failure MEMOBJ_FILL         "Failure in memobj_fill()",
    failure MEMOBJ_PAGEFAULT_HANDLER "Failure in memobj_pagefault_handler()",
    failure MEMOBJ_PAGER_FREE   "Failure in memobj_pager_free()",
    failure MEMOBJ_WRONG_OFFSET "Wrong offset passed",
    failure MEMOBJ_FRAME_ALLOC  "Failure the frame alloc function pointer",
    failure MEMOBJ_VREGION_ALREADY_MAPPED "Pinned memobj only supports one vregion",
    failure MEMOBJ_UNFILL_TOO_HIGH_OFFSET "The offset given to unfill is too large",
    failure MEMOBJ_PROTECT      "Failure in memobj protect call",
    failure MEMOBJ_DUPLICATE_FILL "The offset given to fill is already backed",

    failure PMAP_INIT         "Failure in pmap_init()",
    failure PMAP_CURRENT_INIT "Failure in pmap_current_init()",
    failure PMAP_DETERMINE_ADDR "Failure in pmap_determine_addr()",
    failure PMAP_DO_MAP       "Failure in pmap_do_map()",
    failure PMAP_MAP          "Failure in pmap_map()",
    failure PMAP_DO_SINGLE_MAP "Failure in pmap_do_single_map()",
    failure PMAP_UNMAP        "Failure in pmap_unmap()",
    failure PMAP_DO_SINGLE_UNMAP "Failure in pmap_do_single_unmap()",
    failure PMAP_MODIFY_FLAGS "Failure in pmap_modify_flags()",
    failure PMAP_GET_PTABLE   "Failure in get_mapping()",
    failure PMAP_ALLOC_VNODE  "Failure in alloc_vnode()",
    failure PMAP_ADDR_NOT_FREE "The requested address range is not free",
    failure PMAP_FIND_VNODE   "vnode not found",
    failure PMAP_EXISTING_MAPPING "Cannot replace existing mapping, unmap first",

    failure OUT_OF_VIRTUAL_ADDR  "Out of virtual address",

    failure SERIALISE_BUFOVERFLOW "Buffer overflow while serialising",

    failure VSPACE_MAP        "Failure in vspace_map() wrapper function",

    failure VSPACE_MMU_AWARE_INIT  "Failure in vspace_mmu_aware_init() function",
    failure VSPACE_MMU_AWARE_MAP   "Failure in vspace_mmu_aware_map() function",
    failure VSPACE_MMU_AWARE_NO_SPACE "Out of space in vspace_mmu_aware_map() function",

    // Performance counters
    failure INVOKE_PERFMON_SETUP    "Error in invoke perfmon setup",
    failure INVOKE_PERFMON_WRITE    "Error in invoke perfmon write",

    // CORESET
    failure CORESET_NEW             "Failure in coreset_new()",
    failure CORESET_GET_NEXT_DONE   "No more elements left in coreset_get_next()",

    // IDC (and LMP/UMP channels)
    failure NO_LMP_MSG          "No LMP message available",
    failure LMP_RECV_BUF_OVERFLOW "LMP message in endpoint is longer than user-provided buffer",
    failure NO_UMP_MSG          "No UMP message available",
    failure UMP_CHAN_FULL       "Cannot send UMP: channel is full",
    failure LMP_BUFLEN_INVALID  "Cannot create LMP endpoint, invalid buffer length",
    failure NO_ENDPOINT_SPACE   "Cannot allocate LMP endpoint, out of space in dispatcher frame",
    failure UMP_BUFSIZE_INVALID "Size of UMP buffer is invalid (must be multiple of message size)",
    failure UMP_BUFADDR_INVALID "Address of UMP buffer is invalid (must be cache-aligned)",
    failure UMP_FRAME_OVERFLOW  "Provided frame is too small for requested UMP channel sizes",
    failure LMP_ENDPOINT_REGISTER "Failure in lmp_endpoint_register()",
    failure CHAN_REGISTER_SEND  "Failure in *_chan_register_send()",
    failure CHAN_DEREGISTER_SEND "Failure in *_chan_deregister_send()",
    failure CHAN_REGISTER_RECV  "Failure in *_chan_register_recv()",
    failure CHAN_DEREGISTER_RECV "Failure in *_chan_deregister_recv()",
    failure LMP_CHAN_INIT       "Failure in lmp_chan_init()",
    failure UMP_CHAN_INIT       "Failure in ump_chan_init()",
    failure LMP_CHAN_RECV       "Failure in lmp_chan_recv()",
    failure UMP_CHAN_RECV       "Failure in ump_chan_recv()",
    failure LMP_CHAN_SEND       "Failure in lmp_chan_send()",
    failure LMP_CHAN_BIND       "Failure in lmp_chan_bind()",
    failure UMP_CHAN_BIND       "Failure in ump_chan_bind()",
    failure LMP_CHAN_ACCEPT     "Failure in lmp_chan_accept()",
    failure UMP_CHAN_ACCEPT     "Failure in ump_chan_accept()",
    failure LMP_ALLOC_RECV_SLOT "Failure in lmp_chan_alloc_recv_slot()",
    failure LMP_NOT_CONNECTED   "Channel is disconnected",
    failure MSGBUF_OVERFLOW     "Attempted to demarshall beyond bounds of message buffer",
    failure MSGBUF_CANNOT_GROW  "Failed to grow message buffer while marshalling",
    failure RCK_NOTIFY          "Failure in rck_notify()",
    failure IPI_NOTIFY          "Failure in ipi_notify()",

    // IDC binding/export and Monitor client interface
    failure MONITOR_CLIENT_BIND "Error in monitor_client_lmp_bind()",
    failure MONITOR_CLIENT_ACCEPT "Error in monitor_client_lmp_accept()",
    failure NAMESERVICE_NOT_BOUND "Name service client is not bound",
    failure NAMESERVICE_UNKNOWN_NAME "Lookup failed: unknown name",
    failure NAMESERVICE_INVALID_NAME "Invalid record retrieved (no iref attribute)",
    failure BIND_LMP_REQ        "Failure sending bind_lmp_request to monitor",
    failure BIND_UMP_REQ        "Failure sending bind_ump_request to monitor",
    failure BIND_LMP_REPLY      "Failure sending bind_lmp_reply to monitor",
    failure BIND_UMP_REPLY      "Failure sending bind_ump_reply to monitor",
    failure NO_LMP_BIND_HANDLER "LMP connection handler not registered for this service",
    failure NO_UMP_BIND_HANDLER "UMP connection handler not registered for this service",
    failure MONITOR_CAP_SEND    "Failed sending capability via monitor",
    failure MONITOR_RPC_BIND    "Error in monitor_rpc_init()",

    // multihop
    failure BIND_MULTIHOP_REQ   "Failed sending bind_multihop_request to monitor",
    failure NO_MULTIHOP_BIND_HANDLER "MULTIHOP connection handler not registered for this service",
    failure BIND_MULTIHOP_SAME_CORE "Cannot create a multihop channel to service on the same core",

    // Bulk transfer
    failure BULK_UNKNOWN_ID    "Unknown bulk transfer block ID",

    // Domain
    failure NO_SPANNED_DISP       "There is no spanned dispatcher on the given core",
    failure SEND_RUN_FUNC_REQUEST "Failure in trying to send run_func_request",
    failure SEND_CAP_REQUEST      "Failure in trying to send capability",
    failure CAP_COPY_FAIL      "cap_copy failed",
    failure CAP_DELETE_FAIL      "cap_delete failed",

    // Initialisation
    failure RAM_ALLOC_SET          "Failure in ram_alloc_set()",
    failure MORECORE_INIT          "Failure in morecore_init()",
    failure MONITOR_CLIENT_INIT    "Failure in monitor_client_init",
    failure MONITOR_CLIENT_CONNECT "Failure in monitor_client_connect",
    failure TERMINAL_INIT          "Failure in terminal_init()",
    failure DOMAIN_INIT            "Failure in domain_init()",
    failure GET_MON_BLOCKING_IREF  "Error while retrieving monitor's blocking channel service IREF from monitor",
    failure GET_MEM_IREF           "Failure sending memory iref request",
    failure GET_NAME_IREF          "Error while retrieving name service IREF from monitor",
    failure GET_RAMFS_IREF         "Error while retrieving ramfsd service IREF from monitor",
    failure NAMESERVICE_CLIENT_INIT "Failure initialising nameservice client",

    // Threads package
    failure THREAD_CREATE       "A version of thread create failed",
    failure THREAD_JOIN        "Joining more than once not allowed",
    failure THREAD_JOIN_DETACHED    "Tried to join with a detached thread",
    failure THREAD_DETACHED    "Thread is already detached",

    // Waitset/event code
    failure CHAN_ALREADY_REGISTERED "Attempt to register for an event on a channel which is already registered",
    failure CHAN_NOT_REGISTERED    "Channel is not registered with a waitset",
    failure WAITSET_IN_USE         "Waitset has pending events or blocked threads",
    failure WAITSET_CHAN_CANCEL    "Error in waitset_chan_cancel()",
    failure NO_EVENT               "Nothing pending in check_for_event()",
    failure EVENT_DISPATCH         "Error in event_dispatch()",
    failure EVENT_ALREADY_RUN      "Error in event_queue_cancel(): event has already been run",
    failure EVENT_QUEUE_EMPTY      "Error in event_queue_trigger(): queue is empty",

    // LDT management on x86
    failure SEGBASE_OVER_4G_LIMIT  "Segment base address is above 32-bit boundary",
    failure LDT_FULL               "LDT is out of space",
    failure LDT_SELECTOR_INVALID   "Segment selector is invalid for LDT",
};

// errors in Flounder-generated bindings
errors flounder FLOUNDER_ERR_ {
    failure INVALID_STATE       "Invalid/corrupt state in binding structure",
    failure TX_BUSY             "Cannot queue message for transmit: queue is full",
    failure RX_EMPTY_MSG        "Incoming message invalid: empty payload",
    failure RX_INVALID_MSGNUM   "Incoming message invalid: unknown message code",
    failure RX_INVALID_LENGTH   "Incoming message has invalid length",
    failure BUF_RECV_MORE       "(internal) incomplete buffer received; call again for more",
    failure BUF_SEND_MORE       "(internal) incomplete buffer sent; call again to send more",
    failure GENERIC_BIND_NO_MORE_DRIVERS "Generic bind() call failed after trying all enabled interconnect drivers",
    failure CHANGE_WAITSET      "Error in change_waitset() call",
    failure CHANGE_MONITOR_WAITSET "Error changing waitset on underlying monitor binding",
    failure UMP_ALLOC_NOTIFY    "Error while allocating notify cap/state for UMP",
    failure UMP_STORE_NOTIFY    "Error while storing notify cap for UMP",

    failure BIND                  "Error in flounder generated bind call",

    // XXX: errors from old flounder stubs, to be removed
    failure CREATE_MSG          "Flounder marshalling code failed: create_msg() returned NULL", // FIXME
    failure MARSHALLING         "Error while marshalling",
    failure DEMARSHALLING       "Error while demarshalling",
    failure RPC_MISMATCH        "RPC response not matching the call",

};

// errors generated by chips name service
errors chips CHIPS_ERR_ {
    failure GET_SERVICE_REFERENCE "Error getting service reference from name service",
    failure GET_SERVICE_IREF      "Error getting IREF from name service",
    failure UNKNOWN_NAME          "Lookup failed: unknown name",
    failure EXISTS          "Entry already exists",
    failure GET_CAP          "Error getting a capability from store",
    failure PUT_CAP          "Error putting a capability to store",
    failure REMOVE_CAP            "Error removing a capability from store",
    failure OUT_OF_SEMAPHORES      "Out of semaphores",
};

// errors generated by bcast library
errors bcast BCAST_ERR_ {
    failure SEND      "Failure in bcast_send function",
    failure SEND_SSF  "Failure in trying to send ssf msg",
};

// errors generated in the monitor-client protocol
errors mon_client MON_CLIENT_ERR_ {
    failure SPAN_DOMAIN_REQUEST   "Error sending span_domain_request msg",
    failure URPC_BLOCK            "Error sending urpc_block msg",
};

// errors generated by the Monitor
errors monitor MON_ERR_ {
    failure IDC_BIND_NOT_SAME_CORE "Cannot perform IDC bind call: IREF is on another core",
    failure INVALID_CORE_ID     "Core ID is invalid (out of range)",
    failure INVALID_IREF        "Invalid IREF for bind call",
    failure IREF_ALLOC          "Cannot allocate IREF, table full",
    failure SPAN_STATE_ALLOC    "Failed to allocate span state",
    failure SEND_REMOTE_MSG     "Sending message to remote core failed",
    failure INVALID_MON_ID      "Monitor ID in message is invalid",
    failure NO_MONITOR_FOR_CORE "No monitor loaded on this core ID",
    failure CAP_IDENTIFY        "Error in cap_identify",
    failure CAP_CREATE          "Failure creating new capability",
    failure CAP_REMOTE          "Failure in remote cap operation",
    failure RCAP_DB_NOT_FOUND   "Cannot find cap in remote cap db",
    failure RCAP_DB_LOCK        "Error gaining lock in remote cap db",
    failure RCAP_DB_UNLOCK      "Error unlocking cap in remote cap db",
    failure RCAP_DB_ADD         "Error adding cap to remote cap db",
    failure SAME_CORE           "Cannot perform operation on same core as caller",
    failure REMOTE_CAP_NEED_REVOKE  "Cap has descendants on another core, cannot be retyped",
    failure REMOTE_CAP_RETRY    "Remote Cap operation failed but retry",
    failure SPAWN_CORE          "Failure spawning a new core",
    failure SPAWN_DOMAIN        "Failure in trying to spawn a domain",
    failure INTERN_NEW_MONITOR  "Error in intern_new_monitor()",
    failure CAP_SEND            "Permanent error sending cap for URPC channel",
    failure CAP_SEND_TRANSIENT  "Transient error sending cap for URPC channel",
    failure ROUTE_SET           "Sending route set msg failed",
    failure SPAN_DOMAIN         "span_domain failed",
    failure MAP_URPC_CHAN       "failure while mapping in URPC channel state",
    failure RAM_ALLOC_ERR       "failure in ram_alloc, err failed",
    failure RAM_ALLOC_RETERR    "failure in ram_alloc, reterr failed",
    failure MULTICAST_PAGE_MAP  "Could not map the multicast page in monitor",
    failure WRONG_CAP_TYPE      "Cap of not expected type",
    failure INTERN_SET          "Failure in intern_set",
    failure ROUTE_RESET         "Failure in sending route reset msg",
    failure MAP_MULTIBOOT       "Failure in trying to map multiboot image",
    failure UNICAST_SET         "Failure in unicast_set()",
    failure MULTICAST_SET       "Failure in multicast_set()",
    failure BCAST_INIT          "Failure in bcast_init()",
    failure BCAST_CONNECT       "Failure in bcast_connect()",
    failure CCAST_INIT          "Failure in ccast_init()",
    failure CCAST_CONNECT       "Failure in ccast_connect()",
    failure UNICAST_CONNECT     "Failure in connecting unicast path",
    failure MULTICAST_CONNECT   "Failure in connecting multicast path",
    failure UNICAST_INIT        "Failure in initing unicast path",
    failure MULTICAST_INIT      "Failure in initing multicast path",
    failure SPAWN_XCORE_MONITOR "Failure in spawn_xcore_monitor()",
    failure INCOMPLETE_ROUTE    "(Portion of) routing table not present",

    // Resource controller
    failure RSRC_ALLOC        "Out of resource domains",
    failure RSRC_MEMBER_LIMIT    "Reached member limit of resource domain",
    failure RSRC_ILL_MANIFEST    "Illegal manifest",
    failure RSRC_NOT_FOUND    "Resource domain not found on this core",
};

// errors related to the routing library
errors routing ROUTE_ERR_ {
    // These are for the old routing library, remove them when old lib is removed
    failure NEW_ROUTE           "Failure in creating a new route",
    failure EXPORT              "Failure in exporting new route",
    failure LOOKUP              "Failure in looking up new route",
    failure BIND                "Failure in binding with route",
    failure CORE_NOT_FOUND      "Core not found in unicast send",
    failure SET_EXPECTED        "Failure in using the set expected function",
    failure SEND                "Failure in using the send function",
    failure NO_SLOTS            "Convergecast route ran out of slots to hold records",

    // These are for the new routing library
    failure WRONG_GROUP_ID      "Group id not found",
    failure CALL_INIT           "Call route_init before using this",
    failure CREATE_GROUP_RPC    "Error in using the create_group rpc",
    failure SET_GROUP_RPC       "Error in using the set_group rpc",
    failure GET_GROUP_RPC       "Error in using the get_group rpc",
    failure ALLOC_NID_RPC       "Error in using the alloc_nid rpc",
};

// errors related to spawn code
errors spawn SPAWN_ERR_ {
    failure LOAD                "Failure while loading",
    failure SPAN                "Failure while spanning",
    failure RUN                 "Failure while making dispatcher runnable",
    failure VSPACE_MAP          "Nested failure in spawn_vspace_map",
    failure GET_CMDLINE_ARGS    "Failure in get_cmdline_args",
    failure SETUP_ENV           "Failure in spawn_setup_env",
    failure UNKNOWN_TARGET_ARCH    "Unknown target architecture type",
    failure UNSUPPORTED_TARGET_ARCH     "Unsupported target architecture type",

    failure SETUP_CSPACE    "Failure in spawn_setup_cspace",
    failure DETERMINE_CPUTYPE    "Failure in spawn_determine_cputype",
    failure VSPACE_INIT     "Failure in spawn_vspace_init",
    failure SETUP_DISPATCHER     "Failure in spawn_setup_dispatcher",
    failure ELF_MAP         "Failure in spawn_elf_map",

    failure SET_CAPS         "Failure in set_special_caps",
    failure MONITOR_CLIENT         "Failure in monitor_client_setup",
    failure FREE             "Failure in spawn_free",

    // spawn_cspace
    failure CREATE_ROOTCN       "Failure creating root CNode",
    failure CREATE_TASKCN       "Failure creating task CNode",
    failure MINT_TASKCN         "Failure minting task CNode into root CNode",
    failure CREATE_PAGECN       "Failure creating page CNode",
    failure CREATE_VNODE        "Failure creating top-level VNode",
    failure COPY_VNODE          "Failure copying top-level VNode from existing domain",
    failure CREATE_DISPATCHER   "Failure creating DCB",
    failure CREATE_DISPATCHER_FRAME "Failure creating dispatcher frame",
    failure CREATE_SELFEP       "Failure creating endpoint to self",
    failure CREATE_ARGSPG       "Failure creating page for arguments",
    failure CREATE_FDSPG        "Failure creating page for file descriptors",
    failure MINT_ROOTCN         "Failure minting root CNode into task CNode",
    failure CREATE_SLOTALLOC_CNODE "Failure creating slot_alloc cnode",

    // setup_vspace
    failure MAP_DISPATCHER_TO_NEW "Failure mapping dispatcher frame to new domain",
    failure MAP_DISPATCHER_TO_SELF "Failure mapping dispatcher frame to parent",
    failure MAP_ARGSPG_TO_NEW   "Failure mapping arguments page to new domain",
    failure MAP_ARGSPG_TO_SELF  "Failure mapping arguments page to parent",
    failure MAP_FDSPG_TO_NEW   "Failure mapping file descriptors page to new domain",
    failure MAP_FDSPG_TO_SELF  "Failure mapping file descriptors page to parent",

    failure FILL_SMALLCN        "Failure filling smallcn of new domain",
    failure MAP_BOOTINFO        "Failure mapping bootinfo to new domain",
    failure FIND_MODULE         "Didn't find module to be spawned",
    failure MAP_MODULE          "Failed mapping in module",
    failure CREATE_SEGCN        "Failed to create segment CNode",
    failure CREATE_SMALLCN      "Failed to create small RAM caps CNode",

    // setup env
    failure ARGSPG_OVERFLOW     "Overflow in arguments page: too many arguments or environment variables",
    failure SERIALISE_VSPACE    "Error in serialising vspace data",

    // setup inherited caps
    failure SETUP_INHERITED_CAPS "Failure setup inherited caps",

    // setup argument caps
    failure SETUP_ARGCN          "Failure setup CNode containing caps passed as arguments",
    failure COPY_ARGCN           "Error copying CNode containing caps passed as arguments",

    // setup file descriptors
    failure SETUP_FDCAP         "Failure setting up frame for copying file descriptors",
    failure FDSPG_OVERFLOW     "Overflow in file descriptors page: too many file descriptors",

    // setup session id cap
    failure SETUP_SIDCAP        "Failure setting up session capability",

    failure SETUP_KERNEL_CAP    "Failure setting up kernel capability",

    // spawn_free
    failure DELETE_ROOTCN       "Failure deleting root CNode cap in parent",
    failure FREE_ROOTCN         "Failure freeing slot for root CNode cap in parent",
    failure DELETE_TASKCN       "Failure deleting task CNode cap in parent",
    failure FREE_TASKCN         "Failure freeing slot for task CNode cap in parent",

    failure COPY_PACN           "Error copying phys addr CNode cap",
    failure COPY_MODULECN       "Error copying module CNode cap",
    failure COPY_IRQ_CAP        "Error copying IRQ cap",
    failure COPY_IO_CAP         "Error copying IO cap",
<<<<<<< HEAD
    failure COPY_PERF_MON    "Error copying performance monitoring cap",
=======
    failure COPY_PERF_MON	    "Error copying performance monitoring cap",
    failure COPY_KERNEL_CAP     "Error copying Kernel cap",
    failure COPY_INHERITCN_CAP  "Error copying capability from inherited cnode",
>>>>>>> af1bdebb

    // make_runnable
    failure DISPATCHER_SETUP    "Dispatcher setup",

    // domain management
    failure DOMAIN_ALLOCATE    "No more domain descriptors",
    failure DOMAIN_NOTFOUND    "Domain not found",
    failure DOMAIN_RUNNING    "Domain is running",
};

// errors from ELF library
errors libelf ELF_ERR_ {
    failure FILESZ              "Invalid file size",
    failure HEADER              "Incompatible ELF header",
    failure PROGHDR             "Failed program header sanity checks",
    failure ALLOCATE            "Nested failure in allocator function",
    failure NOT_PAGE_ALIGNED    "Unaligned load address specified in ELF header",
};

// errors from memory management library
errors libmm MM_ERR_ {
    failure FIND_NODE           "Failure in find_node()",
    failure CHUNK_NODE          "Failure in chunk_node()",
    failure SLOT_MM_ALLOC       "Nested failure in slot allocator calling mm_alloc",
    failure SLOT_NOSLOTS        "Slot allocator has run out of slots",
    failure SLOT_ALLOC_INIT     "Failure initialising slot allocator",
    failure MM_INIT             "Failure in mm_init()",
    failure MM_ADD              "Failure in mm_add()",
    failure MM_FREE             "Failure in mm_free()",
    failure NEW_NODE            "Failed allocating new node from slot allocator",
    failure OUT_OF_BOUNDS       "Given memory base address / size exceeds bounds of allocator",
    failure ALREADY_PRESENT     "Node already present in add_node()",
    failure ALREADY_ALLOCATED   "Requested node already allocated in find_node()",
    failure NOT_FOUND           "No matching node found",
    failure MISSING_CAPS        "Region exists in allocator, but intermediate caps are missing",
    failure CHUNK_SLOT_ALLOC    "Failure allocating slots for chunking",
    failure RESIZE_NODE         "Nested failure in resize_node()",
    failure REALLOC_RANGE       "Nested failure in realloc_range()",
};

// errors in init
errors init INIT_ERR_ {
    failure SPAWN_MEM_SERV      "Failed to spawn mem_serv",
    failure INIT_MEM_SERV       "Failed to initialise mem_serv",
    failure SPAWN_MONITOR       "Failed to spawn monitor",
    failure INIT_MONITOR        "Failed to init monitor",
    failure COPY_EP_TO_MEM_SERV "Failed copying EP to mem_serv",
    failure COPY_EP_TO_MONITOR  "Failed copying EP to monitor",
    failure SETUP_MONITOR_CHAN  "Failed setting up channel to monitor",
    failure SETUP_MEM_SERV_CHAN "Failed setting up channel to mem_serv",
    failure RUN_MONITOR         "Failed to make monitor runnable",
    failure RUN_MEM_SERV        "Failed to make mem_serv runnable",
    failure FREE_MONITOR        "Failed to free spawn caps from monitor",
    failure FREE_MEM_SERV       "Failed to free spawn caps from mem_serv",
    failure COPY_SUPERCN_CAP    "Failed to copy superCN cap to mem_serv",
    failure MAP_BOOTINFO        "Failed to map bootinfo to child",
    failure COPY_KERNEL_CAP     "Failed to copy kernel cap to monitor",
    failure COPY_PERF_MON       "Failed to copy performance monitoring cap to monitor",
    failure COPY_MODULECN_CAP   "Failed to copy module CNode cap to monitor",
    failure COPY_PACN_CAP       "Failed to copy phys addr CNode cap to monitor",
    failure COPY_IRQ_CAP        "Failed to copy IRQ cap to monitor",
    failure COPY_IO_CAP         "Failed to copy IO cap to monitor",
    failure COPY_UMP_CAP        "Failed to copy UMP cap to monitor",
    failure NO_MATCHING_RAM_CAP "No suitably-sized RAM cap found when initialising local memory allocator",
};

//errors in continuation management
errors filter CONT_ERR_ {
    failure NO_MORE_SLOTS        "No free slots available",
};



//errors in ethersrv
errors ethersrv ETHERSRV_ERR_ {
    failure TOO_MANY_BUFFERS    "ethersrv failed to allocate a new buffer descriptor in register_buffer",
    failure TOO_MANY_VNICS      "MAX_VNICS reached, can't create more VNICS",
    failure BUFFER_NOT_FOUND    "ethersrv did not find the buff given filter reg",
    failure NOT_ENOUGH_MEM      "not enough internal memory with driver",
    failure CANT_TRANSMIT       "Cant transmit the packet",
    failure INVALID_STATE       "VNIC is in invalid state for current operation",
    failure FRAME_CAP_MAP       "Cant map the frame cap in address space",
};


//errors in port management
errors filter PORT_ERR_ {
    failure NOT_ENOUGH_MEMORY   "Not enough memory for internals of port mng",
    failure NO_MORE_PORT        "No free port available",
    failure IN_USE              "Requested port is already in use",
    failure REDIRECT            "Requested port cannot be redirected",
    failure NOT_FOUND            "Could not find requested port to close",
};




//errors in Filter management
errors filter FILTER_ERR_ {
    failure NOT_ENOUGH_MEMORY   "Not enough memory to register filters",
    failure BUFF_NOT_FOUND      "Buffer given for filter reg. not found on driver",
    failure FILTER_BUSY         "Filter memory is busy in another operation.Try Again",
    failure NO_NETD_MEM         "Netd memory for filter is not registered",
    failure FILTER_NOT_FOUND    "requested filter for de/re-registration not found",
    failure BUFFER_NOT_FOUND    "requested filter for re-registration not found",

};

// errors generated in the terminal library
errors term TERM_ERR_ {
    failure TERMINAL_IN_USE             "Can not associate session with terminal, the terminal is already in use",
    failure NOT_PART_OF_SESSION         "Domain is not part of a session",
    failure EXPORT_SESSION_INTERFACE    "Failed to export terminal session interface",
    failure REGISTER_SESSION_INTERFACE  "Failed to register terminal session interface at nameservice",
    failure EXPORT_OUT_INTERFACE        "Failed to export terminal interface for outgoing characters",
    failure EXPORT_IN_INTERFACE         "Failed to export terminal interface for incoming characters",
    failure EXPORT_CONF_INTERFACE       "Failed to export terminal configuration interface for configuration messages",
    failure ASSOCIATE_WITH_TERM_REPLY   "Failed to send session_associate_with_terminal_reply",
    failure RECV_CHARS                  "Received characters at outgoing characters interface",
    failure SEND_CHARS                  "Could not send characters to client",
    failure RECV_CONFIGURATION          "Received a configuration message a the client",
    failure FILTER_NOT_FOUND            "Could not find filter specified for removal",
    failure TRIGGER_NOT_FOUND           "Could not find trigger specified for removal",
    failure LOOKUP_SESSION_RECORD       "Error looking up session record at octopus",
    failure PARSE_SESSION_RECORD        "Error parsing session record",
    failure BIND_IN_INTERFACE           "Failed to bind to terminal interface for incoming characters",
    failure BIND_OUT_INTERFACE          "Failed to bind to terminal interface for outgoing characters",
    failure BIND_CONF_INTERFACE         "Failed to bind to terminal configuration interface",
    failure IO                          "Terminal I/O error",
    failure TX_BUSY                     "Failed to send message, terminal client is busy",
    failure UNKNOWN_CONFIG_OPT          "Unknown configuration option",
    failure CHANGE_WAITSET              "Failed to change the waitset",
};

// errors generated by libangler
errors angler ANGLER_ERR_ {
    failure LOOKUP_TERMINAL         "Error looking up iref of terminal session interface at nameservice",
    failure CREATE_SESSIONID        "Error creating ID capability used to represent session",
    failure BIND_TERMINAL           "Error binding to terminal session interface",
    failure INIT_RPCCLIENT          "Error initializing rpc client for terminal session interface",
    failure ASSOCIATE_WITH_TERMINAL "Error associating session with terminal",
    failure STORE_SESSION_STATE     "Error storing session state at ocotpus",
};

// errors in trace
errors trace TRACE_ERR_ {
    success SUBSYS_DISABLED     "Event not recorded because subsystem is disabled",
    failure NO_BUFFER           "Trace buffer does not exist",
    failure MAP_BUF             "Failed to map trace buffer",
    failure CREATE_CAP          "Failed to create trace buffer cap",
    failure CAP_COPY            "Failed to copy trace buffer cap",
    failure KERNEL_INVOKE       "Failed to set up tracing in kernel",
};

errors driverkit DRIVERKIT_ {
    failure NO_CAP_FOUND       "No capability to map this address range.",
};

// errors in PCI/device handling
errors pci PCI_ERR_ {
    failure IOAPIC_INIT         "Failed in ioapic_init()",
    failure MINT_IOCAP          "Failed to mint IO cap",
    failure ROUTING_IRQ         "Failed while routing interrupt",
    failure IRQTABLE_SET        "Failed to set handler on local IRQ table",
    failure UNKNOWN_GSI         "Unknown global system interrupt number",
    failure INVALID_VECTOR      "Invalid interrupt vector",
    failure DEVICE_INIT         "Could not initialize device",
    failure MEM_ALLOC           "Could not allocate memory",
    failure WRONG_INDEX         "Invalid index for requested cap",
    failure MSIX_NOTSUP         "MSI-X is not sypported by the device",
    failure MSIX_BADVECTOR      "Invalid index for MSI-X vector",
    failure MSIX_DISABLED       "MSI-X is not enabled for this device",
};

// errors in ACPI
errors acpi ACPI_ERR_ {
    failure NO_MCFG_TABLE       "No MCFG Table found.",
    failure INVALID_PATH_NAME   "Invalid ACPI path name.",
    failure GET_RESOURCES       "Failed to execute _CRT method.",
    failure SET_IRQ             "Failed to set IRQ for device.",
    failure NO_MADT_TABLE       "No APIC found in ACPI.",
};

// errors in the SKB
errors skb SKB_ERR_ {
    failure CONVERSION_ERROR    "Conversion (parsing) of the result failed.",
    failure EXECUTION           "The SKB returned an error Check error code.",
    failure EVALUATE            "Failure in skb_evalute()",
    failure RUN                 "Failure in running rpc: run",
    failure GOAL_FAILURE        "Posted goal could not be satisfied.",
    failure UNEXPECTED_OUTPUT   "Query produced output but none was expected.",
    success IO_OUTPUT           "Read I/O Output from SKB.",
};

// errors in a file system implementation
errors fs FS_ERR_ {
    failure INVALID_FH          "The given file handle is invalid or has expired",
    failure NOTDIR              "The given file handle is not a directory",
    failure NOTFILE             "The given file handle is not a file",
    failure INDEX_BOUNDS        "The given directory index is out of bounds",
    failure NOTFOUND            "The given name does not exist",
    failure EXISTS              "The given name already exists",
    failure NOTEMPTY            "The given directory is not empty",

    failure BULK_NOT_INIT       "The bulk transfer mode has not been initialised",
    failure BULK_ALREADY_INIT   "The bulk_init() call may only be made once per connection",
};

// errors in the vfs library
errors vfs VFS_ERR_ {
    success EOF                 "End of file",
    failure BAD_MOUNTPOINT      "The mountpoint is invalid",
    failure MOUNTPOINT_IN_USE   "The given mountpoint is already in use",
    failure BAD_URI             "The URI given to mount is invalid",
    failure UNKNOWN_FILESYSTEM  "The filesystem type in the URI is unknown",
    failure MOUNTPOINT_NOTFOUND "The given mountpoint doesn't exist",
    failure NOT_SUPPORTED       "The file type does not support this operation",

    failure IN_OPEN             "Nested error in vfs_open()",
    failure IN_STAT             "Nested error in vfs_stat()",
    failure IN_READ             "Nested error in vfs_read()",

    failure BCACHE_LIMIT    "Number of buffer cache connections exceeded",
};

// NFS client errors
// FIXME: someone could copy in the real error strings...
errors nfs NFS_ERR_ {
    /* transport error */
    failure TRANSPORT "Unknown error in underlying NFS RPC transport.",

    /* mount errors */
    failure MNT_PERM "Not owner",
    failure MNT_NOENT "No such file or directory",
    failure MNT_IO "I/O error",
    failure MNT_ACCES "Permission denied",
    failure MNT_NOTDIR "Not a directory",
    failure MNT_INVAL "Invalid argument",
    failure MNT_NAMETOOLONG "Filename too long",
    failure MNT_NOTSUPP "Operation not supported",
    failure MNT_SERVERFAULT "A failure on the server",

    /* NFSv3 errors */
    failure PERM "NFS error (PERM). See RFC1813.",
    failure NOENT "NFS error (NOENT). See RFC1813.",
    failure IO "NFS error (IO). See RFC1813.",
    failure NXIO "NFS error (NXIO). See RFC1813.",
    failure ACCES "NFS error (ACCES). See RFC1813.",
    failure EXIST "NFS error (EXIST). See RFC1813.",
    failure XDEV "NFS error (XDEV). See RFC1813.",
    failure NODEV "NFS error (NODEV). See RFC1813.",
    failure NOTDIR "NFS error (NOTDIR). See RFC1813.",
    failure ISDIR "NFS error (ISDIR). See RFC1813.",
    failure INVAL "NFS error (INVAL). See RFC1813.",
    failure FBIG "NFS error (FBIG). See RFC1813.",
    failure NOSPC "NFS error (NOSPC). See RFC1813.",
    failure ROFS "NFS error (ROFS). See RFC1813.",
    failure MLINK "NFS error (MLINK). See RFC1813.",
    failure NAMETOOLONG "NFS error (NAMETOOLONG). See RFC1813.",
    failure NOTEMPTY "NFS error (NOTEMPTY). See RFC1813.",
    failure DQUOT "NFS error (DQUOT). See RFC1813.",
    failure STALE "NFS error (STALE). See RFC1813.",
    failure REMOTE "NFS error (REMOTE). See RFC1813.",
    failure BADHANDLE "NFS error (BADHANDLE). See RFC1813.",
    failure NOT_SYNC "NFS error (NOT_SYNC). See RFC1813.",
    failure BAD_COOKIE "NFS error (BAD_COOKIE). See RFC1813.",
    failure NOTSUPP "NFS error (NOTSUPP). See RFC1813.",
    failure TOOSMALL "NFS error (TOOSMALL). See RFC1813.",
    failure SERVERFAULT "NFS error (SERVERFAULT). See RFC1813.",
    failure BADTYPE "NFS error (BADTYPE). See RFC1813.",
    failure JUKEBOX "NFS error (JUKEBOX). See RFC1813.",
};

// LWIP errors
errors lwip LWIP_ERR_ {
    failure MEM          "Out of memory error.",
    failure BUF          "Buffer error.",
    failure TIMEOUT      "Timeout.",
    failure RTE          "Routing problem.",
    failure ABRT         "Connection aborted.",
    failure RST          "Connection reset.",
    failure CLSD         "Connection closed.",
    failure CONN         "Not connected.",
    failure VAL          "Illegal value.",
    failure ARG          "Illegal argument.",
    failure USE          "Address in use.",
    failure IF           "Low-level netif error",
    failure ISCONN       "Already connected.",
    failure INPROGRESS   "Operation in progress",
    failure TXFULL       "TX capacity is full, try again later",
};

// DIST library errors
errors dist DIST_ERR_ {
     failure NS_REG     "Name service register failed.",
     failure NS_LOOKUP     "Name service lookup failed.",
};

// octopus library errors
errors octopus  OCT_ERR_ {
    failure NO_RECORD           "No record exists matching the specified query.",
    failure NO_RECORD_NAME      "Your query needs to specify a designated record name (no regex/variable allowed).",
    failure CONSTRAINT_MISMATCH "The constraints you specified on set do not match the record in the database.",
    failure QUERY_SIZE          "Query is too big. Try to increase MAX_QUERY_LENGTH.",
    failure INVALID_FORMAT      "The read format you have specified is not valid.",
    failure UNKNOWN_ATTRIBUTE   "An attribute in your format was not found in the record.",
    failure UNSUPPORTED_BINDING "This binding is unsupported by the underlying implementation.",
    failure PARSER_FAIL         "Record parser encountered syntax error.",
    failure ENGINE_FAIL         "Database error during query execution.",
    failure NO_SUBSCRIPTION     "No subscription found matching the query.",
    failure NO_SUBSCRIBERS      "No subscription found matching the query.",
    failure MAX_SUBSCRIPTIONS   "Failed to register subscription. Try to increase MAX_SUBSCRIPTIONS.",
    failure INVALID_ID          "Invalid Trigger ID.",
    failure CAP_NAME_UNKNOWN    "Capability storage: Unknown name.",
    failure CAP_OVERWRITE       "Capability storage: Cap already exists.",
    failure IDCAP_INVOKE        "Error invoking ID capability.",
};

// kaluga library errors
errors kaluga  KALUGA_ERR_ {
    failure PARSE_MODULES          "Cannot parse menu.lst.",
    failure MODULE_NOT_FOUND       "Boot module not found.",
    failure DRIVER_ALREADY_STARTED "Driver for this type of device is already running.",
    failure DRIVER_NOT_AUTO        "Driver not declared as auto in menu.lst.",
};

// errors generated by THC
errors thc THC_ {
    failure CANCELED            "Operation canceled",
};

// errors generated by memory server
errors ms MS_ERR_ {
    failure SKB            "Invalid data from SKB",
    failure INIT_PEERS        "Could not initialise peer data structures",
};

// errors generated by startd
errors startd STARTD_ERR_ {
    failure BOOTMODULES        "Invalid bootmodules file",
};

errors lox LOX_ERR_ {
    failure INIT_LOCKS        "Failure initialising locks",
    failure NO_LOCKS        "No more locks available",
};

// errors generated by VBE framebuffer driver
errors vbe VBE_ERR_ {
    failure MODE_NOT_FOUND      "Unknown/unsupported video mode requested",
    failure BIOS_CALL_FAILED    "Unknown error returned from VBE BIOS call",
};

// errors generated by ahcid and libahci
errors ahcid AHCI_ERR_ {
    failure PORT_INVALID        "Provided port id is not valid",
    failure PORT_BUSY           "Port has been opened elsewhere",
    failure PORT_MISMATCH       "Port is not opened by client",
    failure NO_FREE_PRD         "No free PRD left for user data",
    failure ILLEGAL_ARGUMENT    "Illegal argument in call",
};

errors sata SATA_ERR_ {
    failure INVALID_TYPE        "Unknown FIS type or invalid/unimplemented field for type",
};

errors mmchs MMC_ERR_ {
    failure TRANSFER                "Error during card read/write operation.",
    FAILURE READ_READY              "Card not ready for reading.",
    FAILURE WRITE_READY             "Card not ready for writing.",
};

// errors generated by FAT
errors fat FAT_ERR_ {
    failure BAD_FS              "Filesystem does not look like FAT, or is an unsupported kind of FAT",
};

// errors generated by VFS's fs cache library
errors cache FS_CACHE_ {
    failure FULL                "Cache is full",
    failure NOTPRESENT          "Requested key is not in cache",
    failure CONFLICT            "Cache already contains an item with the requested key",
};

// errors generated by OMAP SDMA driver
errors omap_sdma OMAP_SDMA_ERR_ {
    failure NO_AVAIL_CHANNEL                "All channels are currently allocated",
    failure TRANSACTION                     "Memory Transaction error occured",
    failure SUPERVISOR                      "Supvervisor transaction error occured",
    failure MISALIGNED_ADDRESS              "Transfer addresses were misaligned",
    failure HARDWARE_LIMIT_SIZE             "Transfer size values too large for hardware",
    failure HARDWARE_LIMIT_ADDR             "Transfer address modifier values too large for hardware",
    failure OUT_OF_BOUNDS                   "Transfer access outside frame cap boundaries",
    failure CAP_LOOKUP                      "Failure during frame capability lookup",
};

// common/generic errors
errors common ERR_ {
    failure NOTIMP              "Not implemented",
};

errors bulk_transfer BULK_TRANSFER_ {
    failure MEM                 "Internal not enough memory error",
    failure NO_CALLBACK         "No callback was set",
    failure CHAN_CREATE         "Channel create operation failed.",
    failure CHAN_BIND           "Channel bind operation failed.",
    failure CHAN_ASSIGN_POOL    "Channel assign pool operation failed.",
    failure CHAN_STATE          "Channel has a wrong state",
    failure CHAN_TRUST          "Channel has a invalid trust level.",
    failure CHAN_INVALID_EP     "Channel has an invalid endpoint.",
    failure CHAN_DIRECTION      "The channel has the wrong direction for this operation.",
    failure POOL_INVALD         "The pool does not match.",
    failure POOL_NOT_ASSIGNED   "The pool has not yet been assigned to a channel.",
    failure POOL_ASSIGN_VETO    "The assignment request of the pool has been vetoed.",
    failure POOL_MAP            "Mapping of the pool failed",
    failure POOL_UNMAP          "The Unmapping of the pool failed",
    failure POOL_ALREADY_ASSIGNED "The pool has already been assigned to this channel.",
    failure POOL_ALREADY_REMAPPED "The pool has already been remapped.",
    failure BUFFER_NOT_OWNED    "The supplied buffer is not owned by this domain.",
    failure BUFFER_INVALID      "The buffer is not valid.",
    failure BUFFER_ALREADY_MAPPED "The buffer is already mapped.",
    failure BUFFER_STATE        "The buffer has a wrong state.",
    failure BUFFER_REFCOUNT     "The buffer has a wrong reference count.",
    failure BUFFER_NOT_A_COPY   "The released buffer is not a copy.",
    failure BUFFER_MAP          "The mapping of the buffer failed",
    failure BUFFER_UNMAP        "The unmapping of the buffer failed.",
    failure ALLOC_BUFFER_SIZE   "The supplied buffer size is not valid.",
    failure ALLOC_BUFFER_COUNT  "The supplied buffer count is not valid.",
    failure INVALID_ARGUMENT    "The supplied argument is invalid.",
    failure SM_NO_PENDING_MSG   "No pending message associated with that tid",
    failure SM_EXCLUSIVE_WS     "BULK_SM: Exclusive waitset required per channel.",
    failure NET_MAX_QUEUES      "The number of maximum queues is reached",
    failure NET_POOL_USED       "The pool is already used over a no-copy channel.",
    
    
};

errors virtio VIRTIO_ERR_ {
    failure SIZE_INVALID         "Size of the ringe is zero or not a power of two",
    failure MAX_INDIRECT         "Too much indirect descriptors",
    failure CAP_SIZE             "Supplied cap is too small",
    failure QUEUE_FULL           "The queue was full",
    failure QUEUE_EMPTY          "The queue was empty",
    failure BACKEND              "Invalid backend",
    failure DEVICE_REGISTER      "The device registers have not been mapped",
    failure NOT_VIRTIO_DEVICE    "The device is not a VirtIO device",
    failure VERSION_MISMATCH     "The VirtIO versions do mismatch",
    failure DEVICE_STATUS        "VirtIO device has the wrong status",
    failure DEVICE_TYPE          "The VirtIO device is not of the expected type",
    failure DEVICE_IDLE          "The VirtIO device is idle. No new requests.",
    failure QUEUE_ACTIVE         "The selected qeueue is already activated",
    failure QUEUE_INVALID        "The selected queue does not exist",
    failure QUEUE_BUSY           "The queue is busy.",
    failure BUFFER_SIZE          "The buffer size is invalid.",
    failure BUFFER_STATE         "The state of the buffer / buffer list is invalid",               
    failure ARG_INVALID          "The given argument is invalid.",
    failure NO_BUFFER            "No buffer given, number of buffers is 0",
    failure ALLOC_FULL           "The allocator is already full",
    failure BUFFER_USED          "The buffer is already enqueued and used",
    failure NO_DESC_AVAIL        "There is no descriptor availabe",
    failure DEQ_CHAIN            "Not the entire chain could be dequeued",
    failure INVALID_RING_INDEX   "The supplied index is not valid", 
    failure BLK_REQ_IOERR        "The request ended in an IO error",
    failure BLK_REQ_UNSUP        "The request type was not supported",
};

errors xeon_phi XEON_PHI_ERR_ {
    failure MGR_REGISTER_FAILED  "Registration with the Xeon Phi Manager failed",
    failure MGR_MAX_CARDS        "There are too much drivers connected",
    failure MSG_NOT_REACHABLE    "There is not connection to that Xeon Phi",
    failure MSG_NOT_INITIALIZED  "Messaging service has not been initialized",
    failure CLIENT_OPEN_REJECT   "Client rejected the channel open",
    failure CLIENT_DOMAIN_VOID   "The targeted domain was not found",
    failure CLIENT_REGISTER      "Xeon Phi client could not be registered with the driver",
    failure CLIENT_BUSY          "The connection to the Xeon Phi driver is busy",
    failure INVALID_ID           "Supplied Xeon Phi ID is invalid",
    
    
 //   failure DMA_NOT_INITIALIZED  "DMA library has not been initialized",
 //   failure DMA_NUM_DESC         "Descriptor number must be a power of two",
 //   failure DMA_ID_NOT_EXISTS    "The DMA transfer with that ID does not exist ",
 //   failure DMA_NOT_SUPPORTED    "The DMA transfer is not supported.",
 //   failure DMA_BUSY             "All DMA channels are busy",
 //   failure DMA_IDLE             "All DMA channels are idle",
 //  failure DMA_MEM_REGISTERED   "The memory has not been registered",
 //   failure DMA_MEM_ALIGN        "The address / bytes has a wrong alignment",
 //   failure DMA_MEM_OVERLAP      "The memory addresses overlap",
 //   failure DMA_RPC_IN_PROGRESS  "There is currently an RPC going on",
 //   failure DMA_NO_DESC          "There are not enough DMA descriptors left",
 //   failure DMA_REQ_SIZE         "The requested transfer size is too big",
 //   failure DMA_MEM_OUT_OF_RANGE "The physical address is out of range",
};

errors dma DMA_ERR_ {
    failure PCI_ADDRESS           "The PCI address of the device is not as expected",
    failure DEVICE_UNSUPPORTED    "Device ID not supported /  wrong configuration",
    failure DEVICE_IDLE           "The device is idle, no transfers finished",
    failure ARG_INVALID           "Supplied argument was not valid",
    failure RESET_TIMEOUT         "The reset attempt timed out",
    failure NO_DESCRIPTORS        "There are too less descriptors available",
    failure NO_REQUESTS           "There are no request descriptors left",
    failure CHAN_ERROR            "Hardware channel error",
    failure CHAN_BUSY             "The channel is busy and cannot accept more",
    failure CHAN_IDLE             "There were no finished requests on the channel",
    failure REQUEST_UNFINISHED    "The request is still in operation",
    failure REQUEST_UNSUPPORTED   "Request is not supported by this device/channel",
    failure REQUEST_TOO_LARGE     "Request size is too large",
    failure REQUEST_ID            "Request with that ID does not exist",
    failure ALIGNMENT             "The address / size is worngly alined",
    failure MEM_OVERLAP           "The memory regions overlap",
    failure MEM_NOT_REGISTERED    "The memory region was not registered",
    failure MEM_OUT_OF_RANGE      "Memory region is out of supported range",
    failure SVC_REJECT              "Service request was rejected",
    failure SVC_RESOURCES         "No resources to handle the service",
    failure SVC_VOID              "There is no service that could serve the request",
    failure SVC_NO_CONNECTION     "There is no connection established",
    failure SVC_BUSY              "Connecton is busy with an RPC",
};

errors xomp XOMP_ERR_ {
    failure INVALID_WORKER_ARGS   "The command line arguments are not XOMP worker",
    failure BAD_INVOCATION        "Domain was not spawned with worker args",
    failure INVALID_MSG_FRAME     "The supplied messaging frame was invalid",
    failure SPAWN_WORKER_FAILED   "Spawning of the worker failed",
    failure MASTER_NOT_INIT       "XOMP Master library has not been initialized",
    failure WORKER_INIT_FAILED    "Worker initialization failed",
    failure WORKER_STATE          "worker is in the wrong state",
    failure INVALID_MEMORY        "the memory has not been registred / shared",
    failure INVALID_TOKEN         "the token was invalid",
    failure INVALID_ARGUMENTS     "the library was initialized with invalid args",
};<|MERGE_RESOLUTION|>--- conflicted
+++ resolved
@@ -585,13 +585,9 @@
     failure COPY_MODULECN       "Error copying module CNode cap",
     failure COPY_IRQ_CAP        "Error copying IRQ cap",
     failure COPY_IO_CAP         "Error copying IO cap",
-<<<<<<< HEAD
-    failure COPY_PERF_MON    "Error copying performance monitoring cap",
-=======
-    failure COPY_PERF_MON	    "Error copying performance monitoring cap",
+    failure COPY_PERF_MON	"Error copying performance monitoring cap",
     failure COPY_KERNEL_CAP     "Error copying Kernel cap",
     failure COPY_INHERITCN_CAP  "Error copying capability from inherited cnode",
->>>>>>> af1bdebb
 
     // make_runnable
     failure DISPATCHER_SETUP    "Dispatcher setup",
