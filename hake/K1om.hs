--- conflicted
+++ resolved
@@ -41,22 +41,6 @@
                    Str "-Wno-unused-but-set-variable",
                    Str "-Wno-packed-bitfield-compat",
                    Str "-fno-tree-vectorize",
-<<<<<<< HEAD
-                   Str "-Wa,-march=k1om",
-                   Str "-mk1om",
-                   Str "-mtune=k1om",
--- Apparently the MPSS gcc somehow incudes CMOVES?
-                   Str "-fno-if-conversion",
- --                  Str "-mno-mmx",
- --                  Str "-mno-sse",
- --                  Str "-mno-sse2",
- --                  Str "-mno-sse3",
- --                  Str "-mno-sse4.1",
- --                  Str "-mno-sse4.2",
- --                  Str "-mno-sse4",
---                   Str "-mno-sse4a",
---                   Str "-mno-3dnow", 
-=======
                    Str "-Wa,-march=k1om+noavx",
                    Str "-march=knc",
                    Str "-mtune=knc",
@@ -72,7 +56,6 @@
                    Str "-mno-3dnow", 
 -- Apparently the MPSS gcc somehow incudes CMOVES?
                    Str "-fno-if-conversion",
->>>>>>> 6d756bb8
 -- specific Xeon Phi architecture
                    Str "-D__x86__",
                    Str "-D__k1om__" ]
@@ -86,11 +69,7 @@
 cxxFlags = ArchDefaults.commonCxxFlags
                  ++ ArchDefaults.commonFlags
                  ++ ourCommonFlags
-<<<<<<< HEAD
-                 ++ [Str "-std=gnu++0x"]  -- XXX: with the Intel GCC 4.7.0 still experimental
-=======
                  ++ [Str "-std=gnu++11"]
->>>>>>> 6d756bb8
 
 cDefines = ArchDefaults.cDefines options
 
@@ -165,10 +144,6 @@
                                 "-mno-3dnow", 
 -- Apparently the MPSS gcc somehow incudes CMOVES?
                                 "-fno-if-conversion" ] ]
-<<<<<<< HEAD
-
-=======
->>>>>>> 6d756bb8
 
 kernelLdFlags = [ Str s | s <- [ "-Wl,-N ",
                                  "-pie ",
