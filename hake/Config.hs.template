--- conflicted
+++ resolved
@@ -1,10 +1,6 @@
 --------------------------------------------------------------------------
-<<<<<<< HEAD
 -- Copyright (c) 2007-2010, 2012, 2013, ETH Zurich.
-=======
--- Copyright (c) 2007-2010, 2012, ETH Zurich.
 -- Copyright (c) 2014, HP Labs.
->>>>>>> 940083e4
 -- All rights reserved.
 --
 -- This file is distributed under the terms in the attached LICENSE file.
