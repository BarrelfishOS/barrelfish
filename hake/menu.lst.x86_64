timeout 0

# spawnd is used to control which cpus are booted
#
# "spawnd boot" will use the skb and pci to figure out and
#  boot all cores in the machine
#
# "spawnd boot bootapic-x86_64=1-5" will not use the skb and
# boot the list of cores passed as argument.
# The APIC id of the cores to boot should be specified.
# This list may not include the bsp core id.

title	Barrelfish
root	(nd)
kernel	/x86_64/sbin/elver loglevel=4
module	/x86_64/sbin/cpu loglevel=4
module	/x86_64/sbin/init

# Domains spawned by init
module	/x86_64/sbin/mem_serv
module	/x86_64/sbin/monitor

# Special boot time domains spawned by monitor
module  /x86_64/sbin/ramfsd boot
module  /x86_64/sbin/skb boot
modulenounzip /skb_ramfs.cpio.gz nospawn
module  /x86_64/sbin/kaluga boot
module  /x86_64/sbin/acpi boot
module  /x86_64/sbin/spawnd boot
#bootapic-x86_64=1-15
module  /x86_64/sbin/startd boot
module /x86_64/sbin/routing_setup boot

# Drivers
module /x86_64/sbin/pci auto
module /x86_64/sbin/x86boot auto
module /x86_64/sbin/ahcid auto

## For networking
module /x86_64/sbin/rtl8029 auto
module /x86_64/sbin/e1000n auto

## Other services needed for networking
module /x86_64/sbin/NGD_mng auto
module /x86_64/sbin/netd auto

# General user domains
module	/x86_64/sbin/serial
<<<<<<< HEAD
module  /x86_64/sbin/fish nospawn
module	/x86_64/sbin/angler serial0.terminal xterm
=======
module	/x86_64/sbin/fish

module /x86_64/sbin/x86boot nospawn
>>>>>>> af1bdebb
<|MERGE_RESOLUTION|>--- conflicted
+++ resolved
@@ -46,11 +46,5 @@
 
 # General user domains
 module	/x86_64/sbin/serial
-<<<<<<< HEAD
 module  /x86_64/sbin/fish nospawn
-module	/x86_64/sbin/angler serial0.terminal xterm
-=======
-module	/x86_64/sbin/fish
-
-module /x86_64/sbin/x86boot nospawn
->>>>>>> af1bdebb
+module	/x86_64/sbin/angler serial0.terminal xterm