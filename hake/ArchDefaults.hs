--- conflicted
+++ resolved
@@ -26,11 +26,7 @@
                                 "-Wmissing-declarations",
                                 "-Wmissing-field-initializers",
                                 "-Wtype-limits",
-<<<<<<< HEAD
-                                "-Werror",
-=======
 --                                "-Werror",
->>>>>>> d8261b6f
                                 "-Wredundant-decls" ] ]
 
 commonCFlags = [ Str s | s <- [ "-std=c99",
