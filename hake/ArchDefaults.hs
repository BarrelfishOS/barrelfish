--- conflicted
+++ resolved
@@ -307,13 +307,10 @@
     ++
     [ In BuildTree arch o | o <- objs ]
     ++
-<<<<<<< HEAD
-=======
     [Str "-Wl,--start-group"]
     ++
     [ In BuildTree arch l | l <- libs ]
     ++
->>>>>>> 1aa05556
     [Str "-Wl,--whole-archive"] ++ [ In BuildTree arch l | l <- mods ] ++ [Str "-Wl,--no-whole-archive"]
     ++
     [ In BuildTree arch l | l <- libs ]
